{
  "ADD_FARM": {
    "ADDRESS_IS_REQUIRED": "Dirección es obligatoria",
    "DISABLE_GEO_LOCATION": "Los servicios de ubicación deben estar habilitados para encontrar su ubicación actual.",
    "ENTER_A_VALID_ADDRESS": "Por favor ingrese dirección válida o coordine",
    "ENTER_LOCATION_PLACEHOLDER": "Ingresa una ubicación",
    "FARM_IS_REQUIRED": "Nombre de la finca es obligatoria",
    "FARM_LOCATION": "Ubicación de la finca",
    "FARM_LOCATION_INPUT_INFO": "Dirección de la calle o usa latitud y longitud separadas con una coma (p. ej 49.250945, -123.238492)",
    "FARM_NAME": "Nombre de la finca",
    "FARM_NAME_ERROR": "Límite de caracteres del nombre de la granja excedido",
    "INVALID_FARM_LOCATION": "Ningún país para esta ubicación",
    "LOCATING": "Localizando...",
    "NO_ADDRESS": "Ubicación no encontrada! Trate latitud y longitud",
    "TELL_US_ABOUT_YOUR_FARM": "Cuéntenos sobre su finca"
  },
  "ADD_PRODUCT": {
    "PRESS_ENTER": "Escriba y presione enter para agregar...",
    "PRODUCT_LABEL": "Producto",
    "QUANTITY": "Cantidad",
    "SUPPLIER_LABEL": "Proveedor/a"
  },
  "ADD_TASK": {
    "ADD_A_CUSTOM_TASK": "Agregar una tarea personalizada",
    "ADD_A_TASK": "Agregar una tarea",
    "ADD_CUSTOM_TASK": "Agregar tarea personalizada",
    "AFFECT_PLANS": "¿Esta tarea afectará algún plan?",
    "ASSIGN_ALL_TO_PERSON": "Asignar todas las tareas en esta fecha a {{name}}",
    "ASSIGN_DATE": "Asignar fecha de vencimiento",
    "ASSIGN_TASK": "Asignar tarea",
    "ASSIGNEE": "Responsable",
    "CANCEL": "creación de la tarea",
    "CLEANING_VIEW": {
      "ESTIMATED_WATER": "Uso de agua estimado",
      "IS_PERMITTED": "¿Está el agente de limpieza en la lista de sustancias permitidas?",
      "WHAT_NEEDS_TO_BE": "¿Qué hay que limpiar?",
      "WILL_CLEANER_BE_USED": "¿Se usará un producto de limpieza o agente desinfectante?"
    },
    "CLEAR_ALL": "Borrar todo",
    "CLEAR_ALL_PLANS": "Borrar todos los planes",
    "CUSTOM_TASK": "Tarea personalizada",
    "CUSTOM_TASK_CHAR_LIMIT": "El nombre del tipo de tarea personalizada no puede superar los 25 caracteres",
    "CUSTOM_TASK_NAME": "Nombre de tarea personalizada",
    "CUSTOM_TASK_TYPE": "Tipo de tarea personalizada",
    "DO_YOU_NEED_TO_OVERRIDE": "¿Necesita alterar el salario de los cesionarios para esta tarea?",
    "DO_YOU_WANT_TO_ASSIGN": "¿Quiere asignar la tarea ahora?",
    "EDIT_CUSTOM_TASK": "Editar la tarea personalizada",
    "FIELD_WORK_VIEW": {
      "OTHER_TYPE_OF_FIELD_WORK": "Describe el tipo de trabajo de campo",
      "FIELD_WORK_TASK": "Tarea de trabajo de campo",
      "TYPE": {
        "COVERING_SOIL": "Cubriendo el suelo",
        "FENCING": "Cercar",
        "OTHER": "Otro",
        "PREPARING_BEDS_OR_ROWS": "Preparando camas o hilera",
        "PRUNING": "Podar",
        "SHADE_CLOTH": "Media sombra",
        "TERMINATION": "Terminar",
        "TILLAGE": "Labrar",
        "WEEDING": "Desyerbar"
      },
      "TYPE_OF_FIELD_WORK": "Tipo de trabajo de campo"
    },
    "GO_TO_CATALOGUE": "Ir al catálogo de cultivos",
    "HARVEST_EVERYTHING": "Cosecha todo lo que esté listo",
    "HARVESTING_INFO": "Cada plan generará una tarea individual de cosecha",
    "HOURLY_WAGE": {
      "ASSIGNEE_WAGE_WARNING": "{{name}} actualmente no tiene un salario por hora asignado",
      "DONT_ASK": "No, no volver a preguntar por este empleado",
      "FOR_THIS_TASK": "Si, solo para esta tarea",
      "SET_HOURLY_WAGE": "Si, establecer el salario por hora",
      "WANT_TO_SET_HOURLY_WAGE": "¿Te gustaría fijar un salario por hora?"
    },
    "HOW_MUCH_IS_HARVESTED": "¿Cuánto se está cosechando?",
    "HR": "/h.",
    "MANAGE_CUSTOM_TASKS": "Administrar tareas personalizadas",
    "NEED_MANAGEMENT_PLAN": "Necesitará un plan de cultivo que está activo o planificado antes de poder programar una tarea de cosecha o una tarea de trasplante. Vaya al catálogo de cultivos para crear un plan ahora.",
    "NO_MANAGEMENT_PLAN": "No hay ningun plan de cultivo de cultivos elegibles",
    "PEST_CONTROL_VIEW": {
      "BIOLOGICAL_CONTROL": "Control biológico",
      "FLAME_WEEDING": "Deshierbe de llama",
      "FOLIAR_SPRAY": "Espray foliar",
      "HAND_WEEDING": "Deshierbe manual",
      "HEAT_TREATMENT": "Podar",
      "IS_PERMITTED": "¿Está el agente de plagas en la lista de sustancias permitidas?",
      "OTHER": "Otro",
      "OTHER_PEST": "Otro método",
      "PEST_CONTROL_METHOD": "Método de control de plagas",
      "SOIL_FUMIGATION": "Fumigación de suelos",
      "SYSTEMIC_SPRAY": "Spray sistémico",
      "WHAT_PESTS": "¿Qué plaga (s) está tratando de controlar?"
    },
    "PLANTING_FROM": "Plantar desde",
    "PLANTING_METHOD": "Método de plantar",
    "PLANTING_STOCK": "Plantón",
    "PLANTING_TASK": "Tarea de plantar",
    "PLANTING_TASK_MODAL": "Comenzar una nueva tarea de plantar crea un nuevo plan de cultivo. Vaya al catálogo de cultivos para seleccionar el cultivo que le gustaría plantar.",
    "QUANTITY": "Cantidad",
    "RETIRE_CUSTOM_TASK": "¿Retirar tarea personalizada?",
    "RETIRE_CUSTOM_TASK_CONTENT": "¿Está seguro de que desea eliminar esta tarea personalizada?",
    "SEED": "Semilla",
    "SELECT_ALL": "Seleccionar todo",
    "SELECT_ALL_PLANS": "Seleccionar todos los planes",
    "SELECT_TASK_TYPE": "Seleccionar tipo de tarea",
    "SOIL_AMENDMENT_VIEW": {
      "IS_PERMITTED": "¿Está el fetilizante del suelo en la lista de sustancias permitidas?",
      "MOISTURE_RETENTION": "Retención de humedad",
      "NUTRIENT_AVAILABILITY": "Disponibilidad de nutrientes",
      "OTHER": "Otro",
      "OTHER_PURPOSE": "Describe el propósito",
      "PH": "pH",
      "PURPOSE": "Propósito",
      "STRUCTURE": "Estructura"
    },
    "TASK": "tarea",
    "TASK_NOTES_CHAR_LIMIT": "Las notas deben tener menos de 10,000 caracteres",
    "TELL_US_ABOUT_YOUR_TASK_TYPE_ONE": "Cuéntanos sobre la",
    "TRANSPLANT_METHOD": "Método de trasplantar",
    "WAGE_OVERRIDE": "Alterar el salario",
    "WHAT_PLANTING_METHOD": "¿Cuál es el método de trasplante?",
    "WILD_CROP": "Cultivos silvestres",
    "IRRIGATION_VIEW": {
      "TELL_US_ABOUT_YOUR_IRRIGATION_TASK": "Cuentanos sobre tu tarea de riego",
      "BRAND_TOOLTIP": "Esta tarea es para regar su ubicación. Si desea instalar riego, cree una tarea de trabajo de campo en su lugar.",
      "TYPE_OF_IRRIGATION": "Tipo de riego",
      "WHAT_TYPE_OF_IRRIGATION": "¿Qué tipo de riego?",
      "IRRIGATION_TYPE_CHAR_LIMIT": "El tipo de riego debe ser inferior a 100 caracteres",
      "TYPE": {
        "HAND_WATERING": "Riego a mano",
        "CHANNEL": "Canal",
        "DRIP": "Goteo",
        "FLOOD": "Inundación",
        "PIVOT": "Pivote",
        "SPRINKLER": "Aspersor",
        "SUB_SURFACE": "Subsuperficie",
        "OTHER": "Otros"
      },
      "SET_AS_DEFAULT_TYPE_FOR_THIS_LOCATION": "Establecer como tipo predeterminado para esta ubicación",
      "HOW_DO_YOU_MEASURE_WATER_USE_FOR_THIS_IRRIGATION_TYPE": "¿Cómo medis el uso del agua para este tipo de riego?",
      "VOLUME": "Volumen",
      "DEPTH": "Profundidad",
      "SET_AS_DEFAULT_MEASUREMENT_FOR_THIS_IRRIGATION_TYPE": "Establecer este tipo de riego como predeterminado",
      "ESTIMATED_WATER_USAGE": "Consumo de agua estimado",
      "NOT_SURE": "¿No estás seguro?",
      "CALCULATE_WATER_USAGE": "Calcular el consumo de agua",
      "WATER_USE_CALCULATOR": "Calculadora de uso del agua",
      "WATER_USE_CALCULATOR_INFO": {
        "PHRASE1": "Esta calculadora le ayuda a calcular el uso de agua basado en ",
        "PHRASE2": "Si prefiere calcular en base a",
        "PHRASE3": "Por favor, vuelva y seleccione"
      },
      "ESTIMATED_FLOW_RATE": "Caudal estimado",
      "DEFAULT_LOCATION_FLOW_RATE": "Establecer como índice de flujo predeterminado para esta ubicación",
      "ESTIMATED_DURATION": "Duración estimada",
      "ESTIMATED_APPLICATION_DEPTH": "Profundidad estimada de aplicación",
      "DEFAULT_APPLICATION_DEPTH": "Establecer como profundidad de aplicación predeterminada para esta ubicación",
      "PERCENTAGE_LOCATION_TO_BE_IRRIGATED": "% del lugar que se va a regar.",
      "TOTAL_WATER_USAGE": "Uso de agua total",
      "LOCATION_SIZE": "Tamaño de la ubicación",
      "IRRIGATED_AREA": "Zona regada"
    }
  },
  "BED_PLAN": {
    "LENGTH_OF_BED": "Largo de camas",
    "NUMBER_0F_BEDS": "# de camas",
    "NUMBER_OF_ROWS": "# de hileras en cama",
    "PLANT_SPACING": "Espacio entre plantas",
    "PLANTING_DETAILS": "Especifique los detalles de la siembra"
  },
  "BROADCAST_PLAN": {
    "AREA_USED": "Área utilizada",
    "HISTORICAL_PERCENTAGE_LOCATION": "¿Qué porcentaje de la ubicación se plantó?",
    "LOCATION_SIZE": "Tamaño de la ubicación",
    "PERCENTAGE_LABEL": "% de la ubicación",
    "PERCENTAGE_LOCATION": "¿Qué porcentaje de la ubicación está plantando?",
    "PLANTING_NOTES": "Notas de plantación",
    "SEEDING_RATE": "Tasa de siembra"
  },
  "CANCEL_FLOW_MODAL": {
    "BODY": "Se descartará cualquier información que haya ingresado. Quieres proceder?",
    "TITLE": "Cancelar su {{flow}}?"
  },
  "CERTIFICATION": {
    "CERTIFICATION_EXPORT": {
      "ADD": "Agregar una certificación",
      "CHANGE_CERTIFICATION_PREFERENCE": "cambiar sus preferencias de certificación",
      "CHANGE_CERTIFICATION_PREFERENCE_CAPITAL": "Cambiar sus preferencias de certificación",
      "NO_CERTIFICATIONS": "Actualmente no está prosiguiendo ninguna certificación.",
      "NO_LONGER_WORKING": "¿Ya no persigue esta certificación o trabaja con este certificador? ¡No hay problema!",
      "SUPPORTED_CERTIFICATION_ONE": "Esta prosiguiendo",
      "SUPPORTED_CERTIFICATION_TWO": "certificación de",
      "UNSUPPORTED_CERTIFICATION_MESSAGE_ONE": "LiteFarm no genera actualmente documentos para este certificador. Sin embargo, podemos exportar formularios genéricos que son útiles para la mayoría de los certificadores. Puede seleccionar Exportar para crear estos formularios o",
      "UNSUPPORTED_CERTIFICATION_MESSAGE_TWO": "para ver si hay nuevos certificadores disponibles en su área.",
      "UNSUPPORTED_CERTIFICATION_REQUEST_ONE": "Ha solicitado",
      "UNSUPPORTED_CERTIFICATION_REQUEST_TWO": "certificación de",
      "UPDATE_SUCCESS": "Preferencias de certificación guardadas."
    },
    "CERTIFICATION_SELECTION": {
      "REQUEST_CERTIFICATION": "Requerir otro tipo de certificación",
      "SUBTITLE_ONE": "Esta es una lista de certificadores de",
      "SUBTITLE_TWO": "con los que trabajamos en su país",
      "TITLE": "Que tipo de certificación?",
      "TOOLTIP": "No ve su certificación? Litefarm esta dedicado en apoyar la agricultura sostenible y las certificaciones son una gran parte de esto. Solicita otra certificacion aqui y haremos nuestro mejor esfuerzo en incorporarla en la aplicacion."
    },
    "CERTIFIER_SELECTION": {
      "INFO": "Esto probablemente significa que Litefarm no trabaja actualmente con su certificador - Lo sentimos! Litefarm si produce formularios genericos que se pueden ayudar en la mayoria de los casos.",
      "NOT_FOUND": "No ve su certificador?",
      "REQUEST_CERTIFIER": "Solicita un certificador",
      "TITLE": "Quien es su certificador?"
    },
    "INPUT_PLACEHOLDER": "Tipo de busqueda",
    "INTERESTED_IN_CERTIFICATION": {
      "PARAGRAPH": "Planea conseguir o renovar su certificación orgánica durante esta temporada?",
      "TITLE": "Está interesado(a) en certificaciones?",
      "WHY_ANSWER": "LiteFarm genera formularios requiridos para certificación orgánica. Parte de la información será obligatoria."
    },
    "REQUEST_CERTIFIER": {
      "LABEL": "Certificador solicitado",
      "REQUEST": "Que certificador le gustaria solicitar?",
      "SORRY_ONE": "Lo sentimos - actualmente no trabajamos con ningún certificador",
      "SORRY_THREE": "en su país. Le gustaria solicitar uno?",
      "SORRY_TWO": ". Le gustaria solicitar uno?",
      "TITLE": "Solicitar un certificador"
    },
    "SUMMARY": {
      "BAD_NEWS": "LiteFarm no recopila actualmente la información que necesita para generar sus documentos de certificación - Lo sentimos!",
      "BAD_NEWS_INFO": "Sin embargo, podemos crear formularios genéricos que sean útiles para la mayoría de los certificadores. Indicaremos esta información en toda la aplicación con un icono de hoja.",
      "CERTIFICATION": "certificacion",
      "GOOD_NEWS": "Buenas noticias! Litefarm puede recolectar la información que necesita para generar sus documentos de certificacion!",
      "INFORMATION": "Indicaremos esta información a traves de la aplicacion con el icono de la hoja.",
      "TITLE": "Está interesado(a) en aplicar para:",
      "YOUR_CERTIFICATION": "Su certificación"
    }
  },
  "CERTIFICATIONS": {
    "COULD_NOT_CONTACT_CERTIFIER": "Parece que LiteFarm no exporta actualmente en el formato de su certificador. Aún puede exportar sus documentos, pero su certificador puede requerir información adicional. Se los enviaremos a:",
    "EMAIL": "Correo electrónico",
    "EMAIL_ERROR": "Se requiere un correo válido",
    "EXPORT": "Exportar",
    "EXPORT_DOCS": "Exportar documentos de certificación",
    "EXPORT_DOWNLOADING_MESSAGE": "Descargando sus archivos de certificación orgánica...",
    "EXPORT_FILE_TITLE": "Certificación orgánica",
    "FILES_ARE_READY": "Sus archivos de certificación ahora están listos para exportar. Se los enviaremos a:",
    "FLOW_TITLE": "exportar de documentos de certificación",
    "GOOD_NEWS": "¡Buenas noticias!",
    "HAVE_ALL_INFO": "Parece que LiteFarm tiene toda la información que necesitamos para procesar sus documentos de certificación. Se los enviaremos a:",
    "NEXT_WE_WILL_CHECK": "A continuación, verificaremos si su certificador requiere información adicional para procesar el envío de su certificación.",
    "NOTE_CANNOT_RESUBMIT": "Nota: Una vez que envíe la encuesta, no podrá editar sus respuestas. Para cambiarlos después del envío, comience una nueva exportación.",
    "ORGANIC_CERTIFICATION_FROM": "Certificación orgánica de",
    "SELECT_REPORTING_PERIOD": "Seleccione su período de informe",
    "UH_OH": "¡Oh, no!",
    "WHERE_TO_SEND_DOCS": "¿Dónde quiere que se envíen sus documentos?",
    "WOULD_LIKE_ANSWERS": "Su certificador desea que responda algunas preguntas adicionales antes de que podamos exportar sus documentos."
  },
  "CERTIFICATIONS_MODAL": {
    "MAYBE_LATER": "Quizas mas tarde",
    "STEP_ONE": {
      "DESCRIPTION": "¡Hemos agregado soporte para certificaciones y certificadores! ¿Quiere ver qué hay disponible en su área?",
      "TITLE": "¡Nueva caracteristica!"
    },
    "STEP_TWO": {
      "DESCRIPTION": "¡Esta bien! Puede agregar certificaciones y certificadores más adelante en “mi granja”.",
      "TITLE": "Ver certificaciones"
    }
  },
  "CHOOSE_FARM": {
    "ADD_NEW": "Agregar otra finca",
    "CHOOSE_TITLE": "Elegir otra finca",
    "INPUT_PLACEHOLDER": "Buscar",
    "SWITCH_TITLE": "Cambiar a otra finca"
  },
  "COMMON_ERRORS": {
    "UNIT": {
      "NON_NEGATIVE": "Debe ser un numero no negativo",
      "REQUIRED": "Requerido",
      "TWO_DECIMALS": "La cantidad debe tener hasta 2 decimales"
    }
  },
  "CONSENT": {
    "DATA_POLICY": "Politica de datos",
    "LABEL": "Estoy de acuerdo"
  },
  "CREATE_USER": {
    "BIRTH_YEAR": "Año de nacimiento",
    "BIRTH_YEAR_ERROR": "Año de nacimiento necesita estar entre 1900 y",
    "BIRTH_YEAR_TOOLTIP": "Información sobre la edad es recolectada sólo por propósitos de estudio y sólo será compartida sin identificar personalmente a Ud.",
    "CREATE_BUTTON": "Crear cuenta",
    "EMAIL": "Correo electrónico",
    "FULL_NAME": "Nombre completo",
    "GENDER": "Género",
    "GENDER_TOOLTIP": "La información de género es recolectada sólo por propósitos de estudio y sólo será compartida sin identificarlo(la) personalmente a Ud.",
    "PASSWORD": "Contraseña",
    "TITLE": "Crear nueva cuenta de usuario",
    "LANGUAGE_PREFERENCE": "Idioma preferido",
    "DEFAULT_LANGUAGE": "Español",
    "DEFAULT_LANGUAGE_VALUE": "es"
  },
  "CROP": {
    "ADD_COMPLIANCE_FILE": "Enlace a un archivo de cumplimiento",
    "ADD_CROP": "Agregar un cultivo",
    "ADD_IMAGE": "Agregar imagen personalizada",
    "VARIETAL_IMAGE": "Personalizar imagen para varietal o cultivar",
    "VARIETAL_SUBTITLE": "Cuéntenos sobre la variedad o cultivar específico que pretende cultivar",
    "VARIETAL_IMAGE_INFO": "Si desea que este varietal o cultivar tenga una imagen diferente del recorte predeterminado, puede personalizar la imagen aquí.",
    "VARIETY_COMMON_NAME": "Nombre común",
    "DUPLICATE_VARIETY": "Ya existe en tu finca una variedad de este cultivo con el mismo nombre",
    "VARIETY_VARIETAL": "Varietal",
    "VARIETY_CULTIVAR": "Cultivar",
    "CULTIVAR_SUBTEXT": "Aprender más sobre cultivares",
    "VARIETAL_SUBTEXT": "Más información sobre varietales",
    "CULTIVAR_PLACEHOLDER": "Ex. Red Delicious",
    "VARIETAL_PLACEHOLDER": "Ex. Cabernet sauvignon",
    "ANNUAL": "Anual",
    "ANNUAL_OR_PERENNIAL": "¿El cultivo es anual o perenne?",
    "EDIT_CROP": "Editar cultivo",
    "EDIT_MODAL": {
      "BODY": "Editar este cultivo no modificará ningún plan de cultivo de cultivos existente. Solo se verán afectados los planes de gestión creados después de sus ediciones. ¿Proceder a editar?",
      "TITLE": "Quiere editar este cultivo?"
    },
    "IS_GENETICALLY_ENGINEERED": "¿Este cultivo está modificado genéticamente?",
    "IS_ORGANIC": "¿La semilla o el cultivo están certificados como orgánicos?",
    "NEED_DOCUMENT_GENETICALLY_ENGINEERED": "Su certificador puede solicitar documentación que respalde su afirmación de que este cultivo no está modificado genéticamente.",
    "NEED_DOCUMENT_PERFORM_SEARCH": "Su certificador puede solicitar documentación que respalde su búsqueda.",
    "NEED_DOCUMENT_TREATED": "Su certificador puede solicitar documentación que describa cualquier tratamiento.",
    "NUTRIENTS_IN_EDIBLE_PORTION": "Nutrientes en porción comestible (por 100g)",
    "PERENNIAL": "Perenne",
    "PERFORM_SEARCH": "¿Realizó una búsqueda de disponibilidad comercial?",
    "PHYSIOLOGY_AND_ANATOMY": "Fisiología y anatomía",
    "TREATED": "¿Se han tratado las semillas de este cultivo?",
    "UPLOAD_LATER": "También puede cargar archivos en otro momento."
  },
  "CROP_CATALOGUE": {
    "ADD_CROP": "Agregar un nuevo cultivo",
    "ADD_CROPS_T0_YOUR_FARM": "Agregar un cultivo a su granja",
    "ADD_TO_YOUR_FARM": "Agregar a su granja",
    "CAN_NOT_FIND": "¿No encuentra lo que busca?",
    "CANCEL": "Ceración de cultivo",
    "COVER_CROP": "¿Se puede cultivar como cultivo de cobertura?",
    "CREATE_MANAGEMENT_PLANS": "Crear plan de cultivo",
    "CROP_CATALOGUE": "Catálogo de cultivos",
    "CROP_GROUP": "Grupo de cultivo",
    "CROP_GROUP_TOOL_TIP": "La selección de un grupo de cultivos permite que LiteFarm rellene previamente mucha información sobre este cultivo, como la temporada de crecimiento, los valores nutricionales y el rendimiento estimado. No se preocupe, puede cambiar estos valores a continuación una vez que haya seleccionado un grupo de cultivos.",
    "CROP_STATUS": "Estatus del cultivo activo",
    "DOCUMENT_NECESSARY_INFO_FOR_ORGANIC_PRODUCTION": "Documentar la información necesaria para la producción orgánica",
    "FILTER": {
      "LOCATION": "Ubicación",
      "STATUS": "Estatus",
      "SUPPLIERS": "Proveedores",
      "TITLE": "Filtro de catálogo de cultivos"
    },
    "FILTER_TITLE": "Filtro de catálogo de cultivos ",
    "GENUS": "Género",
    "HERE_YOU_CAN": "Acá puede",
    "LETS_BEGIN": "Vamos a comenzar",
    "NEW_CROP_NAME": "Nombre de nuevo cultivo",
    "NO_RESULTS_FOUND": "No se han encontrado resultados. Por favor, cambie sus filtros.",
    "NOMINATE_CROP": "Nominar este cultivo para su inclusión en el catálogo de cultivos LiteFarm",
    "NOMINATE_CROP_TOOLTIP": "La inclusión de este cultivo en el catálogo de cultivos de LiteFarm permite al equipo de LiteFarm compartir información sobre este cultivo con un especialista de su región. Los cultivos aprobados pasarán a formar parte del catálogo de cultivos mostrado a todos los usuarios.",
    "ON_YOUR_FARM": "En su granja",
    "SELECT_A_CROP": "Seleccione un cultivo para agregar a su granja. Utilice la barra de búsqueda y los filtros para encontrar cultivos rápidamente.",
    "SPECIES": "Especies",
    "DUPLICATE_CROP": "Ya existe un cultivo con el mismo nombre, género y especie en tu finca"
  },
  "CROP_DETAIL": {
    "ADD_PLAN": "Agregar un plan",
    "ANNUAL": "Anual",
    "ANNUAL_PERENNIAL": "¿El cultivo es anual o perenne?",
    "COMMERCIAL_AVAILABILITY": "¿Realizó una búsqueda de disponibilidad comercial?",
    "DETAIL_TAB": "Detalles",
    "EDIT_CROP_DETAIL": "Editar los detalles del cultivo",
    "GENETICALLY_ENGINEERED": "¿Este cultivo está modificado genéticamente?",
    "HS_CODE": "Código de SA",
    "MANAGEMENT_PLANS": "Planes de cultivo",
    "MANAGEMENT_TAB": "Administrar",
    "ORGANIC": "¿La semilla o el cultivo están certificados como orgánicos?",
    "PERENNIAL": "Perenne",
    "TREATED": "¿Se han tratado las semillas de este cultivo?"
  },
  "CROP_MANAGEMENT": {
    "GERMINATE": "Germinar",
    "HARVEST": "Cosechar",
    "PLANT": "Plantar",
    "SEED": "Sembrar",
    "TERMINATE": "Terminar",
    "TRANSPLANT": "Trasplantar"
  },
  "CROP_VARIETIES": {
    "ADD_VARIETY": "Agregar una nueva variedad",
    "CROP_VARIETIES": "variedad",
    "NEEDS_PLAN": "Necesita un plan",
    "RETIRE": {
      "CONFIRMATION": "Retirar este cultivo lo eliminará y todos sus planes de cultivo de su catálogo de cultivos. Quiere proceder?",
      "RETIRE_CROP_TITLE": "Retirar este cultivo?",
      "UNABLE_TO_RETIRE": "Solo puede retirar cultivos que no tengan planes de cultivo activos o futuros. Deberá completar o abandonar esos planes para retirar este cultivo.",
      "UNABLE_TO_RETIRE_TITLE": "Incapaz de retirar"
    },
    "SUPPLIER": "Proveedor/a"
  },
  "DATE_RANGE": {
    "HELP_BODY": "Selecciona el rango de fechas para crear un reporte financiero para su granja en ese rango.",
    "HELP_TITLE": "Ayuda con el rango de fechas",
    "TITLE": "Filtrar reporte por fecha",
    "INVALID_RANGE_MESSAGE": "La fecha de finalización debe ser posterior a la fecha de inicio para obtener resultados"
  },
  "DATE_RANGE_PICKER": {
    "FROM": "Desde",
    "TO": "Hasta",
    "TO_MUST_BE_AFTER_FROM": "La fecha 'Hasta' debe ser posterior a la fecha 'Desde'",
    "REVENUE_HELP_TITLE": "Ayuda con el rango de fechas",
    "REVENUE_HELP_BODY": "Solo se mostrarán los planes que tengan una tarea de cosecha planificada o completada dentro del rango de fechas indicado."
  },
  "DOCUMENTS": {
    "ADD": {
      "ADD_MORE_PAGES": "Agregar más páginas",
      "DOCUMENT_NAME": "Nombre del documento",
      "DOES_NOT_EXPIRE": "Este archivo no expira",
      "TITLE": "Agregar un documento",
      "TYPE": "Tipo",
      "VALID_UNTIL": "Válido hasta"
    },
    "ADD_DOCUMENT": "Agregar un nuevo documento",
    "ARCHIVE": "Archivar",
    "ARCHIVE_DOCUMENT": "Archivar documento",
    "ARCHIVE_DOCUMENT_TEXT": "Archivar este documento lo moverá a la sección de archivado de sus documentos, pero no lo eliminará. Los documentos archivados no se exportarán para sus certificaciones. Quiere proceder?",
    "ARCHIVED": "Archivado",
    "CANCEL": "Cancelar",
    "CANCEL_MODAL": "creación de documentos",
    "COMPLIANCE_DOCUMENTS_AND_CERTIFICATION": "Documentos de cumplimiento y su certificación",
    "DOCUMENTS": "Documentos",
    "EDIT_DOCUMENT": "Editar documento",
    "FILTER": {
      "TITLE": "Filtro de documentos",
      "TYPE": "Tipo",
      "VALID_ON": "Válido en"
    },
    "NOTES_CHAR_LIMIT": "Las notas deben tener menos de 10,000 caracteres",
    "SPOTLIGHT": {
      "CDC": "Cuando llegue el momento de generar su exportación de certificación, LiteFarm exportará automáticamente todos los documentos de cumplimiento que sean válidos en la fecha de exportación que especifique. Los documentos de cumplimiento se archivarán automáticamente cuando expiran.",
      "HERE_YOU_CAN": "Aqui uno puede:",
      "YOU_CAN_ONE": "Cargar los documentos que desee incluir en la exportación de su certificación.",
      "YOU_CAN_THREE": "Archivar documentos innecesarios",
      "YOU_CAN_TWO": "Clasificar y controlar las fechas de vencimiento de su documento"
    },
    "TYPE": {
      "CLEANING_PRODUCT": "Producto de limpieza",
      "CROP_COMPLIANCE": "Cumplimiento de cultivos",
      "FERTILIZING_PRODUCT": "Producto fertilizante",
      "INVOICES": "Facturas",
      "OTHER": "Otro",
      "PEST_CONTROL_PRODUCT": "Producto de control de plagas",
      "RECEIPTS": "Recibos",
      "SOIL_AMENDMENT": "Fertilización y correción del suelo",
      "SOIL_SAMPLE_RESULTS": "Resultados de muestras del suelo",
      "WATER_SAMPLE_RESULTS": "Resultados de la muestra de agua"
    },
    "UNARCHIVE": "Desarchivar",
    "UNARCHIVE_DOCUMENT": "¿Desarchivar documento?",
    "UNARCHIVE_DOCUMENT_TEXT": "Desarchivar este documento lo devolverá a su lista de documentos actualmente válidos. Los documentos válidos se exportarán para sus certificaciones. Quiere proceder?",
    "UNARCHIVED": "Desarchivado",
    "VALID": "Válido"
  },
  "ENTER_PASSWORD": {
    "FORGOT": "Olvidó contraseña?",
    "HINT": "Pista",
    "LABEL": "Contraseña",
    "ONE_NUMBER": "Al menos un numero",
    "ONE_SPECIAL_CHARACTER": "Al menos un caracter especial (! @ # $ % ^ & *)",
    "ONE_UPPER_CASE": "Al menos una letra mayuscula",
    "TOO_SHORT": "Al menos 8 caracteres"
  },
  "EXPENSE": {
    "ADD_EXPENSE": {
      "ALL_FIELDS_REQUIRED": "Todos los campos son obligatorios",
      "MIN_ERROR": "Por favor ingrese un valor mayor que ",
      "REQUIRED_ERROR": "Se requiere gasto",
      "TITLE_1": "Nuevo gasto (1 de 2)",
      "TITLE_2": "Nuevo gasto (2 de 2)"
    },
    "ADD_MORE_ITEMS": "Agrega más unidades",
    "DETAILED_HISTORY": "Historia detallada",
    "EDIT_EXPENSE": {
      "DATE_PLACEHOLDER": "Elige una fecha",
      "DESELECTING_CATEGORY": "Anular la selección de una categoría eliminará los gastos existentes bajo dicha categoría para este registro de gastos.",
      "REMOVE_ALL": "Ud. eliminó todos los gastos, haga clic en Guardar y así actualizar el cambio.",
      "TITLE_1": "Editar gastos (1 de 2)",
      "TITLE_2": "Editar gastos (2 de 2)"
    },
    "ITEM": "Unidad",
    "NAME": "Nombre",
    "NO_EXPENSE": "Sin gasto",
    "NO_EXPENSE_YEAR": "Ud. no tiene gasto registrado para este año",
    "OTHER_EXPENSES_TITLE": "Otros gastos",
    "SUMMARY": "Resumen",
    "VALUE": "Valor"
  },
  "EXPIRED_TOKEN": {
    "RESET_PASSWORD": "Este enlace ha caducado.",
    "RESET_PASSWORD_LINK": "Envíar enlace para nueva contraseña."
  },
  "FARM_MAP": {
    "TUTORIALS": "Tutoriales de mapas",
    "AREA_DETAILS": {
      "NETWORK": "Error de conexion.",
      "PERIMETER": "Perimetro",
      "TOTAL_AREA": "Area total"
    },
    "BARN": {
      "ANIMALS": "Se usa este granero para abrigar animales?",
      "COLD_STORAGE": "Tiene este granero almacenamiento en frio?",
      "EDIT_TITLE": "Editar granero",
      "NAME": "Nombre de granero",
      "TITLE": "Agregar Granero",
      "WASH_PACK": "Tiene este granero una estacion de lavado y empacado?"
    },
    "BUFFER_ZONE": {
      "EDIT_TITLE": "Editar delimitante",
      "NAME": "Nombre de zona delimitante",
      "TITLE": "Agregar zona delimitante",
      "WIDTH": "Ancho de la zona delimitante"
    },
    "BULK_UPLOAD_SENSORS": {
      "TITLE": "Agregar sensores al mapa",
      "UPLOAD_LINK_MESSAGE": "Descargar plantilla",
      "UPLOAD_INSTRUCTION_MESSAGE": "para el formato correcto.",
      "UPLOAD_PLACEHOLDER": "Subir archivo CSV",
      "UPLOAD_ERROR_MESSAGE": "Hubo algunos problemas con tu subida.",
      "INVALID_FILE_TYPE": "El archivo de carga debe ser un csv,",
      "DOWNLOAD_TEMPLATE_LINK_MESSAGE": "Haga clic aquí para descargar la plantilla",
      "UPLOAD_ERROR_LINK": "Haga clic aquí para verlos",
      "EMPTY_FILE_UPLOAD_ERROR_MESSAGE": "No se han encontrado sensores, compruebe su carga e inténtelo de nuevo.",
      "SENSOR_FIELDS": {
        "NAME": "Nombre",
        "LATITUDE": "Latitud",
        "LONGITUDE": "Longitud",
        "READING_TYPES": "tipos_de_medición",
        "SENSOR_EXTERNAL_ID": "ID_externo",
        "DEPTH": "Profundidad_cm",
        "BRAND": "Marca",
        "MODEL": "Modelo"
      },
      "VALIDATION": {
        "FILE_ROW_LIMIT_EXCEEDED": "Límite de fila de archivos superado. El número máximo de sensores que se pueden cargar desde un archivo es 100.",
        "MISSING_COLUMNS": "Se requieren columnas/faltan.",
        "EXTERNAL_ID": "Identificación externa no válida, debe tener entre 1 y 20 caracteres.",
        "SENSOR_NAME": "Nombre del sensor no válido, debe estar entre 1 y 100 caracteres.",
        "SENSOR_LATITUDE": "Valor de latitud no válido, debe estar entre -85 y 85. y menos de 10 decimales.",
        "SENSOR_LONGITUDE": "Valor de longitud no válido, debe estar entre -180 y 180. y menos de 10 decimales.",
        "SENSOR_READING_TYPES": "Tipo de lectura no válido detectado: {{ reading_types }} los valores válidos incluyen: contenido_de_agua_en_el_suelo, potencial_hídrico_del_suelo, temperatura.",
        "SENSOR_DEPTH": "Valor de profundidad no válido, debe estar entre 0 y 1000.",
        "SENSOR_BRAND": "Nombre de marca no válido, debe tener entre 1 y 100 caracteres.",
        "SENSOR_MODEL": "Nombre de modelo no válido, debe tener entre 1 y 100 caracteres.",
        "SENSOR_HARDWARE_VERSION": "Nombre de versión de hardware no válido, debe tener entre 1 y 100 caracteres."
      },
      "SENSOR_CLAIM_ERROR": {
        "ALREADY_OCCUPIED": "Sensor \"{{ sensorId }}\" ya registrado en otra organización, póngase en contacto con el soporte de Ensemble en support@esci.io para solucionar problemas.",
        "DOES_NOT_EXIST": "Sensor  \"{{ sensorId }}\" no existe en la base de datos de Ensemble. Asegúrese de haber escrito correctamente el External_ID para esta entrada y de que el sensor es un sensor Ensemble.",
        "INTERNAL_ERROR": "Sensor \"{{ sensorId }}\" falló al cargar correctamente, por favor contacte al soporte de LiteFarm en support@litefarm.org para solucionar problemas."
      },
      "DOWNLOAD_FILE": {
        "ROW": "[Fila: {{ row }}][Columna: {{ column }}] {{- errorMessage }} {{ value }}\n",
        "PARTIAL_SUCCESS_TOP_TEXT": "Los siguientes sensores en su archivo subidos con éxito o que ya existen en su explotación:\n\n",
        "PARTIAL_SUCCESS_BOTTOM_TEXT": "Ya deberían estar visibles en el mapa de su granja. Estos sensores se ignorarán en futuras cargas\n\n",
        "SOME_ERRORS": "Desafortunadamente, hubo algunos errores con tu subida:\n\n",
        "DEFAULT": "Algo salió mal. Póngase en contacto con support@litefarm.org para obtener ayuda."
      }
    },
    "BULK_UPLOAD_TRANSITION": {
      "TITLE": "Esto está tardando más de lo esperado...",
      "BODY": "Le notificaremos una vez que su carga se haya completado y sus sensores se han creado. Puede salir de esta ventana."
    },
    "CEREMONIAL_AREA": {
      "EDIT_TITLE": "Editar area ceremonial",
      "NAME": "Nombre de area ceremonial",
      "TITLE": "Agregar area ceremonial"
    },
    "CONFIRM_RETIRE": {
      "BODY": "Retirar esta ubicación la eliminará del mapa de la granja.",
      "TITLE": "Retirar ubicación?"
    },
    "DRAWING_MANAGER": {
      "REDRAW": "Rehacer",
      "ZERO_AREA_DETECTED": "Campo sin area detectado. Por favor, agrega mas puntos o comienza de nuevo.",
      "ZERO_LENGTH_DETECTED": "Línea sin longitud detectada. Por favor dibuja de nuevo."
    },
    "EXPORT_MODAL": {
      "BODY": "Como quieres exportar el mapa?",
      "DOWNLOAD": "Descargar",
      "EMAIL_TO_ME": "Enviar a mi correo",
      "EMAILING": "Enviando",
      "TITLE": "Exporta su mapa",
      "LOADING": "Cargando..."
    },
    "FARM_SITE_BOUNDARY": {
      "EDIT_TITLE": "Editar limites de la granja",
      "NAME": "Nombre de limites de la granja",
      "TITLE": "Agregar Limites de la granja"
    },
    "FENCE": {
      "EDIT_TITLE": "Editar cerco",
      "LENGTH": "Longitud del cerco",
      "NAME": "Nombre de cercado",
      "PRESSURE_TREATED": "Esto cerco es tratado a presión?",
      "TITLE": "Agregar Cerco"
    },
    "FIELD": {
      "DATE": "Fecha de transición",
      "EDIT_TITLE": "Editar campo",
      "FIELD_TYPE": "Que tipo de campo es?",
      "NAME": "Nombre de campo",
      "NON_ORGANIC": "No orgánico",
      "ORGANIC": "Orgánico",
      "TITLE": "Agregar campo",
      "TRANSITIONING": "En transición"
    },
    "GARDEN": {
      "DATE": "Fecha de transición",
      "EDIT_TITLE": "Editar huerto",
      "GARDEN_TYPE": "Tipo de huerto",
      "NAME": "Nombre de huerto",
      "NON_ORGANIC": "No orgánico",
      "ORGANIC": "Orgánico",
      "TITLE": "Agregar huerto",
      "TRANSITIONING": "En transición"
    },
    "GATE": {
      "EDIT_TITLE": "Editar puerta",
      "NAME": "Nombre de puerta",
      "TITLE": "Agregar puerta"
    },
    "GREENHOUSE": {
      "CO2_ENRICHMENT": "Hay enriquecimiento de CO₂?",
      "DATE": "Fecha de transicion",
      "EDIT_TITLE": "Editar invernadero",
      "GREENHOUSE_HEATED": "Esta el invernadero calentado?",
      "GREENHOUSE_TYPE": "Que tipo de invernadero es?",
      "NAME": "Nombre de invernadero",
      "NON_ORGANIC": "No orgánico",
      "ORGANIC": "Orgánico",
      "SUPPLEMENTAL_LIGHTING": "Tiene luz suplementaria?",
      "TITLE": "Agregar invernadero",
      "TRANSITIONING": "En transicion"
    },
    "LINE_DETAILS": {
      "BUFFER_TITLE": "Cual es el ancho?",
      "BUFFER_ZONE_WIDTH": "Ancho de la zona delimitante",
      "RIPARIAN_BUFFER": "Zona de proteccion",
      "WATERCOURSE": "Arroyo",
      "WATERCOURSE_TITLE": "Cuales son los siguientes anchos?"
    },
    "LOCATION_CREATION_FLOW": "creación de ubicación",
    "MAP_FILTER": {
      "ADD_TITLE": "Agregar a su mapa",
      "AREAS": "Áreas",
      "BARN": "Granero",
      "BZ": "Zona delimitada",
      "CA": "Área ceremonial",
      "FENCE": "Cerca",
      "FIELD": "Campo",
      "FSB": "Limites de granja",
      "GARDEN": "Huerto",
      "GATE": "Puerta",
      "GREENHOUSE": "Invernadero",
      "HIDE_ALL": "Esconde todo",
      "LABEL": "Etiqueta",
      "LINES": "Lineas",
      "NA": "Área natural",
      "POINTS": "Puntos",
      "RESIDENCE": "Residencia",
      "SATELLITE": "Imagen de Satelite",
      "SHOW_ALL": "Muestra todo",
      "SURFACE_WATER": "Agua de superficie",
      "TITLE": "Filtra su mapa",
      "WATERCOURSE": "Arroyo",
      "WV": "Valvula de agua",
      "SENSOR": "Sensor"
    },
    "NATURAL_AREA": {
      "EDIT_TITLE": "Editar área natural",
      "NAME": "Nombre de área natural",
      "TITLE": "Agregar área natural"
    },
    "NOTES_CHAR_LIMIT": "Las notas deben tener menos de 10,000 caracteres",
    "RESIDENCE": {
      "EDIT_TITLE": "Editar residencia",
      "NAME": "Nombre de residencia",
      "TITLE": "Agregar residencia"
    },
    "SPOTLIGHT": {
      "ADD": "Añadir ubicaciones a su mapa",
      "ADD_TITLE": "Añadir a su mapa",
      "EXPORT": "Descargar o compartir su mapa",
      "EXPORT_TITLE": "Exporta su mapa",
      "FILTER": "Cambiar que se ve en el mapa",
      "FILTER_TITLE": "Filtra su mapa",
      "HERE_YOU_CAN": "Aqui puede: "
    },
    "SURFACE_WATER": {
      "EDIT_TITLE": "Editar agua de superficie",
      "IRRIGATION": "Es esta área usada para riego?",
      "NAME": "Nombre de agua de superficie",
      "TITLE": "Agregar agua de superficie"
    },
    "TAB": {
      "CROPS": "Cultivos",
      "DETAILS": "Detalles",
      "TASKS": "Tareas",
      "READINGS": "Lecturas"
    },
    "TITLE": "Mapa de granja",
    "TUTORIAL": {
      "ADJUST_AREA": {
        "TEXT": "Clickea y arrastra los puntos para ajustar el área",
        "TITLE": "Ajustar área"
      },
      "ADJUST_LINE": {
        "TEXT": "Clickea y arrastra los puntos para ajustar la linea",
        "TITLE": "Ajustar linea"
      },
      "AREA": {
        "STEP_ONE": "Clickea donde quieras para empezar a dibujar",
        "STEP_THREE": "Clickea y arrastra los puntos para ajustar la figura",
        "STEP_TWO": "Clickea el punto inicial para cerrar el área",
        "TITLE": "Dibuja un área"
      },
      "LINE": {
        "STEP_FOUR": "(Para algunas lineas) agrega un ancho",
        "STEP_ONE": "Clickea donde quieras para empezar a dibujar",
        "STEP_THREE": "Opcionalmente, ajusta su linea",
        "STEP_TWO": "Haz doble click en el ultimo punto para finalizar",
        "TITLE": "Dibuja una linea"
      }
    },
    "UNABLE_TO_RETIRE": {
      "BODY": "Solo puede retirar ubicaciones que no tengan cultivos o tareas activos o planificados.",
      "TITLE": "No se pudo retirar"
    },
    "WATER_VALVE": {
      "EDIT_TITLE": "Editar valvula de agua",
      "GROUNDWATER": "Agua de pozo",
      "MAX_FLOW_RATE": "Flujo maximo",
      "MUNICIPAL_WATER": "Agua municipal",
      "NAME": "Nombre de valvula de agua",
      "RAIN_WATER": "Agua de lluvia",
      "SURFACE_WATER": "Agua de superficie",
      "TITLE": "Agregar valvula de agua",
      "WATER_VALVE_TYPE": "Cual es la fuente?"
    },
    "WATERCOURSE": {
      "BUFFER": "Zona de proteccion",
      "EDIT_TITLE": "Editar arroyo",
      "IRRIGATION": "Es usado para riego?",
      "LENGTH": "Longitud total",
      "NAME": "Nombre de arroyo",
      "TITLE": "Agregar arroyo",
      "WIDTH": "Ancho de arroyo"
    }
  },
  "FIELDS": {
    "EDIT_FIELD": {
      "VARIETY": "Variedad",
      "SUPPLIER": "Proveedor"
    }
  },
  "FILE_SIZE_MODAL": {
    "BODY": "Los archivos no pueden exceder los 10 MB.",
    "TITLE": "Tamaño de archivo demasiado grande"
  },
  "FILTER": {
    "CLEAR_ALL_FILTERS": "Borrar todos los filtros"
  },
  "FINANCES": {
    "ACTUAL_REVENUE": {
      "ADD_REVENUE": "Agregar ingresos",
      "TITLE": "Ingresos reales"
    },
    "DATE": "Fecha",
    "ESTIMATED_REVENUE": {
      "ESTIMATED_ANNUAL_REVENUE": "Ingresos anuales estimados",
      "ESTIMATED_ANNUAL_YIELD": "Cosecha anual estimada",
      "ESTIMATED_PRICE_PER_UNIT": "Precio estimado por unidad",
      "TITLE": "Ingresos estimados",
      "ESTIMATED_CROP_REVENUE": "Ingreso estimado del cultivo"
    },
    "REVENUE": "Ingresos",
    "VIEW_WITHIN_DATE_RANGE": "Ver ingresos dentro de este intervalo de fechas",
    "WHOLE_FARM_REVENUE": "Ingresos de toda la granja"
  },
  "FORM_VALIDATION": {
    "OVER_255_CHARS": "El texto no puede superar los 255 caracteres"
  },
  "HELP": {
    "ATTACHMENT_LABEL": "Cargue imagen de pantalla o archivo",
    "EMAIL": "Correo electrónico",
    "MESSAGE_LABEL": "Mensaje",
    "OPTIONS": {
      "OTHER": "Otro",
      "REPORT_BUG": "Reportar error",
      "REQUEST_FEATURE": "Solicite una función",
      "REQUEST_INFO": "Solicite información"
    },
    "PREFERRED_CONTACT": "Forma de contacto preferida",
    "REQUIRED_LABEL": "Campo solicitado",
    "TITLE": "Solicitar ayuda",
    "TYPE_SUPPORT_LABEL": "Tipo de ayuda",
    "TYPE_SUPPORT_PLACEHOLDER": "Elija tipo de ayuda",
    "WHATSAPP": "Whatsapp",
    "WHATSAPP_NUMBER_LABEL": "Número de Whatsapp"
  },
  "HOME": {
    "GREETING": "Buen dia,"
  },
  "INSIGHTS": {
    "BIODIVERSITY": {
      "AMPHIBIANS": "Anfibio",
      "BIRDS": "Aves",
      "CROP_VARIETIES": "Variedades de cultivos",
      "ERROR": {
        "BODY": "LiteFarm genera información sobre la biodiversidad basada en varias fuentes y no pudo hacerlo en este momento. Vuelva a intentarlo después de {{minutos}} minutos.",
        "PREVIEW": "Indisponible",
        "TITLE": "Había un problema"
      },
      "HEADER": "Numero de especies",
      "INFO": "La biodiversidad es excelente para las personas y el planeta. Contamos la riqueza de especies en su granja desde conocidos registros de biodiversidad. Puede aumentar la biodiversidad de los cultivos en su granja agregando mayor cantidad de cultivos. Puede aumentar el recuento de biodiversidad no agrícola en su granja registrando ubicaciones en https://www.inaturalist.org/app.",
      "INSECTS": "Insectos",
      "LOADING": {
        "BODY": "Estamos generando los últimos reportes sobre biodiversidad de su granja. Esto puede tardar hasta 60 segundos.",
        "PREVIEW": "Cargando...",
        "TITLE": "Generando los reportes más recientes sobre biodiversidad..."
      },
      "MAMMALS": "Mamíferos",
      "PLANTS": "Plantas",
      "SPECIES_COUNT": "{{count}} especies",
      "SPECIES_COUNT_one": "{{count}} especies",
      "SPECIES_COUNT_many": "{{count}} especies",
      "SPECIES_COUNT_other": "{{count}} especies",
      "SPECIES_COUNT_plural": "{{count}} especies",
      "TITLE": "Biodiversidad"
    },
    "CURRENT": "Actual",
    "CLICK_TO_CALCULATE": "Haga clic para calcular",
    "INFO": "Los reportes son estadísticas de datos de lo que está pasando en su granja. Mientras más datos proveas en la aplicación más reportes pueden ser generadas. Mira los reportes individuales para más información.",
    "LABOUR_HAPPINESS": {
      "HEADER": "Tareas",
      "INFO": "Estimamos la satisfacción laboral tomando como referencia los puntajes de satisfacción de cada tarea y las horas trabajadas.",
      "TITLE": "Satisfaccion Laboral"
    },
    "NITROGEN_BALANCE": {
      "ABANDON": "Retirar programacion",
      "CHOOSE_A_FREQUENCY": "Escoja una frecuencia",
      "CHOOSE_FREQUENCY": "Escoja Frecuencia...",
      "COUNT_MONTHS": "{{count}} mese",
      "COUNT_MONTHS_one": "{{count}} mese",
      "COUNT_MONTHS_many": "{{count}} meses",
      "COUNT_MONTHS_other": "{{count}} meses",
      "COUNT_MONTHS_plural": "{{count}} meses",
      "CYCLE_INDICATOR": "Su balance de nitrogeno esta en {{frequency}} meses por ciclo y la data se vera en: {{refreshDate}}",
      "FIRST_TIME": "Parece que es la primera vez que corres esto! Por favor, selecciona una frecuencia para calcular su balance de nitrogeno",
      "GO_BACK": "Atras",
      "HEADER": "Cada {{frequency}} meses: {{refreshDate}}",
      "INFO_1": "El balance de nitrogeno se dice si aplicaste mucho o muy poco fertilizante. Depende en sus registros de cosecha, creditos de nitrogeno de legumbres, y registro de fertilizacion. Puedes correr el balance en su intervalo de tiempo deseado.",
      "INFO_2": "Cliquea el boton de borrar para resetear la frecuencia de calculo.",
      "SELECT_FREQUENCY": "Seleccione una frecuencia",
      "TITLE": "Balance de Nitrogeno"
    },
    "PEOPLE_FED": {
      "CALORIES": "Calorias",
      "FAT": "Grasa",
      "HEADER": "Numero de comidas",
      "INFO": "Estimamos el numero de comidas potenciales provistas por su granja basandonos en los datos de sus ventas y la base de datos de la composicion de cultivos. Asumimos que los requerimientos diarios se dividen en partes iguales en 3 comidas al dia.",
      "MEAL_COUNT": "{{count}} comida",
      "MEAL_COUNT_one": "{{count}} comida",
      "MEAL_COUNT_many": "{{count}} comidas",
      "MEAL_COUNT_other": "{{count}} comidas",
      "MEAL_COUNT_plural": "{{count}} comidas",
      "MEALS": "Comidas",
      "PROTEIN": "Proteina",
      "TITLE": "Personas alimentadas",
      "VITAMIN_A": "Vitamina A",
      "VITAMIN_C": "Vitamina C"
    },
    "PRICES": {
      "INFO": "Le mostramos la trayectoria de sus precios de venta en comparacion a los precios de venta de los mismos bienes cerca de su granja. Esta información es recolectada a través de la red de LiteFarm.",
      "NEARBY_FARMS": "El precio del mercado se basa en {{count}} granjas en su área local",
      "NEARBY_FARMS_one": "El precio del mercado se basa en {{count}} granja en su área local",
      "NEARBY_FARMS_many": "El precio del mercado se basa en {{count}} granjas en su área local",
      "NEARBY_FARMS_other": "El precio del mercado se basa en {{count}} granjas en su área local",
      "NEARBY_FARMS_plural": "Buscando data de ventas de {{count}} granjas",
      "NETWORK_PRICE": "Precio de red",
      "NO_ADDRESS": "Actualmente no tienes una direccion en Litefarm. Por favor actualizala en su Perfil para obtener data de ventas cercanas.",
      "OWN_PRICE": "Su precio",
      "PERCENT_OF_MARKET": "{{percentage}}% del mercado",
      "SALES_FROM_DISTANCE_AWAY": "Ventas a {{distance}} {{unit}} de distancia",
      "TITLE": "Precios",
      "Y_TITLE": "Precio ({{currency}}/{{mass}})"
    },
    "SOIL_OM": {
      "ALTERNATE_TITLE": "Contenido de MO del Suelo",
      "HEADER": "Materia Organica del Suelo",
      "INFO": "La materia orgánica en el suelo es necesaria para mantener un ambiente saludable para su cultivo. Generamos estos datos con los registros de suelo más recientes. Si no posee registros, predecimos la materia orgánica con las ubicación global.",
      "TITLE": "MO del Suelo"
    },
    "TITLE": "Reportes",
    "UNAVAILABLE": "No Disponible",
    "WATER_BALANCE": {
      "FIRST_TIME": "Parece que es la primera vez que llega aca! Para mas información en que hace esto, por favor cliquea el boton de información.",
      "INFO_1": "El balance de agua se dice si sus cultivos tienen deficiencia de agua o exceso. Depende de los datos meterologicos, y es actualizado por sus registros de riego .",
      "INFO_2": "Esta funcionalidad no ha sido probada ampliamente en las granjas con una baja densidad de estaciones metereologicas  alrededor de ellas asi que uselo con precaucion. Por favor, cuentanos como funciona en su granja",
      "NO_SCHEDULE_RUN": "Su balance de agua agendado aun no ha corrido, por favor, chequea en 2 dias y asegurate que tienes al menos un registro de textura de suelo para un campo para ver datos de balance de agua para cultivos en ese campo . Si el problema persiste, contacta a Litefarm.",
      "REGISTER_FARM": "Registra su granja",
      "TITLE": "Balance de agua"
    }
  },
  "INTRODUCE_MAP": {
    "BODY": "El mapa tiene funcionalidades nuevas. Ahora puede conseguirlo debajo del menu de Mi granja.",
    "TITLE": "Actualizamos los mapas!"
  },
  "INVITATION": {
    "BIRTH_YEAR": "Año de nacimiento",
    "BIRTH_YEAR_ERROR": "Año de nacimiento necesitar ser entre 1900 y",
    "BIRTH_YEAR_TOOLTIP": "Información sobre la edad es recolectada sólo por propósitos de estudio y sólo será compartida sin identificar personalmente a Ud.",
    "CREATE_ACCOUNT": "Crear nueva cuenta",
    "CREATE_NEW_ACCOUNT": "Crear nueva cuenta",
    "EMAIL": "Correo electrónico",
    "FULL_NAME": "Nombre completo",
    "GENDER": "Género",
    "GENDER_TOOLTIP": "Información sobre género es recolectada sólo por propósitos de estudio y sólo será compartida sin identificar personalmente a Ud.",
    "PASSWORD": "Contraseña",
    "YOUR_INFORMATION": "Su información"
  },
  "INVITE_SIGN_UP": {
    "ERROR0": "Ud. necesitará usuario",
    "ERROR1": "Para aceptar invitación de esta finca.",
    "HOW_TO_CREATE": "Cómo quiere crear su nueva cuenta?",
    "LITEFARM_ACCOUNT": "Crear cuenta LiteFarm",
    "SIGN_IN_WITH": "Inicie sesión con",
    "TITLE": "Crear cuenta nueva"
  },
  "INVITE_USER": {
    "BIRTH_YEAR": "Año de nacimiento",
    "BIRTH_YEAR_ERROR": "Año de nacimiento necesitar ser entre 1900 y",
    "BIRTH_YEAR_TOOLTIP": "Información sobre la edad es recolectada sólo por propósitos de estudio y sólo será compartida sin identificar personalmente a Ud.",
    "CHOOSE_ROLE": "Elegir rol",
    "DEFAULT_LANGUAGE": "Español",
    "DEFAULT_LANGUAGE_VALUE": "es",
    "EMAIL": "Correo electrónico",
    "EMAIL_INFO": "Usuarios sin correo electrónico no podrán iniciar sesión",
    "FULL_NAME": "Nombre completo",
    "GENDER": "Género",
    "GENDER_TOOLTIP": "Información sobre el género es recolectada sólo por propósitos de estudio y sólo será compartida sin identificar personalmente a Ud.",
    "INVALID_EMAIL_ERROR": "Por favor ingrese una dirección de correo válida",
    "ALREADY_EXISTING_EMAIL_ERROR": "Un usuario con ese correo electrónico ya tiene acceso a esta granja",
    "INVITE": "Invitar",
    "LANGUAGE_OF_INVITE": "Idioma de la invitación",
    "PHONE": "Número de teléfono",
    "PHONE_ERROR": "Por favor ingrese un número de teléfono válido",
    "ROLE": "Rol",
    "TITLE": "Invitar a un usuario",
    "WAGE": "Salario",
    "WAGE_ERROR": "Salario debe ser válido, no números decimales negativos",
    "WAGE_RANGE_ERROR": "El salario debe ser un número positivo inferior a 999,999,999"
  },
  "JOIN_FARM_SUCCESS": {
    "IMPORTANT_THINGS": "Déjenos mostrarle un par de cosas importantes!",
    "SUCCESSFULLY_JOINED": "Se ha unido de manera exitosa"
  },
  "LOCATION_CROPS": {
    "ACTIVE_CROPS": "Cultivos activos",
    "ADD_NEW": "Agregar un cultivo",
    "INPUT_PLACEHOLDER": "Teclear para buscar",
    "PAST_CROPS": "Cultivos pasados",
    "PLANNED_CROPS": "Cultivos planificados"
  },
  "LOG_COMMON": {
    "ADD_A_LOG": "Agregar registro",
    "ALL_CROPS": "Todos los cultivos",
    "ALL_LOCATIONS": "Todas las ubicaciones ",
    "CROP": "Cultivo",
    "DELETE_CONFIRMATION": "Está seguro(a) que quiere borrar este registro?",
    "EDIT_A_LOG": "Editar registro",
    "FROM": "Desde",
    "LOCATION": "Ubicacion",
    "LOCATIONS": "Ubicaciones",
    "NOTES": "Notas",
    "QUANTITY": "Cantidad",
    "SELECT_CROP": "Seleccionar cultivo",
    "SELECT_LOCATION": "Seleccionar ubicacion",
    "SELECT_LOCATIONS": "Selecionar ubicaciones",
    "SELECT_TYPE": "Seleccionar Tipo",
    "TO": "Hasta",
    "TYPE": "Tipo",
    "WARNING": "Para usar este tipo de registro por favor agrega cultivos a sus campos. Puedes hacerlo navegando a Campos -> Su campo -> Nuevo cultivo"
  },
  "LOG_DETAIL": {
    "NO": "No",
    "YES": "Sí"
  },
  "LOG_FIELD_WORK": {
    "DISCING": "Rastra doble o de discos",
    "MULCH_TILL": "Labranza con cobertura",
    "PLOW": "Arar",
    "RIDGE_TILL": "Labranza de cresta",
    "RIPPING": "Rastra pesada",
    "ZONE_TILL": "Labranza por zona"
  },
  "LOG_HARVEST": {
    "ADD_CUSTOM_HARVEST_USE": "Agregar uso de cosecha personalizado",
    "CROP": "Cultivo",
    "CROP_PLACEHOLDER": "Selecciona cultivo",
    "CUSTOM_HARVEST_USE": "Uso personalizado",
    "DISEASE": "Enfermedad",
    "HARVEST": "Cosecha",
    "HARVEST_ALLOCATION_SUBTITLE": "Aproximadamente cuanto de la cosecha se utilizará para cada propósito?",
    "HARVEST_ALLOCATION_SUBTITLE_TWO": "Cantidad para asignar",
    "HARVEST_QUANTITY": "Cantidad de cosecha",
    "HARVEST_USE": "Uso de la cosecha",
    "HARVEST_USE_TYPE_SUBTITLE": "Cómo será usada la cosecha?",
    "OTHER": "Otro",
    "PEST": "Peste",
    "QUANTITY_ERROR": "La cantidad no debe de tener mas de 2 decimales",
    "TITLE": "Registro de cosecha",
    "WEED": "Melaza"
  },
  "LOG_IRRIGATION": {
    "DRIP": "Goteo",
    "FLOOD": "Inundacion",
    "SPRINKLER": "Aspersor",
    "SUBSURFACE": "Subsuperficie"
  },
  "MANAGEMENT_DETAIL": {
    "ABANDON_PLAN": "Abandonar este plan de cultivo",
    "ADD_A_TASK": "Agregar una tarea",
    "DETAILS": "Detalles",
    "FAILED_CROP": "¿Cultivo fallido?",
    "TASKS": "Tareas"
  },
  "MANAGEMENT_PLAN": {
    "ABANDON_MANAGEMENT_PLAN_CONTENT": "Abandonar este plan de cultivo abandonará todas las tareas incompletas asociadas con él y lo eliminará del mapa de su granja.",
    "ABANDON_MANAGEMENT_PLAN_TITLE": "Quiere abandonar el plan de cultivo?",
    "ADD_MANAGEMENT_PLAN": "Agregar un plan de cultivo",
    "AGE": "Edad",
    "AS_COVER_CROP": "Como cultivo de cobertura",
    "BEDS": "Camas",
    "BROADCAST": "Siembra a voleo o sembradora mecánica",
    "COMPLETE_PLAN": {
      "ABANDON_DATE": "Fecha de abandono",
      "ABANDON_NOTES": "Notas de abandono",
      "ABANDON_PLAN": "Abandonar plan",
      "ABANDON_REASON": "Razón para abandonar",
      "COMPLETE_DATE": "Fecha completada",
      "COMPLETE_PLAN": "Completar plan",
      "DATE_OF_CHANGE": "Fecha de cambio de estado",
      "NOTES_CHAR_LIMIT": "Las notas deben tener menos de 10,000 caracteres",
      "FUTURE_DATE_INVALID": "No puede ser en el futuro",
      "RATING": "Califica este plan de cultivo",
      "REASON": {
        "CROP_FAILURE": "Falla del cultivo",
        "LABOUR_ISSUE": "Problema laboral",
        "MACHINERY_ISSUE": "Problema de maquinaria",
        "MARKET_PROBLEM": "Problema de mercado",
        "SCHEDULING_ISSUE": "Problema de programación",
        "SOMETHING_ELSE": "Algo más",
        "WEATHER": "Clima"
      },
      "WHAT_HAPPENED": "¿Qué sucedió?"
    },
    "COMPLETION_NOTES": "Notas de conclusión",
    "CONTAINER": "Maceta",
    "CONTAINER_OR_IN_GROUND": "¿Está plantando en una maceta o en el suelo?",
    "CONTAINER_TYPE": "Tipo de maceta",
    "COVER_INFO": "La selección de un cultivo de cobertura creará una tarea de trabajo de campo para terminar el cultivo de cobertura al final de la temporada. En su lugar, seleccionar para la cosecha creará una tarea de cosecha.",
    "COVER_OR_HARVEST": "¿Se está cultivando como cultivo de cobertura o para la cosecha?",
    "DAYS_FROM_PLANTING": "Días desde la plantación hasta:",
    "DAYS_FROM_SEEDING": "Días desde la siembra hasta:",
    "DAYS_TO_HARVEST": "Días hasta la próxima cosecha:",
    "DAYS_TO_TERMINATION": "Días hasta la terminación:",
    "DETAIL_SPOTLIGHT_CONTENTS": "Aquí puede editar los detalles de su cultivo.",
    "DETAIL_SPOTLIGHT_TITLE": "Detalles",
    "DO_YOU_WANT_TO_ABANDON_CONTENT": "¿Quieres abandonar este plan?",
    "DROP_PIN": "Suelta un pin",
    "DURATION_TOOLTIP": "Estos son valores sugeridos. Ajústelo a las condiciones locales.",
    "EDITING_PLAN_WILL_NOT_MODIFY": "La edición de este plan no modificará las tareas asignadas.",
    "ESTIMATED_SEED": "Semilla requerida estimada",
    "ESTIMATED_YIELD": "Cosecha anual estimada",
    "FIRST_MP_SPOTLIGHT": {
      "BODY_PART1": "LiteFarm ha generado algunas tareas basadas en su plan. Puede agregar más tareas o asignarlas en esta pantalla.",
      "BODY_PART2": "Su plan se activará una vez que complete una tarea.",
      "TITLE": "¡Felicitaciones! ¡Ha hecho su primer plan de cultivo!"
    },
    "FOR_HARVEST": "Para la cosecha",
    "GERMINATION": "Germinación",
    "HARVEST": "Cosechar",
    "HARVEST_DATE": "Fecha de cosecha",
    "HISTORICAL_CONTAINER_OR_IN_GROUND": "¿Fue plantado en un contenedor o en el suelo?",
    "IN_GROUND": "En el suelo",
    "INCOMPLETE_TASK_CONTENT": "Este plan tiene tareas que aún no se completaron. Deberá marcar las tareas como completadas para completar este plan de cultivo de cultivos.",
    "INCOMPLETE_TASK_TITLE": "Tiene tareas incompletas",
    "INDIVIDUAL_CONTAINER": "Individual o maceta",
    "IS_TRANSPLANT": "¿Se trasplantará este cultivo?",
    "KNOW_HOW_IS_CROP_PLANTED": "¿Sabes cómo se plantó el cultivo?",
    "LOCATION_SUBTEXT": "Solo se muestran las ubicaciones que pueden producir cultivos.",
    "MANAGEMENT_PLAN_FLOW": "creación del plan de cultivo",
    "MANAGEMENT_SPOTLIGHT_1": "Crear nuevos planes para este cultivo",
    "MANAGEMENT_SPOTLIGHT_2": "Ver y modificar planes para este cultivo",
    "MANAGEMENT_SPOTLIGHT_3": "Crear y asigna tareas",
    "MANAGEMENT_SPOTLIGHT_TITLE": "Administrar",
    "NEXT_HARVEST": "¿Cuándo espera su próxima cosecha?",
    "NOTES_CHAR_LIMIT": "Las notas deben tener menos de 10,000 caracteres",
    "NUMBER_OF_CONTAINER": "# de macetas",
    "PENDING_TASK": "Tareas pendientes",
    "PLAN_AND_ID": "Plan {{id}}",
    "PLAN_NAME": "Nombre del plan de cultivo",
    "PLAN_NOTES": "Notas del plan",
    "PLANT_SPACING": "Espacio entre plantas",
    "PLANTED_ALREADY": "¿Plantará este cultivo o ya está en el suelo?",
    "PLANTING": "Plantando",
    "PLANTING_DATE": "¿Cuál es su fecha de siembra?",
    "PLANTING_DATE_INFO": "Fecha de siembra según la edad del cultivo: {{seed_date}}",
    "PLANTING_DATE_LABEL": "Fecha de plantar",
    "PLANTING_DEPTH": "Profundidad de siembra",
    "PLANTING_METHOD": "¿Cuál es su método de plantación?",
    "PLANTING_METHOD_TOOLTIP": "Seleccionar el método de siembra correcto ayudará a LiteFarm a estimar con mayor precisión la cantidad de semilla necesaria, el rendimiento y otros conocimientos útiles.",
    "PLANTING_NOTE": "Notas de la siembra",
    "PLANTING_SOIL": "Suelo de siembra que se utilizará",
    "PLANTS_PER_CONTAINER": "# de plantas/maceta",
    "RATE_THIS_MANAGEMENT_PLAN": "Valora este plan de administración",
    "REMOVE_PIN": "Quitar el pin",
    "ROW_METHOD": {
      "HISTORICAL_SAME_LENGTH": "¿Tenían todas las filas la misma longitud?",
      "LENGTH_OF_ROW": "Longitud de la hilera",
      "NUMBER_OF_ROWS": "# de hileras",
      "SAME_LENGTH": "¿Todas las hileras tienen la misma longitud?",
      "TOTAL_LENGTH": "Longitud total de filas"
    },
    "ROWS": "Hilera",
    "SEED_DATE": "¿Cuál es su fecha de siembra?",
    "SEED_OR_SEEDLING": "¿Cómo plantarás este cultivo?",
    "SEEDING_DATE": "Fecha de siembra",
    "SEEDLING": "Plántula o planton",
    "SEEDLING_AGE": "¿Qué edad tiene la plántula o el planton?",
    "SEEDLING_AGE_INFO": "La edad aproximada ayudará a LiteFarm a calcular las fechas de cosecha de las plántulas. Para esquejes y otro material de plantación sin una edad obvia, puede ingresar 0.",
    "SELECT_A_PLANTING_LOCATION": "Seleccione una ubicación de plantación",
    "SELECT_A_SEEDING_LOCATION": "Seleccione una ubicación de siembra",
    "SELECT_CURRENT_LOCATION": "Seleccione la ubicación actual del cultivo",
    "SELECTED_STARTING_LOCATION": "Seleccione siempre esta como la ubicación de inicio para los cultivos que se trasplantarán",
    "SPOTLIGHT_HERE_YOU_CAN": "Aqui une puede:",
    "STARTED": "Empecemos",
    "STATUS": {
      "ABANDONED": "Abandonado",
      "ACTIVE": "Activo",
      "COMPLETED": "Terminado",
      "PLANNED": "Planificado"
    },
    "SUPPLIER": "Proveedor",
    "TERMINATION": "Terminar",
    "TERMINATION_DATE": "¿Cuándo terminará este cultivo?",
    "TOTAL_PLANTS": "# de plantas",
    "TRANSPLANT": "Trasplantar",
    "TRANSPLANT_DATE": "¿Cuál es la fecha de su trasplante?",
    "TRANSPLANT_LOCATION": "¿A dónde vas a trasplantar?",
    "TRANSPLANT_SPOTLIGHT": {
      "BODY": {
        "PLANTED": "plantado",
        "SEEDED": "sembrado",
        "TEXT": "Indique dónde estará inicialmente este cultivo <1> {{fill}} </1>. Le preguntaremos dónde lo trasplantará más adelante."
      },
      "TITLE": {
        "PLANTING": "Plantando",
        "SEEDING": "Sembrando",
        "TEXT": "{{fill}} ubicacion"
      }
    },
    "VARIETY": "Variedad",
    "WHAT_IS_AGE": "¿Cuál es la edad aproximada del cultivo?",
    "WHAT_WAS_PLANTING_METHOD": "¿Cuál fue el método de plantación?",
    "WHAT_WAS_PLANTING_METHOD_INFO": "Seleccionar el método de siembra correcto ayudará a LiteFarm a estimar con mayor precisión la cantidad de semilla necesaria, el rendimiento y otros conocimientos útiles.",
    "WHERE_START_LOCATION": "¿Dónde está su ubicación inicial?",
    "WHERE_TRANSPLANT_LOCATION": "¿A dónde va a trasplantar?",
    "WILD_CROP": "¿Estás cosechando un cultivo silvestre?"
  },
  "LOCATION_CREATION": {
    "TITLE": "No se ha encontrado la ubicación",
    "CROP_PLAN_BODY": "Necesitarás un campo, un jardín, un invernadero o una zona de amortiguamiento antes de terminar este plan de cultivo. ¿Quieres crear uno ahora?",
    "TASK_TITLE": "No se ha encontrado ubicaciones para la tarea",
    "TASK_BODY": "Necesitarás al menos una ubicación antes de poder crear una tarea. ¿Quieres crear una ubicación ahora?",
    "TASK_BODY_WORKER": "Necesitará que el administrador cree al menos una ubicación antes de poder crear una tarea.",
    "GO_BACK_BUTTON": "Volver",
    "CREATE_BUTTON": "Crear ubicación"
  },
  "MY_FARM": {
    "CERTIFICATIONS": "Certificaciones",
    "FARM_INFO": "Información de la finca",
    "FARM_MAP": "Mapa de la finca",
    "PEOPLE": "Personas"
  },
  "NAVIGATION": {
    "SPOTLIGHT": {
      "COORDINATE_ACTIVITIES": "Coordinar actividades de la finca",
      "EDIT_FARM_SETTING": "Editar las características de su finca",
      "FARM": "Aquí puede:, • Editar las características de su finca, • Recorre el mapa su finca, • Manejar sus trabajadores",
      "FARM_TITLE": "Este es el perfil de su finca",
      "INFO": "Su información",
      "LOG_OUT": "El botón para cerrar la sesión",
      "MANAGE_EMPLOYEE": "Manejar sus trabajadores",
      "MANAGE_TASK": "Manejar sus tareas",
      "MAP_FARM": "Mapear su granja",
      "SEE_UPDATES": "Ver actualizaciones importantes",
      "NOTIFICATION": "Aqui puede:, • Manejar sus tareas, • Mira qué más está pasando, • Coordinar actividades de la finca",
      "NOTIFICATION_TITLE": "Este es su centro de notificaciones",
      "PROFILE": "Aquí encontrará:, • Su informacion, • Datos útiles, • El botón para cerrar la sesión",
      "PROFILE_TITLE": "Este es su perfil",
      "SEE_TASK": "Mira qué más está pasando",
      "TASK_TITLE": "Estas son sus tareas de la granja",
      "TIPS": "Datos útiles",
      "YOU_CAN": "Aquí puede:",
      "YOU_WILL_FIND": "Aquí encontrará:"
    }
  },
  "ENTITY_TYPES": {
    "TASK": "tarea",
    "LOCATION": "ubicación"
  },
  "NOTIFICATION": {
    "TIMELINE": {
      "HEADING": "Cronología de notificaciones",
      "VIEW_NOW": "Ver ahora",
      "MORE_RECENT_NOTIFICATION": "Hay notificaciones más recientes sobre este/a {{entityType}}."
    },
    "DAILY_TASKS_DUE_TODAY": {
      "BODY": "Tienes tareas para hoy.",
      "TITLE": "Tareas para hoy"
    },
    "NONE_TO_DISPLAY": "No hay notificaciones para mostrar.",
    "NOTIFICATION_TEASER": "Proximamente!",
    "PAGE_TITLE": "Notificaciones",
    "TAKE_ME_THERE": "Llévame allí",
    "TASK_ABANDONED": {
      "BODY": "Una {{taskType}} tarea que se te asignó ha sido abandonada por {{abandoner}}.",
      "TITLE": "Tarea abandonada"
    },
    "TASK_ASSIGNED": {
      "BODY": "Una tarea {{taskType}} fue asignado para ti por {{assigner}}.",
      "TITLE": "Tarea asignada"
    },
    "TASK_COMPLETED_BY_OTHER_USER": {
      "BODY": "Una tarea de {{taskType}} que se le asignó ha sido marcada como completada por {{assigner}}.",
      "TITLE": "Tarea completada"
    },
    "TASK_REASSIGNED": {
      "BODY": "Una {{taskType}} tarea que te asignó previamente ha sido asignada a otra persona por {{assigner}}.",
      "TITLE": "Tarea reasignada"
    },
    "TASK_UNASSIGNED": {
      "BODY": "{{editor}} ha marcado {{taskType}} tarea como no asignada.",
      "TITLE": "Tarea sin asignar"
    },
    "TASK_DELETED": {
      "BODY": "Una tarea de {{taskType}} que se te asignó ha sido eliminada por {{abandoner}}.",
      "TITLE": "Tarea eliminada"
    },
    "WEEKLY_UNASSIGNED_TASKS": {
      "BODY": "Tiene tareas sin asignar que vencen esta semana.",
      "TITLE": "Tareas sin responables"
    },
    "SENSOR_BULK_UPLOAD_SUCCESS": {
      "BODY": "La carga del sensor se ha completado con éxito",
      "TITLE": "Carga del sensor completada"
    },
    "SENSOR_BULK_UPLOAD_FAIL": {
      "BODY": "La carga del tuvo errores. Haga clic en “Llevame allí” para ver los detalles.",
      "TITLE": "Errores al cargar sensores"
    }
  },
  "OUTRO": {
    "ALL_DONE": "Excelente. Listo para ensuciarse las manos?",
    "IMPORTANT_THINGS": "Y finalmente, déjenos mostrarle un par de cosas importantes!"
  },
  "PASSWORD_RESET": {
    "BUTTON": "Reenviar link",
    "BUTTON_SENDING": "Enviando...",
    "DESCRIPTION_BOTTOM": "Por favor revise su correo electrónico.",
    "DESCRIPTION_TOP": "Un enlace ha sido enviado.",
    "LABEL_EMAIL": "Correo electrónico",
    "LABEL_NEW_PASSWORD": "Nueva contraseña",
    "NEW_ACCOUNT_BUTTON": "Actualizar",
    "NEW_ACCOUNT_TITLE": "Ajuste su nueva contraseña",
    "TITLE": "Enlace enviado"
  },
  "PASSWORD_RESET_SUCCESS_MODAL": {
    "BUTTON": "Muy bien!",
    "DESCRIPTION": "Su contraseña ha sido actualizada. Redirigiéndolo(a) a su finca en 10 segundos...",
    "TITLE": "Exito!"
  },
  "PLAN_GUIDANCE": {
    "ADDITIONAL_GUIDANCE": "¿Hay alguna orientación adicional que desee proporcionar para esta tarea de siembra?",
    "BED": "Cama",
    "BEDS": "camas",
    "NOTES": "Notas de plantación",
    "PLANTING_DEPTH": "Profundidad de plantación",
    "ROW": "Hilera",
    "ROWS": "hileras",
    "SPACE_BETWEEN": "Espacio entre {{types}}",
    "SPECIFY": "Especificar {{types}}",
    "SPECIFY_PLACEHOLDER": "Eje. {{types}} 1-4",
    "TOOLTIP": "Los primeros 40 caracteres de este campo se mostrarán en cualquier lugar donde esté visible su plan de cultivo.",
    "WIDTH": "El ancho de {{type}} ",
    "WORD_LIMIT": "Solo se pueden mostrar {{limit}} caracteres"
  },
  "PREPARING_EXPORT": {
    "MESSAGE": "LiteFarm está juntando sus documentos de certificación y usted recibirá un correo electrónico cuando hayamos terminado; puede demorar unos minutos ... Puede hacer clic fuera de este cuadro para continuar usando LiteFarm sin interrumpir el proceso.",
    "TITLE": "Se está preparando su exportación"
  },
  "PROFILE": {
    "ACCOUNT": {
      "CONVERT_TO_HAVE_ACCOUNT": "Convertir a este trabajador en usuario con cuenta",
      "EDIT_USER": "Editar usuario",
      "EMAIL": "Correo electrónico",
      "ENGLISH": "Inglés",
      "FIRST_NAME": "Primer nombre",
      "FRENCH": "Francés",
      "LANGUAGE": "Idioma",
      "LAST_NAME": "Apellido",
      "PERSONAL_INFORMATION": "Mi información",
      "PHONE_NUMBER": "Número de teléfono",
      "PORTUGUESE": "Portugués",
      "SPANISH": "Español",
      "USER_ADDRESS": "Dirección de usuario"
    },
    "ACCOUNT_TAB": "Cuenta",
    "ERROR": {
      "PHONE_NUMBER_LENGTH": "El número de teléfono debe tener menos de 20 caracteres",
      "FARM_NAME_LENGTH": "El nombre de la granja no puede exceder los 255 caracteres",
      "FIRST_NAME_LENGTH": "El nombre no puede exceder los 255 caracteres",
      "LAST_NAME_LENGTH": "El apellido no puede exceder los 255 caracteres",
      "USER_ADDRESS_LENGTH": "La dirección de usuario no puede exceder los 255 caracteres"
    },
    "FARM": {
      "ADDRESS": "Dirección",
      "CURRENCY": "Moneda",
      "FARM_NAME": "Nombre de la finca",
      "IMPERIAL": "Britanico",
      "METRIC": "Metrico",
      "PHONE_NUMBER": "Número de teléfono",
      "UNITS": "Unidades"
    },
    "FARM_TAB": "Finca",
    "PEOPLE": {
      "DO_YOU_WANT_TO_REMOVE": "¿Quiere eliminar a este usuario/a de su granja?",
      "EO": "Oficial de extensión",
      "FARM_MANAGER": "Jefe o gerente de la finca",
      "FARM_OWNER": "Dueño(a) de la finca",
      "FARM_WORKER": "Trabajador(a) de la finca",
      "HOURLY": "Por hora",
      "INVITE_USER": "Invitar usuario",
      "PAY": "Pago",
      "RESTORE_ACCESS": "Restaurar acceso de usuario",
      "REVOKE_ACCESS": "Revocar acceso de usuario",
      "INVALID_REVOKE_ACCESS": "No se puede revocar el acceso",
      "LAST_ADMIN_ERROR": "No podemos revocar el acceso a este usuario porque es el último administrador de esta granja. Si desea eliminar su granja, cree un ticket haciendo clic en <1>here</1>.",
      "ROLE": "Rol",
      "ROLE_CHANGE_ALERT": "Cambio de rol se reflejará completamente en la siguiente sesión. Trabajadores no pueden configurarse como Administradores.",
      "SEARCH": "Buscar",
      "THIS_WILL_REMOVE": "Esta acción eliminará al usuario/a de su granja.",
      "USERS_FOUND": "Usuarios encontrados"
    },
    "PEOPLE_TAB": "Personas",
    "TABLE": {
      "HEADER_EMAIL": "Correo",
      "HEADER_NAME": "Nombre",
      "HEADER_ROLE": "Rol",
      "HEADER_STATUS": "Estatus"
    }
  },
  "PROFILE_FLOATER": {
    "HELP": "Ayuda",
    "INFO": "Mi información",
    "LOG_OUT": "Cerrar sesión",
    "SWITCH": "Cambiar de finca",
    "TUTORIALS": "Tutoriales"
  },
  "REACT_SELECT": {
    "CLEAR": "Borrar",
    "CLEAR_ALL": "Borrar todo"
  },
  "REQUEST_CONFIRMATION_MODAL": {
    "BUTTON": "Entendido",
    "DESCRIPTION": "Alguien lo contactará dentro de 48 horas.",
    "TITLE": "Solicitud de ayuda enviada"
  },
  "ROLE_SELECTION": {
    "FARM_EO": "Oficial de extensión",
    "FARM_MANAGER": "Gerente o jefe(a) de la finca",
    "FARM_OWNER": "Dueño(a) de la finca",
    "IS_OWNER_OPERATED": "La finca es operada por su dueño(a)?",
    "TITLE": "Cúal es su rol en la finca?"
  },
  "SALE": {
    "ADD_SALE": {
      "CROP_PLACEHOLDER": "Seleccionar cultivo",
      "CROP_REQUIRED": "Cultivo es obligatorio",
      "CROP_VARIETY": "Variedad de cultivo",
      "CUSTOMER_NAME": "Nombre del(a) cliente(a)",
      "CUSTOMER_NAME_REQUIRED": "Nombre del(a) cliente(a) es obligatoria",
      "DATE": "Fecha",
      "TABLE_HEADERS": {
        "CROP_VARIETIES": "Variedad de cultivo",
        "QUANTITY": "Cantidad",
        "TOTAL": "Total"
      },
      "TITLE": "Agregue nueva venta",
      "SALE_VALUE_ERROR": "El valor de venta debe ser un número positivo menor a 999,999,999"
    },
    "DETAIL": {
      "ACTION": "Accion",
      "CROP": "Cultivo",
      "CUSTOMER_NAME": "Nombre del(a) cliente(a)",
      "DELETE_CONFIRMATION": "Está seguro que quiere borrar esta venta?",
      "QUANTITY": "Cantidad",
      "TITLE": "Detalle de la venta",
      "VALUE": "Valor"
    },
    "EDIT_SALE": {
      "DATE": "Fecha",
      "DELETE_CONFIRMATION": "Está seguro que quiere borrar esta venta?",
      "TITLE": "Editar venta"
    },
    "ESTIMATED_REVENUE": {
      "CALCULATION": "Cálculo",
      "CALCULATION_DESCRIPTION": "Calculamos los ingresos estimados utilizando la fecha de término de los cultivos estimada en el módulo de campos. Para incluir un cultivo en su cálculo de ingresos estimados, asegúrese de ingresar la fecha de finalización dentro de la fecha de finalización de su informe financiero.",
      "TITLE": "Ingreso Estimado"
    },
    "EXPENSE_DETAIL": {
      "ACTION": "Acción",
      "COST": "Costo",
      "DESCRIPTION": "Descripción del gasto",
      "TEMP_DELETE_CONFIRMATION": "Está seguro de que desea eliminar todos los gastos de esta página?",
      "TITLE": "Detalles del gasto"
    },
    "FINANCES": {
      "ACTION": "Acción",
      "ACTUAL": "Actual",
      "ACTUAL_REVENUE_ESTIMATED": "Estimado",
      "ACTUAL_REVENUE_LABEL": "Actual",
      "ADD_NEW_EXPENSE": "Agregar nuevo gasto",
      "ADD_NEW_SALE": "Agregar nueva venta",
      "BALANCE": "Balance",
      "BALANCE_EXPLANATION": "Calculamos un saldo en tiempo real (\"costo de producción\") para cada cultivo en su granja. Esta es una ecuación simple de gastos menos ingresos. Los gastos de cada cultivo se calculan a partir de dos partes, una parte son los gastos de mano de obra de las horas registradas para las actividades agrícolas, la otra parte son los otros gastos registrados para toda la finca. Cuando se registran los gastos de toda la finca, los dividimos equitativamente entre los cultivos de la finca. 'Sin asignar' significa que se ha enviado un turno para un campo cuando todavía no hay un cultivo en ese campo. Este (los) turno (s) se asignarán a los cultivos a medida que se agreguen a ese campo dentro de la ventana de tiempo del informe financiero.",
      "BALANCE_FOR_FARM": "Balance (Finca completa)",
      "EXPENSES": "Gastos",
      "FINANCE_HELP": "Ayuda financiera",
      "LABOUR_LABEL": "Trabajo",
      "OTHER_EXPENSES_LABEL": "Otros gastos",
      "REVENUE": "Ingresos",
      "TITLE": "Finanzas",
      "UNALLOCATED_CROP": "No asignada",
      "UNALLOCATED_TIP": "Que es no asignada?"
    },
    "LABOUR": {
      "BY": "Por",
      "CROPS": "Cultivos",
      "EMPLOYEES": "Empleados",
      "TABLE": {
        "AMOUNT": "Monto",
        "CROP": "Cultivo",
        "DATE": "Fecha",
        "EMPLOYEE": "Empleado",
        "EST_REVENUE": "Ingreso estimado",
        "LABOUR_COST": "Costo de trabajo",
        "TASK": "Tarea",
        "TIME": "Tiempo",
        "TYPE": "Tipo"
      },
      "TASKS": "Tareas",
      "TITLE": "Trabajo"
    },
    "SUMMARY": {
      "AMOUNT": "Monto",
      "CROP": "Cultivo",
      "DATE": "Fecha",
      "DETAILED_HISTORY": "Historia detallada",
      "SUBTOTAL": "Subtotal",
      "SUMMARY": "Resumen",
      "TITLE": "Ventas",
      "TOTAL": "Total",
      "TYPE": "Tipo",
      "VALUE": "Valor"
    }
  },
  "SHIFT": {
    "ACTION": "Acción",
    "ADD_NEW": "Agregar nuevo turno",
    "EDIT_SHIFT": {
      "ADD_CUSTOM_TASK": "Agregar tarea habitual",
      "ADD_TASK": "Agregar tarea",
      "ALL": "Todo",
      "ALL_CROPS": "Todos los cultivos",
      "ASSIGN_TIME_TO_TASK": "Asignar tiempo para una tarea por",
      "CHOOSE_DATE": "Elección de fecha",
      "CHOOSE_WORKERS": "Elegir trabajador",
      "CROPS": "Cultivos",
      "CROPS_LABEL": "Cultivos",
      "DID_NOT_PROVIDE_ANSWER": "No entregó respuesta",
      "HAPPY": "Feliz",
      "INDIVIDUAL_CROPS": "Cultivos individuales",
      "LOCATIONS": "Ubicaciones",
      "LOCATIONS_LABEL": "Ubicaciones",
      "MOOD": "Cómo se sintió haciendo esta tarea?",
      "NAME_TASK": "Nombre de la tarea habitual",
      "NEUTRAL": "Neutral",
      "RATHER_NOT_SAY": "Prefiero no decirlo",
      "SAD": "Triste",
      "SELECT_ALL": "Seleccionar todos",
      "SELECT_CROPS": "Seleccionar cultivos",
      "SELECT_FIELDS": "Seleccionar Campos",
      "VERY_HAPPY": "Muy feliz",
      "VERY_SAD": "Muy triste",
      "WHAT_TASKS_YOU_DID": "Qué tareas hizo hoy?",
      "WORKER": "Trabajador",
      "WORKER_MOOD": "Como se sintio el trabajador en este turno?"
    },
    "MY_SHIFT": {
      "DELETE_CONFIRMATION": "Está seguro(a) que quiere eliminar este turno?",
      "DURATION": "Duración",
      "LOCATION_CROPS": "Ubicaciones/Cultivos",
      "SUBMITTED_FOR": "Enviado para",
      "TASK": "Tarea",
      "TITLE": "Detalle de turno"
    },
    "NAME": "Nombre",
    "NEW_SHIFT": {
      "STEP_ONE": "Agregar turno",
      "STEP_TWO": "Agregar turno"
    },
    "RETIRED": "Retirado",
    "SHIFT_DATE": "Fecha",
    "SHIFT_HISTORY": "Historia del turno",
    "TIME_TOTAL": "Total",
    "TITLE": "Turnos"
  },
  "SIGNUP": {
    "CHANGES": "Leer sobre los cambios",
    "EMAIL_INVALID": "Correo invalido",
    "ENTER_EMAIL": "Ingresar Correo",
    "EXPIRED_ERROR": "Hemos actualizado nuestra infraestructura y deberá restablecer su contraseña. Revise su bandeja de entrada para continuar.",
    "EXPIRED_INVITATION_LINK_ERROR": "La invitación no está válida o caducada",
    "GOOGLE_BUTTON": "Continúe con Google",
    "INVITED_ERROR": "Se te ha enviado una invitación a una granja, por favor, revisa tu bandeja de entrada y carpeta de spam",
    "LITEFARM_UPDATED": "LiteFarm v3.3 ya está disponible!",
    "PASSWORD_ERROR": "Contraseña incorrecta",
    "SIGN_IN": "Registrarse",
    "SSO_ERROR": "Por favor inicie sesión haciendo clic el boton Google de arriba",
    "USED_INVITATION_LINK_ERROR": "Esta invitación ya se ha utilizado, inicie sesión para acceder a esta granja",
    "WELCOME_BACK": "Bienvenido",
    "WRONG_BROWSER": "LiteFarm no es optimizada por este navegador.",
    "WRONG_BROWSER_BOTTOM": "Por favor inicie sesión usando Chrome."
  },
  "SLIDE_MENU": {
    "CROPS": "Cultivos",
    "DOCUMENTS": "Documentos",
    "FINANCES": "Finanzas",
    "INSIGHTS": "Reportes",
    "MANAGE": "Administrar",
    "TASKS": "Tareas"
  },
  "STATUS": {
    "ACTIVE": "Activo",
    "INACTIVE": "Inactivo",
    "INVITED": "Invitado"
  },
  "SURVEY_STACK": {
    "PRODUCED": "Producido en",
    "SURVEY_ADDENDUM": "Apéndice de la encuesta",
    "TITLE": "{{certification}} certificación de {{certifier}}"
  },
  "SWITCH_OUTRO": {
    "BUTTON": "Vamos!",
    "DESCRIPTION_BOTTOM": "Yendo a: ",
    "DESCRIPTION_TOP": "La puerta del granero está segura.",
    "TITLE": "Cambiando de finca"
  },
  "TABLE": {
    "LOADING_TEXT": "Cargando...",
    "NEXT_TEXT": "Siguiente",
    "NO_DATA_TEXT": "No se encontro información",
    "OF_TEXT": "De",
    "PAGE_TEXT": "Pagina",
    "PREVIOUS_TEXT": "Previa",
    "ROWS_TEXT": "filas"
  },
  "TASK": {
    "ABANDON": {
      "ABANDON": "Abandonar",
      "DATE": "Fecha de abandono",
      "WHICH_DATE": "¿Qué fecha?",
      "DATE_ORIGINAL": "Fecha de vencimiento original",
      "DATE_TODAY": "Hoy",
      "DATE_ANOTHER": "Otra fecha",
      "INFO": "Abandonar esta tarea cambiará su estado a abandonada y la eliminará de todas las listas de ‘Tareas pendientes’ y ‘No asignadas’ de todos los usuarios.",
      "NOTES": "Notas de abandono de tarea",
      "NOTES_CHAR_LIMIT": "Las notas deben tener menos de 10,000 caracteres",
      "REASON": {
        "CROP_FAILURE": "Falla del cultivo",
        "LABOUR_ISSUE": "Problema laboral",
        "MACHINERY_ISSUE": "Problema de maquinaria",
        "MARKET_PROBLEM": "Problema de mercado",
        "OTHER": "Otro",
        "SCHEDULING_ISSUE": "Problema de programación",
        "WEATHER": "Clima"
      },
      "REASON_FOR_ABANDONMENT": "Razón para abandonar",
      "EXPLANATION": "Explicación",
      "TITLE": "Abandonar tarea",
      "WHAT_HAPPENED": "¿Qué sucedió?",
      "WHEN": "¿Cuándo se abandonó la tarea?"
    },
    "ABANDON_TASK": "Abandonar esta tarea",
    "ABANDON_TASK_DURATION": "¿Se completó algún trabajo para esta tarea?",
    "ABANDON_TASK_HELPTEXT": "El trabajo realizado en esta tarea abandonada se incorporará a los costos de mano de obra. Si no se ha completado ningún trabajo, por favor, seleccione esa opción.",
    "ABANDONMENT_DETAILS": "Detalles del abandono de la tarea",
    "ADD_CUSTOM_HARVEST_USE": "Crear un uso de cosecha personalizado ",
    "ADD_HARVEST_USE": "Agregar otro uso de la cosecha",
    "ADD_TASK": "Crear una tarea",
    "ADD_TASK_FLOW": "creación de tareas",
    "ALL": "Todas",
    "AMOUNT_TO_ALLOCATE": "Cantidad a asignar",
    "CARD": {
      "MULTIPLE_CROPS": "Múltiples cultivos",
      "MULTIPLE_LOCATIONS": "Múltiples ubicaciones"
    },
    "COMPLETE": {
      "DATE": "Fecha de completar",
      "WHEN": "¿Cuándo se completó la tarea?"
    },
    "COMPLETE_HARVEST_QUANTITY": "¿Cuánto se cosechó?",
    "COMPLETE_TASK": "Completar tarea",
    "COMPLETE_TASK_CHANGES": "¿Tuvo que hacer algún cambio en esta tarea?",
    "COMPLETE_TASK_DURATION": "¿Cuánto tiempo tardó en completarse la tarea?",
    "COMPLETE_TASK_FLOW": "la terminación de la tarea",
    "COMPLETION_DETAILS": "Detalles de finalización de la tarea",
    "COMPLETION_NOTES": "Notas de finalización de tarea",
    "COMPLETION_NOTES_CHAR_LIMIT": "Las notas deben tener menos de 10,000 caracteres",
    "CREATE_CUSTOM_HARVEST_USE": "Crear un uso de cosecha personalizado",
    "CURRENT": "Actual",
    "DESCRIBE_HARVEST_USE": "Describe el uso de la cosecha",
    "DETAILS": "Detalles",
    "DID_YOU_ENJOY": "¿Disfrutaste esta tarea?",
    "DUE_DATE": "Fecha de vencimiento",
    "DURATION": "Duración",
    "FILTER": {
      "ASCENDING": "las más viejas primero",
      "ASSIGNEE": "Responsable",
      "CROP": "Cultivo",
      "DATE_RANGE": "Filtrar por rango de fechas",
      "DESCENDING": "Las más nuevas primero",
      "FROM": "Desde",
      "LOCATION": "Ubicación",
      "MY_TASK": "Mis tareas",
      "SORT_BY": "Ordenar por",
      "STATUS": "Estatus",
      "TITLE": "Filtro de tareas",
      "TO": "Hasta",
      "TYPE": "Tipo",
      "UNASSIGNED": "Sin asignar",
      "VIEW": "Vista"
    },
    "HARVEST_USE": "Usa de la cosecha?",
    "HARVEST_USE_ALREADY_EXISTS": "El uso de cosecha ya existe",
    "HOW_WILL_HARVEST_BE_USED": "Como va a usar la cosecha?",
    "IRRIGATION_LOCATION": "Seleccione un lugar de riego",
    "LOCATIONS": "Ubicacion (es)",
    "NO_TASKS_TO_DISPLAY": "No hay tareas para mostrar.",
    "NO_WORK_DONE": "No se completó ningún trabajo",
    "PAGE_TITLE": "Tareas",
    "PREFER_NOT_TO_SAY": "Prefiero no decir",
    "PROVIDE_RATING": "Proveer una calificación",
    "QUANTITY_CANNOT_EXCEED": "La cantidad de cosecha utilizada no puede exceder la cantidad a asignar",
    "RATE_THIS_TASK": "Califica esta tarea",
    "REMOVE_HARVEST_USE": "Quitar",
    "SELECT_DATE": "Seleccione la fecha de la tarea",
    "SELECT_TASK_LOCATIONS": "Seleccione la(s) ubicación(es) de la tarea",
    "SELECT_WILD_CROP": "Esta tarea se dirige a un cultivo silvestre",
    "STATUS": {
      "ABANDONED": "Abandonada",
      "COMPLETED": "Completada",
      "FOR_REVIEW": "Para la revisión",
      "LATE": "Tarde",
      "PLANNED": "Planificada"
    },
    "TASK": "tarea",
    "TASKS_COUNT": "{{count}} tarea",
    "TASKS_COUNT_one": "{{count}} tarea",
    "TASKS_COUNT_many": "{{count}} tareas",
    "TASKS_COUNT_other": "{{count}} tareas",
    "TASKS_COUNT_plural": "{{count}} tareas",
    "TODO": "Para hacer",
    "TRANSPLANT": "Trasplantar",
    "TRANSPLANT_LOCATIONS": "Seleccione una ubicación para el trasplante",
    "UNASSIGNED": "Sin asignar",
    "DELETE": {
      "DELETE_TASK": "Eliminar tarea",
      "DELETE_TASK_QUESTION": "¿Eliminar tarea?",
      "DELETE_TASK_MESSAGE": "Esta tarea será eliminada de su granja. Si desea mantener regístro de esta tarea, en lugar de eliminar use el botón \"Abandonar\".",
      "CONFIRM_DELETION": "Confirmar eliminado",
      "CANT_DELETE_PLANTING_TASK": "No se puede eliminar tarea de plantar",
      "CANT_DELETE_ABANDON_INSTEAD": "¿Desea abandonarla en su lugar?",
      "CANT_DELETE_ABANDON": "Ir al plan de cultivo",
      "SUCCESS": "La tarea ha sido eliminada",
      "FAILED": "Error al eliminar la tarea"
    }
  },
  "UNIT": {
    "TIME": {
      "DAY": "dias",
      "MONTH": "meses",
      "WEEK": "semanas",
      "YEAR": "años"
    },
    "VALID_VALUE": "Introduzca un valor entre 0 y"
  },
  "WEATHER": {
    "HUMIDITY": "Humedad",
    "WIND": "Viento"
  },
  "WELCOME_SCREEN": {
    "BUTTON": "Vamos a comenzar"
  },
  "YEAR_SELECTOR": {
    "TITLE": "Seleccionar año"
  },
  "SENSOR": {
    "SENSOR_NAME": "Nombre del sensor",
    "LATITUDE": "Latitud",
    "LONGTITUDE": "Longtitude",
    "READING": {
      "TYPES": "Tipos de lectura",
      "SOIL_WATER_CONTENT": "Contenido de agua del suelo",
      "SOIL_WATER_POTENTIAL": "Potencial hídrico del suelo",
      "TEMPERATURE": "Temperatura",
      "UNKNOWN": "Desconocido"
    },
    "DEPTH": "Profundidad",
    "BRAND": "Marca",
    "VALIDATION": {
      "READING_TYPES": "MISSING"
    },
    "MODAL": {
      "TITLE": "¿Cambiar los tipos de lectura?",
      "BODY": "Cambiar los tipos de lectura de este sensor modificará las lecturas que LiteFarm puede mostrar. ¿Desea continuar?"
    },
    "BRAND_HELPTEXT": "A continuación se muestran las marcas con las que LiteFarm puede integrarse. Si ya no desea utilizar esta marca de sensores, retire este sensor.",
    "MODEL": "Modelo",
    "MODEL_HELPTEXT": "Este id se utiliza para identificar de forma única este sensor en otros sistemas integrados y no se puede cambiar. Si ya no se usa, intente retirar este sensor y agregar uno nuevo.",
    "EXTERNAL_IDENTIFIER": "Identificador externo",
    "PART_NUMBER": "Número de parte",
    "HARDWARE_VERSION": "Versión de hardware",
    "NO_DATA_FOUND": "No se encontraron lecturas del sensor",
    "NO_DATA": "(sin datos)",
    "LAST_UPDATED": "Última actualización {{latestReadingUpdate}}",
    "DETAIL": {
      "RETIRE": "Retirar",
      "EDIT": "Editar",
      "NAME": "Nombre del sensor",
      "LATITUDE": "Latitud",
      "LONGITUDE": "Longitud",
      "MODEL": "Modelo",
      "PART_NUMBER": "Número de pieza",
      "HARDWARE_VERSION": "Versión de hardware",
      "EXTERNAL_ID_TOOLTIP": "Esta identificación se utiliza para identificar de forma única este sensor en otros sistemas integrados y no se puede cambiar. Si ya no se usa, retire este sensor y agregar uno nuevo.",
      "EXTERNAL_IDENTIFIER": "Identificador externo      ",
      "DEPTH": "Produndidad",
      "BRAND": "Marca",
      "BRAND_TOOLTIP": "A continuación se muestran las marcas con las que LiteFarm puede integrarse. Si ya no desea utilizar esta marca de sensores, retire este sensor.",
      "READING_TYPES": "Tipos de lectura"
    },
    "VIEW_HEADER": {
      "READINGS": "Lecturas",
      "TASKS": "Tareas",
      "DETAILS": "Detalles"
    },
    "RETIRE": {
      "TITLE": "¿Retirar sensor?",
      "RETIRE": "Retirar",
      "CANCEL": "Cancelar",
      "BODY": "Al retirar este sensor, se eliminará de su granja y se cerrarán las conexiones con el proveedor del sensor. ¿Quieres seguir adelante?",
      "RETIRE_SUCCESS": "Sensor retirado con éxito",
      "RETIRE_FAILURE": "Hubo un error al retirar este sensor"
    },
    "TEMPERATURE_READINGS_OF_SENSOR": {
      "TITLE": "Temperatura del suelo",
<<<<<<< HEAD
      "SUBTITLE": "Temperatura ambiente alta y baja de hoy: {{high}}{{units}} / {{low}}{{units}}",
=======
      "SUBTITLE": "Temperatura MISSING ambiente alta y baja de hoy: {{high}}{{units}} / {{low}}{{units}}",
>>>>>>> 046a2d32
      "Y_AXIS_LABEL": "Temperatura en {{units}}",
      "WEATHER_STATION": "Estación meteorológica: {{weatherStationLocation}}",
      "AMBIENT_TEMPERATURE_FOR": "Temperatura ambiente para"
    },
    "SOIL_WATER_POTENTIAL_READINGS_OF_SENSOR": {
      "TITLE": "Potencial de agua del suelo",
      "Y_AXIS_LABEL": "Potencial de agua del suelo en {{units}}"
    },
    "SOIL_WATER_CONTENT_READINGS_OF_SENSOR": {
      "TITLE": "MISSING",
      "Y_AXIS_LABEL": "MISSING"
    },
    "READINGS_PREVIEW": {
      "TEMPERATURE": "Temperatura actual del suelo",
      "SOIL_WATER_POTENTIAL": "Potencial actual de agua del suelo"
    },
    "SENSOR_READING_CHART_SPOTLIGHT": {
      "TITLE": "La serie puede estar oculta",
      "CONTENT": "Los sensores individuales se pueden mostrar u ocultar haciendo clic en sus etiquetas aquí."
    }
  },
  "CROP_STATUS_NON_ORGANIC_MISMATCH_MODAL": {
    "TITLE": "¡Has seleccionado una ubicación no orgánica!",
    "SUBTITLE": "Usted ha indicado que va a plantar un cultivo orgánico en una ubicación no orgánica. ¿Desea proceder?"
  },
  "CROP_STATUS_ORGANIC_MISMATCH_MODAL": {
    "TITLE": "¡Has seleccionado una ubicación orgánica!",
    "SUBTITLE": "Usted ha indicado que va a plantar un cultivo no orgánico en una ubicación orgánica. ¿Desea proceder?"
  },
  "WAGE": {
    "ERROR": "Salario debe ser válido, no números decimales negativos",
    "HOURLY_WAGE": "Salario por hora",
    "HOURLY_WAGE_RANGE_ERROR": "El salario por hora debe ser un número positivo inferior a 999,999,999",
    "HOURLY_WAGE_TOOLTIP": "Los salarios por hora se pueden establecer mediante la selección de un individuo en la pestaña Personas bajo 'mi granja'."
  },
  "UNKNOWN_RECORD": {
    "UNKNOWN_RECORD": "Registro desconocido",
    "CANT_FIND": "¡Ups! No pudimos encontrar eso.",
    "MAYBE_LATER": "Tal vez aparezca más tarde."
  }
}<|MERGE_RESOLUTION|>--- conflicted
+++ resolved
@@ -1786,11 +1786,7 @@
     },
     "TEMPERATURE_READINGS_OF_SENSOR": {
       "TITLE": "Temperatura del suelo",
-<<<<<<< HEAD
-      "SUBTITLE": "Temperatura ambiente alta y baja de hoy: {{high}}{{units}} / {{low}}{{units}}",
-=======
       "SUBTITLE": "Temperatura MISSING ambiente alta y baja de hoy: {{high}}{{units}} / {{low}}{{units}}",
->>>>>>> 046a2d32
       "Y_AXIS_LABEL": "Temperatura en {{units}}",
       "WEATHER_STATION": "Estación meteorológica: {{weatherStationLocation}}",
       "AMBIENT_TEMPERATURE_FOR": "Temperatura ambiente para"
