{
  "ADD_FARM": {
    "ADDRESS_IS_REQUIRED": "Dirección es obligatoria",
    "DISABLE_GEO_LOCATION": "Los servicios de ubicación deben estar habilitados para encontrar su ubicación actual.",
    "ENTER_A_VALID_ADDRESS": "Por favor ingrese dirección válida o coordine",
    "ENTER_LOCATION_PLACEHOLDER": "Ingresa una ubicación",
    "FARM_IS_REQUIRED": "Nombre de la finca es obligatoria",
    "FARM_LOCATION": "Ubicación de la finca",
    "FARM_LOCATION_INPUT_INFO": "Dirección de la calle o usa latitud y longitud separadas con una coma (p. ej 49.250945, -123.238492)",
    "FARM_NAME": "Nombre de la finca",
    "INVALID_FARM_LOCATION": "Ningún país para esta ubicación",
    "LOCATING": "Localizando...",
    "NO_ADDRESS": "Ubicación no encontrada! Trate latitud y longitud",
    "TELL_US_ABOUT_YOUR_FARM": "Cuéntenos sobre su finca"
  },
  "ADD_PRODUCT": {
    "PRESS_ENTER": "Escriba y presione enter para agregar...",
    "PRODUCT_LABEL": "Producto",
    "QUANTITY": "Cantidad",
    "SUPPLIER_LABEL": "Proveedor/a"
  },
  "ADD_TASK": {
    "ADD_A_CUSTOM_TASK": "Agregar una tarea personalizada",
    "ADD_A_TASK": "Agregar una tarea",
    "ADD_CUSTOM_TASK": "Agregar tarea personalizada",
    "AFFECT_PLANS": "¿Esta tarea afectará algún plan?",
    "ASSIGN_ALL_TO_PERSON": "Asignar todas las tareas no asignadas en esta fecha a esta persona",
    "ASSIGN_TASK": "Asignar tarea",
    "ASSIGNEE": "Responsable",
    "ASSIGN_DATE": "Asignar due date",
    "CANCEL": "creación de la tarea",
    "CLEANING_VIEW": {
      "ESTIMATED_WATER": "Uso de agua estimado",
      "IS_PERMITTED": "¿Está el agente de limpieza en la lista de sustancias permitidas?",
      "WHAT_NEEDS_TO_BE": "¿Qué hay que limpiar?",
      "WILL_CLEANER_BE_USED": "¿Se usará un producto de limpieza o agente desinfectante?"
    },
    "CLEAR_ALL": "Borrar todo",
    "CLEAR_ALL_PLANS": "Borrar todos los planes",
    "CUSTOM_TASK": "Tarea personalizada",
    "CUSTOM_TASK_CHAR_LIMIT": "El nombre del tipo de tarea personalizada no puede superar los 25 caracteres",
    "CUSTOM_TASK_NAME": "Nombre de tarea personalizada",
    "CUSTOM_TASK_TYPE": "Tipo de tarea personalizada",
    "DO_YOU_NEED_TO_OVERRIDE": "¿Necesita alterar el salario de los cesionarios para esta tarea?",
    "DO_YOU_WANT_TO_ASSIGN": "¿Quiere asignar la tarea ahora?",
    "EDIT_CUSTOM_TASK": "Editar la tarea personalizada",
    "FIELD_WORK_VIEW": {
      "OTHER_TYPE_OF_FIELD_WORK": "Describe el tipo de trabajo de campo",
      "TYPE": {
        "COVERING_SOIL": "Cubriendo el suelo",
        "FENCING": "Cercar",
        "OTHER": "Otro",
        "PREPARING_BEDS_OR_ROWS": "Preparando camas o hilera",
        "PRUNING": "Podar",
        "SHADE_CLOTH": "Media sombra",
        "TERMINATION": "Terminar",
        "TILLAGE": "Labrar",
        "WEEDING": "Desyerbar"
      },
      "TYPE_OF_FIELD_WORK": "Tipo de trabajo de campo"
    },
    "GO_TO_CATALOGUE": "Ir al catálogo de cultivos",
    "HARVEST_EVERYTHING": "Cosecha todo lo que esté listo",
    "HARVESTING_INFO": "Cada plan generará una tarea individual de cosecha",
    "HOW_MUCH_IS_HARVESTED": "¿Cuánto se está cosechando?",
    "HR": "/h.",
    "MANAGE_CUSTOM_TASKS": "Administrar tareas personalizadas",
    "NEED_MANAGEMENT_PLAN": "Necesitará un plan de cultivo que está activo o planificado antes de poder programar una tarea de cosecha o una tarea de trasplante. Vaya al catálogo de cultivos para crear un plan ahora.",
    "NO_MANAGEMENT_PLAN": "No hay ningun plan de cultivo de cultivos elegibles",
    "PEST_CONTROL_VIEW": {
      "BIOLOGICAL_CONTROL": "Control biológico",
      "FLAME_WEEDING": "Deshierbe de llama",
      "FOLIAR_SPRAY": "Espray foliar",
      "HAND_WEEDING": "Deshierbe manual",
      "HEAT_TREATMENT": "Podar",
      "IS_PERMITTED": "¿Está el agente de plagas en la lista de sustancias permitidas?",
      "OTHER": "Otro",
      "OTHER_PEST": "Otro método",
      "PEST_CONTROL_METHOD": "Método de control de plagas",
      "SOIL_FUMIGATION": "Fumigación de suelos",
      "SYSTEMIC_SPRAY": "Spray sistémico",
      "WHAT_PESTS": "¿Qué plaga (s) está tratando de controlar?"
    },
    "PLANTING_FROM": "Plantar desde",
    "PLANTING_METHOD": "Método de plantar",
    "PLANTING_STOCK": "Plantón",
    "PLANTING_TASK": "Tarea de plantar",
    "PLANTING_TASK_MODAL": "Comenzar una nueva tarea de plantar crea un nuevo plan de cultivo. Vaya al catálogo de cultivos para seleccionar el cultivo que le gustaría plantar.",
    "QUANTITY": "Cantidad",
    "RETIRE_CUSTOM_TASK": "¿Retirar tarea personalizada?",
    "RETIRE_CUSTOM_TASK_CONTENT": "¿Está seguro de que desea eliminar esta tarea personalizada?",
    "SEED": "Semilla",
    "SELECT_ALL": "Seleccionar todo",
    "SELECT_ALL_PLANS": "Seleccionar todos los planes",
    "SELECT_TASK_TYPE": "Seleccionar tipo de tarea",
    "SOIL_AMENDMENT_VIEW": {
      "IS_PERMITTED": "¿Está el fetilizante del suelo en la lista de sustancias permitidas?",
      "MOISTURE_RETENTION": "Retención de humedad",
      "NUTRIENT_AVAILABILITY": "Disponibilidad de nutrientes",
      "OTHER": "Otro",
      "OTHER_PURPOSE": "Describe el propósito",
      "PH": "pH",
      "PURPOSE": "Propósito",
      "STRUCTURE": "Estructura"
    },
    "TASK": "tarea",
    "TASK_NOTES_CHAR_LIMIT": "Las notas deben tener menos de 10,000 caracteres",
    "TELL_US_ABOUT_YOUR_TASK_TYPE_ONE": "Cuéntanos sobre la",
    "TRANSPLANT_METHOD": "Método de trasplantar",
    "WAGE_OVERRIDE": "Alterar el salario",
    "WHAT_PLANTING_METHOD": "¿Cuál es el método de trasplante?",
    "WILD_CROP": "Cultivos silvestres"
  },
  "BED_PLAN": {
    "LENGTH_OF_BED": "Largo de camas",
    "NUMBER_0F_BEDS": "# de camas",
    "NUMBER_OF_ROWS": "# de hileras en cama",
    "PLANT_SPACING": "Espacio entre plantas",
    "PLANTING_DETAILS": "Especifique los detalles de la siembra"
  },
  "BROADCAST_PLAN": {
    "AREA_USED": "Área utilizada",
    "HISTORICAL_PERCENTAGE_LOCATION": "¿Qué porcentaje de la ubicación se plantó?",
    "LOCATION_SIZE": "Tamaño de la ubicación",
    "PERCENTAGE_LABEL": "% de la ubicación",
    "PERCENTAGE_LOCATION": "¿Qué porcentaje de la ubicación está plantando?",
    "PLANTING_NOTES": "Notas de plantación",
    "SEEDING_RATE": "Tasa de siembra"
  },
  "CANCEL_FLOW_MODAL": {
    "BODY": "Se descartará cualquier información que haya ingresado. Quieres proceder?",
    "TITLE": "Cancelar su {{flow}}?"
  },
  "CERTIFICATION": {
    "CERTIFICATION_EXPORT": {
      "ADD": "Agregar una certificación",
      "CHANGE_CERTIFICATION_PREFERENCE": "cambiar sus preferencias de certificación",
      "CHANGE_CERTIFICATION_PREFERENCE_CAPITAL": "Cambiar sus preferencias de certificación",
      "NO_CERTIFICATIONS": "Actualmente no está prosiguiendo ninguna certificación.",
      "NO_LONGER_WORKING": "¿Ya no persigue esta certificación o trabaja con este certificador? ¡No hay problema!",
      "SUPPORTED_CERTIFICATION_ONE": "Esta prosiguiendo",
      "SUPPORTED_CERTIFICATION_TWO": "certificación de",
      "UNSUPPORTED_CERTIFICATION_MESSAGE_ONE": "LiteFarm no genera actualmente documentos para este certificador. Sin embargo, podemos exportar formularios genéricos que son útiles para la mayoría de los certificadores. Puede seleccionar Exportar para crear estos formularios o",
      "UNSUPPORTED_CERTIFICATION_MESSAGE_TWO": "para ver si hay nuevos certificadores disponibles en su área.",
      "UNSUPPORTED_CERTIFICATION_REQUEST_ONE": "Ha solicitado",
      "UNSUPPORTED_CERTIFICATION_REQUEST_TWO": "certificación de",
      "UPDATE_SUCCESS": "Preferencias de certificación guardadas."
    },
    "CERTIFICATION_SELECTION": {
      "REQUEST_CERTIFICATION": "Requerir otro tipo de certificación",
      "SUBTITLE_ONE": "Esta es una lista de certificadores de",
      "SUBTITLE_TWO": "con los que trabajamos en su país",
      "TITLE": "Que tipo de certificación?",
      "TOOLTIP": "No ve su certificación? Litefarm esta dedicado en apoyar la agricultura sostenible y las certificaciones son una gran parte de esto. Solicita otra certificacion aqui y haremos nuestro mejor esfuerzo en incorporarla en la aplicacion."
    },
    "CERTIFIER_SELECTION": {
      "INFO": "Esto probablemente significa que Litefarm no trabaja actualmente con su certificador - Lo sentimos! Litefarm si produce formularios genericos que se pueden ayudar en la mayoria de los casos.",
      "NOT_FOUND": "No ve su certificador?",
      "REQUEST_CERTIFIER": "Solicita un certificador",
      "TITLE": "Quien es su certificador?"
    },
    "INPUT_PLACEHOLDER": "Tipo de busqueda",
    "INTERESTED_IN_CERTIFICATION": {
      "PARAGRAPH": "Planea conseguir o renovar certificación orgánica esta temporada?",
      "TITLE": "Está interesado(a) en certificaciones?",
      "WHY_ANSWER": "LiteFarm genera formularios requiridos para certificación orgánica. Parte de la información será obligatoria."
    },
    "REQUEST_CERTIFIER": {
      "LABEL": "Certificador solicitado",
      "REQUEST": "Que certificador le gustaria solicitar?",
      "SORRY_ONE": "Lo sentimos - actualmente no trabajamos con ningún certificador",
      "SORRY_THREE": "en su país. Le gustaria solicitar uno?",
      "SORRY_TWO": ". Le gustaria solicitar uno?",
      "TITLE": "Solicitar un certificador"
    },
    "SUMMARY": {
      "BAD_NEWS": "LiteFarm no recopila actualmente la información que necesita para generar sus documentos de certificación - Lo sentimos!",
      "BAD_NEWS_INFO": "Sin embargo, podemos crear formularios genéricos que sean útiles para la mayoría de los certificadores. Indicaremos esta información en toda la aplicación con un icono de hoja.",
      "CERTIFICATION": "certificacion",
      "GOOD_NEWS": "Buenas noticias! Litefarm puede recolectar la informacion que necesita para generar sus documentos de certificacion!",
      "INFORMATION": "Indicaremos esta informacion a traves de la aplicacion con el icono de la hoja.",
      "TITLE": "Está interesado(a) en aplicar para:",
      "YOUR_CERTIFICATION": "Su certificación"
    }
  },
  "CERTIFICATIONS": {
    "COULD_NOT_CONTACT_CERTIFIER": "Parece que LiteFarm no exporta actualmente en el formato de su certificador. Aún puede exportar sus documentos, pero su certificador puede requerir información adicional. Se los enviaremos a:",
    "EMAIL": "Correo electrónico",
    "EMAIL_ERROR": "Se requiere un correo válido",
    "EXPORT": "Exportar",
    "EXPORT_DOCS": "Exportar documentos de certificación",
    "EXPORT_DOWNLOADING_MESSAGE": "Descargando sus archivos de certificación orgánica...",
    "EXPORT_FILE_TITLE": "Certificación orgánica",
    "FILES_ARE_READY": "Sus archivos de certificación ahora están listos para exportar. Se los enviaremos a:",
    "FLOW_TITLE": "exportar de documentos de certificación",
    "GOOD_NEWS": "¡Buenas noticias!",
    "HAVE_ALL_INFO": "Parece que LiteFarm tiene toda la información que necesitamos para procesar sus documentos de certificación. Se los enviaremos a:",
    "NEXT_WE_WILL_CHECK": "A continuación, verificaremos si su certificador requiere información adicional para procesar el envío de su certificación.",
    "NOTE_CANNOT_RESUBMIT": "Nota: Una vez que envíe la encuesta, no podrá editar sus respuestas. Para cambiarlos después del envío, comience una nueva exportación.",
    "ORGANIC_CERTIFICATION_FROM": "Certificación orgánica de",
    "SELECT_REPORTING_PERIOD": "Seleccione su período de informe",
    "UH_OH": "¡Oh, no!",
    "WHERE_TO_SEND_DOCS": "¿Dónde quiere que se envíen sus documentos?",
    "WOULD_LIKE_ANSWERS": "Su certificador desea que responda algunas preguntas adicionales antes de que podamos exportar sus documentos."
  },
  "CERTIFICATIONS_MODAL": {
    "MAYBE_LATER": "Quizas mas tarde",
    "STEP_ONE": {
      "DESCRIPTION": "¡Hemos agregado soporte para certificaciones y certificadores! ¿Quiere ver qué hay disponible en su área?",
      "TITLE": "¡Nueva caracteristica!"
    },
    "STEP_TWO": {
      "DESCRIPTION": "¡Esta bien! Puede agregar certificaciones y certificadores más adelante en “mi granja”.",
      "TITLE": "Ver certificaciones"
    }
  },
  "CHOOSE_FARM": {
    "ADD_NEW": "Agregar otra finca",
    "CHOOSE_TITLE": "Eliger otra finca",
    "INPUT_PLACEHOLDER": "Buscar",
    "SWITCH_TITLE": "Cambiar a otra finca"
  },
  "COMMON_ERRORS": {
    "UNIT": {
      "NON_NEGATIVE": "Debe ser un numero no negativo",
      "REQUIRED": "Requerido",
      "TWO_DECIMALS": "La cantidad debe tener hasta 2 decimales"
    }
  },
  "CONSENT": {
    "DATA_POLICY": "Politica de datos",
    "LABEL": "Estoy de acuerdo"
  },
  "CREATE_USER": {
    "BIRTH_YEAR": "Año de nacimiento",
    "BIRTH_YEAR_ERROR": "Año de nacimiento necesita estar entre 1900 y",
    "BIRTH_YEAR_TOOLTIP": "Información sobre la edad es recolectada sólo por propósitos de estudio y sólo será compartida sin identificar personalmente a Ud.",
    "CREATE_BUTTON": "Crear cuenta",
    "EMAIL": "Correo electrónico",
    "FULL_NAME": "Nombre completo",
    "GENDER": "Género",
    "GENDER_TOOLTIP": "La información de género es recolectada sólo por propósitos de estudio y sólo será compartida sin identificarlo(la) personalmente a Ud.",
    "PASSWORD": "Contraseña",
    "TITLE": "Crear nueva cuenta de usuario"
  },
  "CROP": {
    "ADD_COMPLIANCE_FILE": "Enlace a un archivo de cumplimiento",
    "ADD_CROP": "Agregar un cultivo",
    "ADD_IMAGE": "Agregar imagen personalizada",
    "ANNUAL": "Anual",
    "ANNUAL_OR_PERENNIAL": "¿El cultivo es anual o perenne?",
    "EDIT_CROP": "Editar cultivo",
    "EDIT_MODAL": {
      "BODY": "Editar este cultivo no modificará ningún plan de cultivo de cultivos existente. Solo se verán afectados los planes de gestión creados después de sus ediciones. ¿Proceder a editar?",
      "TITLE": "Quiere editar este cultivo?"
    },
    "IS_GENETICALLY_ENGINEERED": "¿Este cultivo está modificado genéticamente?",
    "IS_ORGANIC": "¿La semilla o el cultivo están certificados como orgánicos?",
    "NEED_DOCUMENT_GENETICALLY_ENGINEERED": "Su certificador puede solicitar documentación que respalde su afirmación de que este cultivo no está modificado genéticamente.",
    "NEED_DOCUMENT_PERFORM_SEARCH": "Su certificador puede solicitar documentación que respalde su búsqueda.",
    "NEED_DOCUMENT_TREATED": "Su certificador puede solicitar documentación que describa cualquier tratamiento.",
    "NUTRIENTS_IN_EDIBLE_PORTION": "Nutrientes en porción comestible (por 100g)",
    "PERENNIAL": "Perenne",
    "PERFORM_SEARCH": "¿Realizó una búsqueda de disponibilidad comercial?",
    "PHYSIOLOGY_AND_ANATOMY": "Fisiología y anatomía",
    "TREATED": "¿Se han tratado las semillas de este cultivo?",
    "UPLOAD_LATER": "También puede cargar archivos en otro momento."
  },
  "CROP_CATALOGUE": {
    "ADD_CROP": "Agregar un nuevo cultivo",
    "ADD_CROPS_T0_YOUR_FARM": "Agregar un cultivo a su granja",
    "ADD_TO_YOUR_FARM": "Agregar a su granja",
    "CAN_NOT_FIND": "¿No encuentra lo que busca?",
    "COVER_CROP": "¿Se puede cultivar como cultivo de cobertura?",
    "CREATE_MANAGEMENT_PLANS": "Crear plan de cultivo",
    "CROP_CATALOGUE": "Catálogo de cultivos",
    "CROP_GROUP": "Grupo de cultivo",
    "CROP_GROUP_TOOL_TIP": "La selección de un grupo de cultivos permite que LiteFarm rellene previamente mucha información sobre este cultivo, como la temporada de crecimiento, los valores nutricionales y el rendimiento estimado. No se preocupe, puede cambiar estos valores a continuación una vez que haya seleccionado un grupo de cultivos.",
    "CROP_STATUS": "Estatus del cultivo activo",
    "DOCUMENT_NECESSARY_INFO_FOR_ORGANIC_PRODUCTION": "Documentar la información necesaria para la producción orgánica",
    "FILTER": {
      "LOCATION": "Ubicación",
      "STATUS": "Estatus",
      "SUPPLIERS": "Proveedores",
      "TITLE": "Filtro de catálogo de cultivos"
    },
    "FILTER_TITLE": "Filtro de catálogo de cultivos ",
    "HERE_YOU_CAN": "Acá uno puede",
    "LETS_BEGIN": "Vamos a comenzar",
    "NEW_CROP_NAME": "Nombre de nuevo cultivo",
    "NO_RESULTS_FOUND": "No se han encontrado resultados. Por favor, cambie sus filtros.",
    "ON_YOUR_FARM": "En su granja",
    "SELECT_A_CROP": "Seleccione un cultivo para agregarlo a su granja. Utilice la búsqueda y los filtros para encontrar cultivos más rápidamente."
  },
  "CROP_DETAIL": {
    "ADD_PLAN": "Agregar un plan",
    "ANNUAL": "Anual",
    "ANNUAL_PERENNIAL": "¿El cultivo es anual o perenne?",
    "COMMERCIAL_AVAILABILITY": "¿Realizó una búsqueda de disponibilidad comercial?",
    "DETAIL_TAB": "Detalles",
    "EDIT_CROP_DETAIL": "Editar los detalles del cultivo",
    "GENETICALLY_ENGINEERED": "¿Este cultivo está modificado genéticamente?",
    "HS_CODE": "Código de SA",
    "MANAGEMENT_PLANS": "Planes de cultivo",
    "MANAGEMENT_TAB": "Manejo",
    "ORGANIC": "¿La semilla o el cultivo están certificados como orgánicos?",
    "PERENNIAL": "Perenne",
    "TREATED": "¿Se han tratado las semillas de este cultivo?"
  },
  "CROP_MANAGEMENT": {
    "GERMINATE": "Germinar",
    "HARVEST": "Cosechar",
    "PLANT": "Plantar",
    "SEED": "Sembrar",
    "TERMINATE": "Terminar",
    "TRANSPLANT": "Trasplantar"
  },
  "CROP_VARIETIES": {
    "ADD_VARIETY": "Agregar una nueva variedad",
    "CROP_VARIETIES": "variedad",
    "NEEDS_PLAN": "Necesita un plan",
    "RETIRE": {
      "CONFIRMATION": "Retirar este cultivo lo eliminará y todos sus planes de cultivo de su catálogo de cultivos. Quiere proceder?",
      "RETIRE_CROP_TITLE": "Retirar este cultivo?",
      "UNABLE_TO_RETIRE": "Solo puede retirar cultivos que no tengan planes de cultivo activos o futuros. Deberá completar o abandonar esos planes para retirar este cultivo.",
      "UNABLE_TO_RETIRE_TITLE": "Incapaz de retirar"
    },
    "SUPPLIER": "Proveedor/a"
  },
  "DATE_RANGE": {
    "HELP_BODY": "Selecciona el rango de fechas para crear un reporte financiero para su granja en ese rango.",
    "HELP_TITLE": "Ayuda con el rango de fechas",
    "TITLE": "Filtrar reporte por fecha"
  },
  "DATE_RANGE_PICKER": {
    "FROM": "Desde",
    "TO": "Hasta",
    "TO_MUST_BE_AFTER_FROM": "La fecha 'Hasta' debe ser posterior a la fecha 'Desde'"
  },
  "DOCUMENTS": {
    "ADD": {
      "ADD_MORE_PAGES": "Agregar más páginas",
      "DOCUMENT_NAME": "Nombre del documento",
      "DOES_NOT_EXPIRE": "Este archivo no expira",
      "TITLE": "Agregar un documento",
      "TYPE": "Tipo",
      "VALID_UNTIL": "Válido hasta"
    },
    "ADD_DOCUMENT": "Agregar un nuevo documento",
    "ARCHIVE": "Archivar",
    "ARCHIVE_DOCUMENT": "Archivar documento",
    "ARCHIVE_DOCUMENT_TEXT": "Archivar este documento lo moverá a la sección de archivado de sus documentos, pero no lo eliminará. Los documentos archivados no se exportarán para sus certificaciones. Quiere proceder?",
    "ARCHIVED": "Archivado",
    "UNARCHIVE": "Desarchivar",
    "UNARCHIVE_DOCUMENT": "¿Desarchivar documento?",
    "UNARCHIVE_DOCUMENT_TEXT": "Desarchivar este documento lo devolverá a su lista de documentos actualmente válidos. Los documentos válidos se exportarán para sus certificaciones. Quiere proceder?",
    "UNARCHIVED": "Desarchivado",
    "CANCEL": "Cancelar",
    "COMPLIANCE_DOCUMENTS_AND_CERTIFICATION": "Documentos de cumplimiento y su certificación",
    "DOCUMENTS": "Documentos",
    "EDIT_DOCUMENT": "Editar documento",
    "FILTER": {
      "TITLE": "Filtro de documentos",
      "TYPE": "Tipo",
      "VALID_ON": "Válido en"
    },
    "NOTES_CHAR_LIMIT": "Las notas deben tener menos de 10,000 caracteres",
    "SPOTLIGHT": {
      "CDC": "Cuando llegue el momento de generar su exportación de certificación, LiteFarm exportará automáticamente todos los documentos de cumplimiento que sean válidos en la fecha de exportación que especifique. Los documentos de cumplimiento se archivarán automáticamente cuando expiran.",
      "HERE_YOU_CAN": "Aca uno puede:",
      "YOU_CAN_ONE": "Cargar los documentos que desee incluir en la exportación de su certificación.",
      "YOU_CAN_THREE": "Archivar documentos innecesarios",
      "YOU_CAN_TWO": "Clasificar y controlar las fechas de vencimiento de su documento"
    },
    "TYPE": {
      "CLEANING_PRODUCT": "Producto de limpieza",
      "CROP_COMPLIANCE": "Cumplimiento de cultivos",
      "FERTILIZING_PRODUCT": "Producto fertilizante",
      "OTHER": "Otro",
      "PEST_CONTROL_PRODUCT": "Producto de control de plagas",
      "SOIL_AMENDMENT": "Fertilización y correción del suelo",
      "SOIL_SAMPLE_RESULTS": "Resultados de muestras del suelo",
      "WATER_SAMPLE_RESULTS": "Resultados de la muestra de agua"
    },
    "VALID": "Válido"
  },
  "ENTER_PASSWORD": {
    "FORGOT": "Olvidó contraseña?",
    "HINT": "Pista",
    "LABEL": "Contraseña",
    "ONE_NUMBER": "Al menos un numero",
    "ONE_SPECIAL_CHARACTER": "Al menos un caracter especial",
    "ONE_UPPER_CASE": "Al menos una letra mayuscula",
    "TOO_SHORT": "Al menos 8 caracteres"
  },
  "EXPENSE": {
    "ADD_EXPENSE": {
      "MIN_ERROR": "Please enter a value greater than ",
      "REQUIRED_ERROR": "Expense is required",
      "TITLE_1": "Nuevo gasto (1 de 2)",
      "TITLE_2": "Nuevo gasto (2 de 2)"
    },
    "ADD_MORE_ITEMS": "Agrega más unidades",
    "DETAILED_HISTORY": "Historia detallada",
    "EDIT_EXPENSE": {
      "DATE_PLACEHOLDER": "Elige una fecha",
      "DESELECTING_CATEGORY": "Anular la selección de una categoría eliminará los gastos existentes bajo dicha categoría para este registro de gastos.",
      "REMOVE_ALL": "Ud. eliminó todos los gastos, haga clic en Guardar y así actualizar el cambio.",
      "TITLE_1": "Editar gastos (1 de 2)",
      "TITLE_2": "Editar gastos (2 de 2)"
    },
    "ITEM": "Unidad",
    "NAME": "Nombre",
    "NO_EXPENSE": "Sin gasto",
    "NO_EXPENSE_YEAR": "Ud. no tiene gasto registrado para este año",
    "OTHER_EXPENSES_TITLE": "Otros gastos",
    "SUMMARY": "Resumen",
    "VALUE": "Valor"
  },
  "EXPIRED_TOKEN": {
    "RESET_PASSWORD_LINK": "Envíar enlace para nueva contraseña."
  },
  "FARM_MAP": {
    "AREA_DETAILS": {
      "NETWORK": "Error de conexion.",
      "PERIMETER": "Perimetro",
      "TOTAL_AREA": "Area total"
    },
    "BARN": {
      "ANIMALS": "Se usa este granero para abrigar animales?",
      "COLD_STORAGE": "Tiene este granero almacenamiento en frio?",
      "EDIT_TITLE": "Editar granero",
      "NAME": "Nombre de granero",
      "TITLE": "Agregar Granero",
      "WASH_PACK": "Tiene este granero una estacion de lavado y empacado?"
    },
    "BUFFER_ZONE": {
      "EDIT_TITLE": "Editar delimitante",
      "NAME": "Nombre de zona delimitante",
      "TITLE": "Agregar zona delimitante",
      "WIDTH": "Ancho de la zona delimitante"
    },
    "CEREMONIAL_AREA": {
      "EDIT_TITLE": "Editar area ceremonial",
      "NAME": "Nombre de area ceremonial",
      "TITLE": "Agregar area ceremonial"
    },
    "CONFIRM_RETIRE": {
      "BODY": "Retirar esta ubicación la eliminará del mapa de la granja.",
      "TITLE": "Retirar ubicación?"
    },
    "DRAWING_MANAGER": {
      "REDRAW": "Repintar",
      "ZERO_AREA_DETECTED": "Campo sin area detectado. Por favor, agrega mas puntos o comienza de nuevo."
    },
    "EXPORT_MODAL": {
      "BODY": "Como quieres exportar el mapa?",
      "DOWNLOAD": "Descargar",
      "EMAIL_TO_ME": "Enviar a mi correo",
      "EMAILING": "Enviando",
      "TITLE": "Exporta su mapa"
    },
    "FARM_SITE_BOUNDARY": {
      "EDIT_TITLE": "Editar limites de la granja",
      "NAME": "Nombre de limites de la granja",
      "TITLE": "Agregar Limites de la granja"
    },
    "FENCE": {
      "EDIT_TITLE": "Editar cerco",
      "LENGTH": "Longitud del cerco",
      "NAME": "Nombre de cercado",
      "PRESSURE_TREATED": "Esto cerco es tratado a presión?",
      "TITLE": "Agregar Cerco"
    },
    "FIELD": {
      "DATE": "Fecha de transición",
      "EDIT_TITLE": "Editar campo",
      "FIELD_TYPE": "Que tipo de campo es?",
      "NAME": "Nombre de campo",
      "NON_ORGANIC": "No orgánico",
      "ORGANIC": "Orgánico",
      "TITLE": "Agregar campo",
      "TRANSITIONING": "En transición"
    },
    "GARDEN": {
      "DATE": "Fecha de transición",
      "EDIT_TITLE": "Editar huerto",
      "GARDEN_TYPE": "Tipo de huerto",
      "NAME": "Nombre de huerto",
      "NON_ORGANIC": "No orgánico",
      "ORGANIC": "Orgánico",
      "TITLE": "Agregar huerto",
      "TRANSITIONING": "En transición"
    },
    "GATE": {
      "EDIT_TITLE": "Editar puerta",
      "NAME": "Nombre de puerta",
      "TITLE": "Agregar puerta"
    },
    "GREENHOUSE": {
      "CO2_ENRICHMENT": "Hay enriquecimiento de CO₂?",
      "DATE": "Fecha de transicion",
      "EDIT_TITLE": "Editar invernadero",
      "GREENHOUSE_HEATED": "Esta el invernadero calentado?",
      "GREENHOUSE_TYPE": "Que tipo de invernadero es?",
      "NAME": "Nombre de invernadero",
      "NON_ORGANIC": "No orgánico",
      "ORGANIC": "Orgánico",
      "SUPPLEMENTAL_LIGHTING": "Tiene luz suplementaria?",
      "TITLE": "Agregar invernadero",
      "TRANSITIONING": "En transicion"
    },
    "LINE_DETAILS": {
      "BUFFER_TITLE": "Cual es el ancho?",
      "BUFFER_ZONE_WIDTH": "Ancho de la zona delimitante",
      "RIPARIAN_BUFFER": "Zona de proteccion",
      "WATERCOURSE": "Arroyo",
      "WATERCOURSE_TITLE": "Cuales son los siguientes anchos?"
    },
    "LOCATION_CREATION_FLOW": "creación de ubicación",
    "MAP_FILTER": {
      "ADD_TITLE": "Agregar a su mapa",
      "AREAS": "Areas",
      "BARN": "Granero",
      "BZ": "Zona delimitada",
      "CA": "Area ceremonial",
      "FENCE": "Cerca",
      "FIELD": "Campo",
      "FSB": "Limites de granja",
      "GARDEN": "Huerto",
      "GATE": "Puerta",
      "GREENHOUSE": "Invernadero",
      "HIDE_ALL": "Esconde todo",
      "LABEL": "Etiqueta",
      "LINES": "Lineas",
      "NA": "Area natural",
      "POINTS": "Puntos",
      "RESIDENCE": "Residencia",
      "SATELLITE": "Imagen de Satelite",
      "SHOW_ALL": "Muestra todo",
      "SURFACE_WATER": "Agua de superficie",
      "TITLE": "Filtra su mapa",
      "WATERCOURSE": "Arroyo",
      "WV": "Valvula de agua"
    },
    "NATURAL_AREA": {
      "EDIT_TITLE": "Editar area natural",
      "NAME": "Nombre de area natural",
      "TITLE": "Agregar area natural"
    },
    "NOTES_CHAR_LIMIT": "Las notas deben tener menos de 10,000 caracteres",
    "RESIDENCE": {
      "EDIT_TITLE": "Editar residencia",
      "NAME": "Nombre de residencia",
      "TITLE": "Agregar residencia"
    },
    "SPOTLIGHT": {
      "ADD": "Añade ubicaciones a su mapa",
      "ADD_TITLE": "Añade a su mapa",
      "EXPORT": "Descarga o comparte su mapa",
      "EXPORT_TITLE": "Exporta su mapa",
      "FILTER": "Cambia que se ve en el mapa",
      "FILTER_TITLE": "Filtra su mapa",
      "HERE_YOU_CAN": "Aqui puede: "
    },
    "SURFACE_WATER": {
      "EDIT_TITLE": "Editar agua de superficie",
      "IRRIGATION": "Es esta area usada para riego?",
      "NAME": "Nombre de agua de superficie",
      "TITLE": "Agregar agua de superficie"
    },
    "TAB": {
      "CROPS": "Cultivo",
      "DETAILS": "Detalles"
    },
    "TITLE": "Mapa de granja",
    "TUTORIAL": {
      "ADJUST_AREA": {
        "TEXT": "Clickea y arrastra los puntos para ajustar el area",
        "TITLE": "Ajustar area"
      },
      "ADJUST_LINE": {
        "TEXT": "Clickea y arrastra los puntos para ajustar la linea",
        "TITLE": "Ajustar linea"
      },
      "AREA": {
        "STEP_ONE": "Clickea donde quieras para empezar a dibujar",
        "STEP_THREE": "Clickea y arrastra los puntos para ajustar la figura",
        "STEP_TWO": "Clickea el punto inicial para cerrar el area",
        "TITLE": "Dibuja un area"
      },
      "LINE": {
        "STEP_FOUR": "(Para algunas lineas) agrega un ancho",
        "STEP_ONE": "Clickea donde quieras para empezar a dibujar",
        "STEP_THREE": "Opcionalmente, ajusta su linea",
        "STEP_TWO": "Haz doble click en el ultimo punto para finalizar",
        "TITLE": "Dibuja una linea"
      }
    },
    "UNABLE_TO_RETIRE": {
      "BODY": "Solo puede retirar ubicaciones que no tengan cultivos o tareas activos o planificados.",
      "TITLE": "No se pudo retirar"
    },
    "WATER_VALVE": {
      "EDIT_TITLE": "Editar valvula de agua",
      "GROUNDWATER": "Agua de pozo",
      "MAX_FLOW_RATE": "Flujo maximo",
      "MUNICIPAL_WATER": "Agua municipal",
      "NAME": "Nombre de valvula de agua",
      "RAIN_WATER": "Agua de lluvia",
      "SURFACE_WATER": "Agua de superficie",
      "TITLE": "Agregar valvula de agua",
      "WATER_VALVE_TYPE": "Cual es la fuente?"
    },
    "WATERCOURSE": {
      "BUFFER": "Zona de proteccion",
      "EDIT_TITLE": "Editar arroyo",
      "IRRIGATION": "Es usado para riego?",
      "LENGTH": "Longitud total",
      "NAME": "Nombre de arroyo",
      "TITLE": "Agregar arroyo",
      "WIDTH": "Ancho de arroyo"
    }
  },
  "FIELDS": {
    "EDIT_FIELD": {
      "VARIETY": "Variedad"
    }
  },
  "FILE_SIZE_MODAL": {
    "BODY": "Los archivos no pueden exceder los 25 MB o 5 páginas.",
    "TITLE": "Tamaño de archivo demasiado grande"
  },
  "FILTER": {
    "CLEAR_ALL_FILTERS": "Borrar todos los filtros"
  },
  "FINANCES": {
    "ACTUAL_REVENUE": {
      "ADD_REVENUE": "Agregar ingresos",
      "TITLE": "Ingresos reales"
    },
    "DATE": "Fecha",
    "ESTIMATED_REVENUE": {
      "ESTIMATED_ANNUAL_REVENUE": "Ingresos anuales estimados",
      "ESTIMATED_ANNUAL_YIELD": "Cosecha anual estimada",
      "ESTIMATED_PRICE_PER_UNIT": "Precio estimado por unidad",
      "TITLE": "Ingresos estimados"
    },
    "REVENUE": "Ingresos",
    "VIEW_WITHIN_DATE_RANGE": "Ver ingresos dentro de este intervalo de fechas",
    "WHOLE_FARM_REVENUE": "Ingresos de toda la granja"
  },
  "HELP": {
    "ATTACHMENT_LABEL": "Cargue imagen de pantalla o archivo",
    "EMAIL": "Correo electrónico",
    "MESSAGE_LABEL": "Mensaje",
    "OPTIONS": {
      "OTHER": "Otro",
      "REPORT_BUG": "Reportar error",
      "REQUEST_FEATURE": "Solicite una función",
      "REQUEST_INFO": "Solicite información"
    },
    "PREFERRED_CONTACT": "Forma de contacto preferida",
    "REQUIRED_LABEL": "Campo solicitado",
    "TITLE": "Solicitar ayuda",
    "TYPE_SUPPORT_LABEL": "Tipo de ayuda",
    "TYPE_SUPPORT_PLACEHOLDER": "Elija tipo de ayuda",
    "WHATSAPP": "Whatsapp",
    "WHATSAPP_NUMBER_LABEL": "Número de Whatsapp"
  },
  "HOME": {
    "GREETING": "Buen dia,"
  },
  "INSIGHTS": {
    "BIODIVERSITY": {
      "AMPHIBIANS": "Anfibio",
      "BIRDS": "Aves",
      "CROP_VARIETIES": "Variedades de cultivos",
      "HEADER": "Numero de especies",
      "INFO": "La biodiversidad es excelente para las personas y el planeta. Contamos la riqueza de especies de todos los registros conocidos de biodiversidad en su finca desde los límites de su finca. Puede aumentar la biodiversidad de los cultivos en su granja agregando cultivos adicionales. Puede aumentar el recuento de biodiversidad no agrícola en su granja registrando ubicaciones en https://www.inaturalist.org/app.",
      "INSECTS": "Insectos",
      "PLANTS": "Plantas",
<<<<<<< HEAD
      "MAMMALS": "MISSING",
      "SPECIES_COUNT": "{{count}} Especies",
      "SPECIES_COUNT_one": "MISSING",
      "SPECIES_COUNT_many": "MISSING",
      "SPECIES_COUNT_other": "MISSING",
      "SPECIES_COUNT_plural": "{{count}} Especies",
      "TITLE": "Biodiversidad",
      "LOADING": {
        "PREVIEW": "MISSING",
        "TITLE": "MISSING",
        "BODY": "MISSING"
      },
      "ERROR": {
        "PREVIEW": "MISSING",
        "TITLE": "MISSING",
        "BODY": "MISSING"
      }
=======
      "SPECIES_COUNT": "{{count}} especies",
      "SPECIES_COUNT_one": "{{count}} especies",
      "SPECIES_COUNT_many": "{{count}} especies",
      "SPECIES_COUNT_other": "{{count}} especies",
      "SPECIES_COUNT_plural": "{{count}} especies",
      "TITLE": "Biodiversidad"
>>>>>>> b28264fe
    },
    "CURRENT": "Actual",
    "INFO": "Las reflexiones son caracteristicas de datos de que esta pasando en su granja. Mientras mas data proveas en la aplicacion mas reflexiones pueden ser generadas. Mira las reflexiones individuales para mas informacion.",
    "LABOUR_HAPPINESS": {
      "HEADER": "Tareas",
      "INFO": "Estimamos el impacto de las diferentes tareas en la satisfaccion con el trabajo usando los puntajes de satisfaccion y las horas trabajadas en cada turno.",
      "TITLE": "Satisfaccion del Trabajo"
    },
    "NITROGEN_BALANCE": {
      "ABANDON": "Retirar programacion",
      "CHOOSE_A_FREQUENCY": "Escoja una frecuencia",
      "CHOOSE_FREQUENCY": "Escoja Frecuencia...",
      "COUNT_MONTHS": "{{count}} mese",
      "COUNT_MONTHS_one": "{{count}} mese",
      "COUNT_MONTHS_many": "{{count}} meses",
      "COUNT_MONTHS_other": "{{count}} meses",
      "COUNT_MONTHS_plural": "{{count}} meses",
      "CYCLE_INDICATOR": "Su balance de nitrogeno esta en {{frequency}} meses por ciclo y la data se vera en: {{refreshDate}}",
      "FIRST_TIME": "Parece que es la primera vez que corres esto! Por favor, selecciona una frecuencia para calcular su balance de nitrogeno",
      "GO_BACK": "Atras",
      "HEADER": "Cada {{frequency}} meses: {{refreshDate}}",
      "INFO_1": "El balance de nitrogeno se dice si aplicaste mucho o muy poco fertilizante. Depende en sus registros de cosecha, creditos de nitrogeno de legumbres, y registro de fertilizacion. Puedes correr el balance en su intervalo de tiempo deseado.",
      "INFO_2": "Cliquea el boton de borrar para resetear la frecuencia de calculo.",
      "SELECT_FREQUENCY": "Seleccione una frecuencia",
      "TITLE": "Balance de Nitrogeno"
    },
    "PEOPLE_FED": {
      "CALORIES": "Calorias",
      "FAT": "Grasa",
      "HEADER": "Numero de comidas",
      "INFO": "Estimamos el numero de comidas potenciales provistas por su granja basandonos en los datos de sus ventas y la base de datos de la composicion de cultivos. Asumimos que los requerimientos diarios se dividen en partes iguales en 3 comidas al dia.",
      "MEAL_COUNT": "{{count}} comida",
      "MEAL_COUNT_one": "{{count}} comida",
      "MEAL_COUNT_many": "{{count}} comidas",
      "MEAL_COUNT_other": "{{count}} comidas",
      "MEAL_COUNT_plural": "{{count}} comidas",
      "MEALS": "Comidas",
      "PROTEIN": "Proteina",
      "TITLE": "Personas alimentadas",
      "VITAMIN_A": "Vitamina A",
      "VITAMIN_C": "Vitamina C"
    },
    "PRICES": {
      "INFO": "Se mostramos la trayectoria de sus precios de venta contra el precio de venta de los mismos bienes en una distancia dada de su granja, recolectadas a traves de la red de Litefarm.",
      "NEARBY_FARMS": "El precio del mercado se basa en {{count}} granjas en su área local",
      "NEARBY_FARMS_one": "El precio del mercado se basa en {{count}} granja en su área local",
      "NEARBY_FARMS_many": "El precio del mercado se basa en {{count}} granjas en su área local",
      "NEARBY_FARMS_other": "El precio del mercado se basa en {{count}} granjas en su área local",
      "NEARBY_FARMS_plural": "Buscando data de ventas de {{count}} granjas",
      "NETWORK_PRICE": "Precio de red",
      "NO_ADDRESS": "Actualmente no tienes una direccion en Litefarm. Por favor actualizala en su Perfil para obtener data de ventas cercanas.",
      "OWN_PRICE": "Su precio",
      "PERCENT_OF_MARKET": "{{percentage}}% del mercado",
      "SALES_FROM_DISTANCE_AWAY": "Ventas a {{distance}} {{unit}} de distancia",
      "TITLE": "Precios",
      "Y_TITLE": "Precio ({{currency}}/{{mass}})"
    },
    "SOIL_OM": {
      "ALTERNATE_TITLE": "Contenido de MO del Suelo",
      "HEADER": "Materia Organica del Suelo",
      "INFO": "La materia organica en el suelo es necesaria para mantener un ambiente saludable para su cultivo. Nosotros tomamos esta data desde sus registros de suelo mas recientes. Si no tienes data en sus registros, predecimos la materia organica potencial en su suelo para su ubicacion global.",
      "TITLE": "MO del Suelo"
    },
    "TITLE": "Reflexiones",
    "UNAVAILABLE": "No Disponible",
    "WATER_BALANCE": {
      "FIRST_TIME": "Parece que es la primera vez que llega aca! Para mas informacion en que hace esto, por favor cliquea el boton de informacion.",
      "INFO_1": "El balance de agua se dice si sus cultivos tienen deficiencia de agua o exceso. Depende de los datos meterologicos, y es actualizado por sus registros de riego .",
      "INFO_2": "Esta funcionalidad no ha sido probada ampliamente en las granjas con una baja densidad de estaciones metereologicas  alrededor de ellas asi que uselo con precaucion. Por favor, cuentanos como funciona en su granja",
      "NO_SCHEDULE_RUN": "Su balance de agua agendado aun no ha corrido, por favor, chequea en 2 dias y asegurate que tienes al menos un registro de textura de suelo para un campo para ver datos de balance de agua para cultivos en ese campo . Si el problema persiste, contacta a Litefarm.",
      "REGISTER_FARM": "Registra su granja",
      "TITLE": "Balance de agua"
    }
  },
  "INTRODUCE_MAP": {
    "BODY": "El mapa tiene funcionalidades nuevas. Ahora puede conseguirlo debajo del menu de Mi granja.",
    "TITLE": "Actualizamos los mapas!"
  },
  "INVITATION": {
    "BIRTH_YEAR": "Año de nacimiento",
    "BIRTH_YEAR_ERROR": "Año de nacimiento necesitar ser entre 1900 y",
    "BIRTH_YEAR_TOOLTIP": "Información sobre la edad es recolectada sólo por propósitos de estudio y sólo será compartida sin identificar personalmente a Ud.",
    "CREATE_ACCOUNT": "Crear nueva cuenta",
    "CREATE_NEW_ACCOUNT": "Crear nueva cuenta",
    "EMAIL": "Correo electrónico",
    "FULL_NAME": "Nombre completo",
    "GENDER": "Género",
    "GENDER_TOOLTIP": "Información sobre género es recolectada sólo por propósitos de estudio y sólo será compartida sin identificar personalmente a Ud.",
    "PASSWORD": "Contraseña",
    "YOUR_INFORMATION": "Su información"
  },
  "INVITE_SIGN_UP": {
    "ERROR0": "Ud. necesitará usuario",
    "ERROR1": "Para aceptar invitación de esta finca.",
    "HOW_TO_CREATE": "Cómo quiere crear su nueva cuenta?",
    "LITEFARM_ACCOUNT": "Crear cuenta LiteFarm",
    "SIGN_IN_WITH": "Inicie sesión con",
    "TITLE": "Crear cuenta nueva"
  },
  "INVITE_USER": {
    "BIRTH_YEAR": "Año de nacimiento",
    "BIRTH_YEAR_ERROR": "Año de nacimiento necesitar ser entre 1900 y",
    "BIRTH_YEAR_TOOLTIP": "Información sobre la edad es recolectada sólo por propósitos de estudio y sólo será compartida sin identificar personalmente a Ud.",
    "CHOOSE_ROLE": "Elegir rol",
    "EMAIL": "Correo electrónico",
    "EMAIL_INFO": "Usuarios sin correo electrónico no podrán iniciar sesión",
    "FULL_NAME": "Nombre completo",
    "GENDER": "Género",
    "GENDER_TOOLTIP": "Información sobre el género es recolectada sólo por propósitos de estudio y sólo será compartida sin identificar personalmente a Ud.",
    "INVALID_EMAIL_ERROR": "Por favor ingrese una dirección de correo válida",
    "INVITE": "Invitar",
    "PHONE": "Número de teléfono",
    "PHONE_ERROR": "Por favor ingrese un número de teléfono válido",
    "ROLE": "Rol",
    "TITLE": "Invitar a un usuario",
    "WAGE": "Salario",
    "WAGE_ERROR": "Salario debe ser válido, no números decimales negativos"
  },
  "JOIN_FARM_SUCCESS": {
    "IMPORTANT_THINGS": "Déjenos mostrarle un par de cosas importantes!",
    "SUCCESSFULLY_JOINED": "Se ha unido de manera exitosa"
  },
  "LOCATION_CROPS": {
    "ACTIVE_CROPS": "Cultivos activos",
    "ADD_NEW": "Agregar un cultivo",
    "INPUT_PLACEHOLDER": "Teclear para buscar",
    "PAST_CROPS": "Cultivos pasados",
    "PLANNED_CROPS": "Cultivos planificados"
  },
  "LOG_COMMON": {
    "ADD_A_LOG": "Agregar registro",
    "ALL_CROPS": "Todos los cultivos",
    "ALL_LOCATIONS": "Todas las ubicaciones ",
    "CROP": "Cultivo",
    "DELETE_CONFIRMATION": "Está seguro(a) que quiere borrar este registro?",
    "EDIT_A_LOG": "Editar registro",
    "FROM": "Desde",
    "LOCATION": "Ubicacion",
    "LOCATIONS": "Ubicaciones",
    "NOTES": "Notas",
    "QUANTITY": "Cantidad",
    "SELECT_CROP": "Seleccionar cultivo",
    "SELECT_LOCATION": "Seleccionar ubicacion",
    "SELECT_LOCATIONS": "Selecionar ubicaciones",
    "SELECT_TYPE": "Seleccionar Tipo",
    "TO": "Hasta",
    "TYPE": "Tipo",
    "WARNING": "Para usar este tipo de registro por favor agrega cultivos a sus campos. Puedes hacerlo navegando a Campos -> Su campo -> Nuevo cultivo"
  },
  "LOG_DETAIL": {
    "NO": "No",
    "YES": "Sí"
  },
  "LOG_FIELD_WORK": {
    "DISCING": "Rastra doble o de discos",
    "MULCH_TILL": "Labranza con cobertura",
    "PLOW": "Arar",
    "RIDGE_TILL": "Labranza de cresta",
    "RIPPING": "Rastra pesada",
    "ZONE_TILL": "Labranza por zona"
  },
  "LOG_HARVEST": {
    "ADD_CUSTOM_HARVEST_USE": "Agregar uso de cosecha personalizado",
    "CROP": "Cultivo",
    "CROP_PLACEHOLDER": "Selecciona cultivo",
    "CUSTOM_HARVEST_USE": "Uso personalizado",
    "DISEASE": "Enfermedad",
    "HARVEST": "Cosecha",
    "HARVEST_ALLOCATION_SUBTITLE": "Aproximadamente cuanto de la cosecha se utilizará para cada propósito?",
    "HARVEST_ALLOCATION_SUBTITLE_TWO": "Cantidad para asignar",
    "HARVEST_QUANTITY": "Cantidad de cosecha",
    "HARVEST_USE": "Uso de la cosecha",
    "HARVEST_USE_TYPE_SUBTITLE": "Cómo será usada la cosecha?",
    "OTHER": "Otro",
    "PEST": "Peste",
    "QUANTITY_ERROR": "La cantidad no debe de tener mas de 2 decimales",
    "TITLE": "Registro de cosecha",
    "WEED": "Melaza"
  },
  "LOG_IRRIGATION": {
    "DRIP": "Goteo",
    "FLOOD": "Inundacion",
    "SPRINKLER": "Aspersor",
    "SUBSURFACE": "Subsuperficie"
  },
  "MANAGEMENT_DETAIL": {
    "ABANDON_PLAN": "Abandonar este plan de cultivo",
    "ADD_A_TASK": "Agregar una tarea",
    "DETAILS": "Detalles",
    "FAILED_CROP": "¿Cultivo fallido?",
    "TASKS": "Tareas"
  },
  "MANAGEMENT_PLAN": {
    "ABANDON_MANAGEMENT_PLAN_CONTENT": "Abandonar este plan de cultivo abandonará todas las tareas incompletas asociadas con él y lo eliminará del mapa de su granja.",
    "ABANDON_MANAGEMENT_PLAN_TITLE": "Quiere abandonar el plan de cultivo?",
    "ADD_MANAGEMENT_PLAN": "Agregar un plan de cultivo",
    "AGE": "Edad",
    "AS_COVER_CROP": "Como cultivo de cobertura",
    "BEDS": "Camas",
    "BROADCAST": "Siembra a voleo o sembradora mecánica",
    "COMPLETE_PLAN": {
      "ABANDON_PLAN": "Abandonar plan",
      "ABANDON_REASON": "Razón para abandonar",
      "COMPLETE_PLAN": "Completar plan",
      "DATE_OF_CHANGE": "Fecha de cambio de estado",
      "NOTES_CHAR_LIMIT": "Las notas deben tener menos de 10,000 caracteres",
      "RATING": "Califica este plan de cultivo",
      "REASON": {
        "CROP_FAILURE": "Falla del cultivo",
        "LABOUR_ISSUE": "Problema laboral",
        "MACHINERY_ISSUE": "Problema de maquinaria",
        "MARKET_PROBLEM": "Problema de mercado",
        "SCHEDULING_ISSUE": "Problema de programación",
        "SOMETHING_ELSE": "Algo más",
        "WEATHER": "Clima"
      },
      "WHAT_HAPPENED": "¿Qué sucedió?"
    },
    "COMPLETION_NOTES": "Notas de conclusión",
    "CONTAINER": "Maceta",
    "CONTAINER_OR_IN_GROUND": "¿Está plantando en una maceta o en el suelo?",
    "CONTAINER_TYPE": "Tipo de maceta",
    "COVER_INFO": "La selección de un cultivo de cobertura creará una tarea de trabajo de campo para terminar el cultivo de cobertura al final de la temporada. En su lugar, seleccionar para la cosecha creará una tarea de cosecha.",
    "COVER_OR_HARVEST": "¿Se está cultivando como cultivo de cobertura o para la cosecha?",
    "DAYS_FROM_PLANTING": "Días desde la plantación hasta:",
    "DAYS_FROM_SEEDING": "Días desde la siembra hasta:",
    "DAYS_TO_HARVEST": "Días hasta la próxima cosecha:",
    "DAYS_TO_TERMINATION": "Días hasta la terminación:",
    "DETAIL_SPOTLIGHT_CONTENTS": "Aquí puede editar los detalles de su cultivo.",
    "DETAIL_SPOTLIGHT_TITLE": "Detalles",
    "DO_YOU_WANT_TO_ABANDON_CONTENT": "¿Quieres abandonar este plan?",
    "DROP_PIN": "Suelta un pin",
    "DURATION_TOOLTIP": "Estos son valores sugeridos. Ajústelo a las condiciones locales.",
    "EDITING_PLAN_WILL_NOT_MODIFY": "La edición de este plan no modificará las tareas asignadas.",
    "ESTIMATED_SEED": "Semilla estimada es obligatoria",
    "ESTIMATED_YIELD": "Cosecha anual estimada",
    "FIRST_MP_SPOTLIGHT": {
      "BODY_PART1": "LiteFarm ha generado algunas tareas basadas en su plan. Puede agregar más tareas o asignarlas en esta pantalla.",
      "BODY_PART2": "Su plan se activará una vez que complete una tarea.",
      "TITLE": "¡Felicitaciones! ¡Ha hecho su primer plan de cultivo!"
    },
    "FOR_HARVEST": "Para la cosecha",
    "GERMINATION": "Germinación",
    "HARVEST": "Cosechar",
    "HARVEST_DATE": "Fecha de cosecha",
    "HISTORICAL_CONTAINER_OR_IN_GROUND": "¿Fue plantado en un contenedor o en el suelo?",
    "IN_GROUND": "En el suelo",
    "INCOMPLETE_TASK_CONTENT": "Este plan tiene tareas que aún no se completaron. Deberá marcar las tareas como completadas para completar este plan de cultivo de cultivos.",
    "INCOMPLETE_TASK_TITLE": "Tiene tareas incompletas",
    "INDIVIDUAL_CONTAINER": "Individual o maceta",
    "IS_TRANSPLANT": "¿Se trasplantará este cultivo?",
    "KNOW_HOW_IS_CROP_PLANTED": "¿Sabes cómo se plantó el cultivo?",
    "LOCATION_SUBTEXT": "Solo se muestran las ubicaciones que pueden producir cultivos.",
    "MANAGEMENT_PLAN_FLOW": "creación del plan de cultivo",
    "MANAGEMENT_SPOTLIGHT_1": "Crea nuevos planes para este cultivo",
    "MANAGEMENT_SPOTLIGHT_2": "Ver y modificar planes para este cultivo",
    "MANAGEMENT_SPOTLIGHT_3": "Crea y asigna tareas",
    "MANAGEMENT_SPOTLIGHT_TITLE": "Manejo",
    "NEXT_HARVEST": "¿Cuándo espera su próxima cosecha?",
    "NOTES_CHAR_LIMIT": "Las notas deben tener menos de 10,000 caracteres",
    "NUMBER_OF_CONTAINER": "# de macetas",
    "PENDING_TASK": "Tareas pendientes",
    "PLAN_AND_ID": "Plan {{id}}",
    "PLAN_NAME": "Nombre del plan de cultivo",
    "PLAN_NOTES": "Notas del plan",
    "PLANT_SPACING": "Espacio entre plantas",
    "PLANTED_ALREADY": "¿Plantará este cultivo o ya está en el suelo?",
    "PLANTING": "Plantando",
    "PLANTING_DATE": "¿Cuál es su fecha de siembra?",
    "PLANTING_DATE_INFO": "Fecha de siembra según la edad del cultivo: {{seed_date}}",
    "PLANTING_DATE_LABEL": "Fecha de plantar",
    "PLANTING_DEPTH": "Profundidad de siembra",
    "PLANTING_METHOD": "¿Cuál es su método de plantación?",
    "PLANTING_METHOD_TOOLTIP": "Seleccionar el método de siembra correcto ayudará a LiteFarm a estimar con mayor precisión la cantidad de semilla necesaria, el rendimiento y otros conocimientos útiles.",
    "PLANTING_NOTE": "Notas de la siembra",
    "PLANTING_SOIL": "Suelo de siembra que se utilizará",
    "PLANTS_PER_CONTAINER": "# de plantas/maceta",
    "RATE_THIS_MANAGEMENT_PLAN": "Valora este plan de manejo",
    "REMOVE_PIN": "Quitar el pin",
    "ROW_METHOD": {
      "HISTORICAL_SAME_LENGTH": "¿Tenían todas las filas la misma longitud?",
      "LENGTH_OF_ROW": "Longitud de la hilera",
      "NUMBER_OF_ROWS": "# de hileras",
      "SAME_LENGTH": "¿Todas las hileras tienen la misma longitud?",
      "TOTAL_LENGTH": "Longitud total de filas"
    },
    "ROWS": "Hilera",
    "SEED_DATE": "¿Cuál es su fecha de siembra?",
    "SEED_OR_SEEDLING": "¿Cómo plantarás este cultivo?",
    "SEEDING_DATE": "Fecha de siembra",
    "SEEDLING": "Plántula o planton",
    "SEEDLING_AGE": "¿Qué edad tiene la plántula o el planton?",
    "SEEDLING_AGE_INFO": "La edad aproximada ayudará a LiteFarm a calcular las fechas de cosecha de las plántulas. Para esquejes y otro material de plantación sin una edad obvia, puede ingresar 0.",
    "SELECT_A_PLANTING_LOCATION": "Seleccione una ubicación de plantación",
    "SELECT_A_SEEDING_LOCATION": "Seleccione una ubicación de siembra",
    "SELECT_CURRENT_LOCATION": "Seleccione la ubicación actual del cultivo",
    "SELECTED_STARTING_LOCATION": "Seleccione siempre esta como la ubicación de inicio para los cultivos que se trasplantarán",
    "SPOTLIGHT_HERE_YOU_CAN": "Aqui une puede:",
    "STARTED": "Empecemos",
    "STATUS": {
      "ABANDONED": "Abandonado",
      "ACTIVE": "Activo",
      "COMPLETED": "Terminado",
      "PLANNED": "Planificado"
    },
    "SUPPLIER": "Proveedor",
    "TERMINATION": "Terminar",
    "TERMINATION_DATE": "¿Cuándo terminará este cultivo?",
    "TOTAL_PLANTS": "# de plantas",
    "TRANSPLANT": "Trasplantar",
    "TRANSPLANT_DATE": "¿Cuál es la fecha de su trasplante?",
    "TRANSPLANT_LOCATION": "¿A dónde vas a trasplantar?",
    "TRANSPLANT_SPOTLIGHT": {
      "BODY": {
        "PLANTED": "plantado",
        "SEEDED": "sembrado",
        "TEXT": "Indique dónde estará inicialmente este cultivo <1> {{fill}} </1>. Le preguntaremos dónde lo trasplantará más adelante."
      },
      "TITLE": {
        "PLANTING": "Plantando",
        "SEEDING": "Sembrando",
        "TEXT": "{{fill}} ubicacion"
      }
    },
    "VARIETY": "Variedad",
    "WHAT_IS_AGE": "¿Cuál es la edad aproximada del cultivo?",
    "WHAT_WAS_PLANTING_METHOD": "¿Cuál fue el método de plantación?",
    "WHAT_WAS_PLANTING_METHOD_INFO": "Seleccionar el método de siembra correcto ayudará a LiteFarm a estimar con mayor precisión la cantidad de semilla necesaria, el rendimiento y otros conocimientos útiles.",
    "WHERE_START_LOCATION": "¿Dónde está su ubicación inicial?",
    "WHERE_TRANSPLANT_LOCATION": "¿A dónde va a trasplantar?",
    "WILD_CROP": "¿Estás cosechando un cultivo silvestre?"
  },
  "MY_FARM": {
    "CERTIFICATIONS": "Certificaciones",
    "FARM_INFO": "Información de la finca",
    "FARM_MAP": "Mapa de la finca",
    "PEOPLE": "Personas"
  },
  "NAVIGATION": {
    "SPOTLIGHT": {
      "COORDINATE_ACTIVITIES": "Coordinar actividades de la finca",
      "EDIT_FARM_SETTING": "Editar las características de su finca",
      "FARM": "Aquí puede:, • Editar las características de su finca, • Recorre el mapa su finca, • Manejar sus trabajadores",
      "FARM_TITLE": "Este es el perfil de su finca",
      "INFO": "Su informacion",
      "LOG_OUT": "El botón para cerrar la sesión",
      "MANAGE_EMPLOYEE": "Manejar sus trabajadores",
      "MANAGE_TASK": "Manejar sus tareas",
      "MAP_FARM": "Recorre el mapa su finca",
      "NOTIFICATION": "Aqui puede:, • Manejar sus tareas, • Mira qué más está pasando, • Coordinar actividades de la finca",
      "PROFILE": "Aquí encontrará:, • Su informacion, • Datos útiles, • El botón para cerrar la sesión",
      "PROFILE_TITLE": "Este es su perfil",
      "SEE_TASK": "Mira qué más está pasando",
      "TASK_TITLE": "Estas son sus tareas de la granja",
      "TIPS": "Datos útiles",
      "YOU_CAN": "Aquí puede:",
      "YOU_WILL_FIND": "Aquí encontrará:"
    }
  },
  "NOTIFICATION": {
    "NONE_TO_DISPLAY": "No hay notificaciones para mostrar.",
    "NOTIFICATION_TEASER": "Proximamente!",
    "PAGE_TITLE": "Notificaciones",
    "TAKE_ME_THERE": "Llévame allí",
    "TASK_ASSIGNED": {
      "TITLE": "Tarea asignada",
      "BODY": "Se ha asignado una tarea {{taskType}} a {{assignee}}."
    }
  },
  "OUTRO": {
    "ALL_DONE": "Excelente. Listo para ensuciarse las manos?",
    "IMPORTANT_THINGS": "Y finalmente, déjenos mostrarle un par de cosas importantes!"
  },
  "PASSWORD_RESET": {
    "BUTTON": "Reenviar link",
    "BUTTON_SENDING": "Enviando...",
    "DESCRIPTION_BOTTOM": "Por favor revise su correo electrónico.",
    "DESCRIPTION_TOP": "Un enlace ha sido enviado.",
    "NEW_ACCOUNT_BUTTON": "Actualización",
    "NEW_ACCOUNT_TITLE": "Ajuste su nueva contraseña",
    "TITLE": "Enlace enviado"
  },
  "PASSWORD_RESET_SUCCESS_MODAL": {
    "BUTTON": "Muy bien!",
    "DESCRIPTION": "Su contraseña ha sido actualizada. Redirigiéndolo(a) a su finca en 10 segundos...",
    "TITLE": "Exito!"
  },
  "PLAN_GUIDANCE": {
    "ADDITIONAL_GUIDANCE": "¿Hay alguna orientación adicional que desee proporcionar para esta tarea de siembra?",
    "BED": "Cama",
    "BEDS": "camas",
    "NOTES": "Notas de plantación",
    "PLANTING_DEPTH": "Profundidad de plantación",
    "ROW": "Hilera",
    "ROWS": "hileras",
    "SPACE_BETWEEN": "Espacio entre {{types}}",
    "SPECIFY": "Especificar {{types}}",
    "SPECIFY_PLACEHOLDER": "Eje. {{types}} 1-4",
    "TOOLTIP": "Los primeros 40 caracteres de este campo se mostrarán en cualquier lugar donde esté visible su plan de cultivo.",
    "WIDTH": "{{type}} la anchcho",
    "WORD_LIMIT": "Solo se pueden mostrar {{limit}} caracteres"
  },
  "PREPARING_EXPORT": {
    "MESSAGE": "LiteFarm está juntando sus documentos de certificación y usted recibirá un correo electrónico cuando hayamos terminado; puede demorar unos minutos ... Puede hacer clic fuera de este cuadro para continuar usando LiteFarm sin interrumpir el proceso.",
    "TITLE": "Se está preparando su exportación"
  },
  "PROFILE": {
    "ACCOUNT": {
      "CONVERT_TO_HAVE_ACCOUNT": "Convertir a este trabajador en usuario con cuenta",
      "EDIT_USER": "Editar usuario",
      "EMAIL": "Correo electrónico",
      "ENGLISH": "Inglés",
      "FIRST_NAME": "Primer nombre",
      "FRENCH": "Francés",
      "LANGUAGE": "Idioma",
      "LAST_NAME": "Apellido",
      "PERSONAL_INFORMATION": "Mi informacion",
      "PHONE_NUMBER": "Número de teléfono",
      "PORTUGUESE": "Portugués",
      "SPANISH": "Español",
      "USER_ADDRESS": "Dirección de usuario"
    },
    "ACCOUNT_TAB": "Cuenta",
    "FARM": {
      "ADDRESS": "Dirección",
      "CURRENCY": "Moneda",
      "FARM_NAME": "Nombre de la finca",
      "IMPERIAL": "Britanico",
      "METRIC": "Metrico",
      "PHONE_NUMBER": "Número de teléfono",
      "UNITS": "Unidades"
    },
    "FARM_TAB": "Finca",
    "PEOPLE": {
      "DO_YOU_WANT_TO_REMOVE": "¿Quiere eliminar a este usuario/a de su granja?",
      "EO": "Oficial de extensión",
      "FARM_MANAGER": "Jefe o gerente de la finca",
      "FARM_OWNER": "Dueño(a) de la finca",
      "FARM_WORKER": "Trabajador(a) de la finca",
      "HOURLY": "Por hora",
      "INVITE_USER": "Invitar usuario",
      "PAY": "Pago",
      "RESTORE_ACCESS": "Restaurar acceso de usuario",
      "REVOKE_ACCESS": "Revocar acceso de usuario",
      "ROLE": "Rol",
      "ROLE_CHANGE_ALERT": "Cambio de rol se reflejará completamente en la siguiente sesión. Trabajadores no pueden configurarse como Administradores.",
      "SEARCH": "Buscar",
      "THIS_WILL_REMOVE": "Esta acción eliminará al usuario/a de su granja.",
      "USERS_FOUND": "Usuarios encontrados"
    },
    "PEOPLE_TAB": "Personas",
    "TABLE": {
      "HEADER_EMAIL": "Correo",
      "HEADER_NAME": "Nombre",
      "HEADER_ROLE": "Rol",
      "HEADER_STATUS": "Estatus"
    }
  },
  "PROFILE_FLOATER": {
    "HELP": "Ayuda",
    "INFO": "Mi información",
    "LOG_OUT": "Cerrar sesión",
    "SWITCH": "Cambiar de finca",
    "TUTORIALS": "Tutoriales"
  },
  "REACT_SELECT": {
    "CLEAR": "Borrar",
    "CLEAR_ALL": "Borrar todo"
  },
  "REQUEST_CONFIRMATION_MODAL": {
    "BUTTON": "Entendido",
    "DESCRIPTION": "Alguien lo contactará dentro de 48 horas.",
    "TITLE": "Solicitud de ayuda enviada"
  },
  "ROLE_SELECTION": {
    "FARM_EO": "Oficial de extensión",
    "FARM_MANAGER": "Gerente o jefe(a) de la finca",
    "FARM_OWNER": "Dueño(a) de la finca",
    "IS_OWNER_OPERATED": "La finca es operada por su dueño(a)?",
    "TITLE": "Cúal es su rol en la finca?"
  },
  "SALE": {
    "ADD_SALE": {
      "CROP_PLACEHOLDER": "Seleccionar cultivo",
      "CROP_REQUIRED": "Cultivo es obligatorio",
      "CROP_VARIETY": "Variedad de cultivo",
      "CUSTOMER_NAME": "Nombre del(a) cliente(a)",
      "CUSTOMER_NAME_REQUIRED": "Nombre del(a) cliente(a) es obligatoria",
      "DATE": "Fecha",
      "TABLE_HEADERS": {
        "CROP_VARIETIES": "Variedad de cultivo",
        "QUANTITY": "Cantidad",
        "TOTAL": "Total"
      },
      "TITLE": "Agregue nueva venta"
    },
    "DETAIL": {
      "ACTION": "Accion",
      "CROP": "Cultivo",
      "CUSTOMER_NAME": "Nombre del(a) cliente(a)",
      "DELETE_CONFIRMATION": "Está seguro que quiere borrar esta venta?",
      "QUANTITY": "Cantidad",
      "TITLE": "Detalle de la venta",
      "VALUE": "Valor"
    },
    "EDIT_SALE": {
      "DATE": "Fecha",
      "DELETE_CONFIRMATION": "Está seguro que quiere borrar esta venta?",
      "TITLE": "Editar venta"
    },
    "ESTIMATED_REVENUE": {
      "CALCULATION": "Cálculo",
      "CALCULATION_DESCRIPTION": "Calculamos los ingresos estimados utilizando la fecha de término de los cultivos estimada en el módulo de campos. Para incluir un cultivo en su cálculo de ingresos estimados, asegúrese de ingresar la fecha de finalización dentro de la fecha de finalización de su informe financiero.",
      "TITLE": "Ganancia Estimada"
    },
    "EXPENSE_DETAIL": {
      "ACTION": "Acción",
      "COST": "Costo",
      "DESCRIPTION": "Descripción del gasto",
      "TEMP_DELETE_CONFIRMATION": "Está seguro de que desea eliminar todos los gastos de esta página?",
      "TITLE": "Detalles del gasto"
    },
    "FINANCES": {
      "ACTION": "Acción",
      "ACTUAL": "Actual",
      "ACTUAL_REVENUE_ESTIMATED": "Estimado",
      "ACTUAL_REVENUE_LABEL": "Actual",
      "ADD_NEW_EXPENSE": "Agregar nuevo gasto",
      "ADD_NEW_SALE": "Agregar nueva venta",
      "BALANCE": "Balance",
      "BALANCE_EXPLANATION": "Calculamos un saldo en tiempo real (\"costo de producción\") para cada cultivo en su granja. Esta es una ecuación simple de gastos menos ingresos. Los gastos de cada cultivo se calculan a partir de dos partes, una parte son los gastos de mano de obra de las horas registradas para las actividades agrícolas, la otra parte son los otros gastos registrados para toda la finca. Cuando se registran los gastos de toda la finca, los dividimos equitativamente entre los cultivos de la finca. 'Sin asignar' significa que se ha enviado un turno para un campo cuando todavía no hay un cultivo en ese campo. Este (los) turno (s) se asignarán a los cultivos a medida que se agreguen a ese campo dentro de la ventana de tiempo del informe financiero.",
      "BALANCE_FOR_FARM": "Balance (Finca completa)",
      "EXPENSES": "Gastos",
      "FINANCE_HELP": "Ayuda financiera",
      "LABOUR_LABEL": "Trabajo",
      "OTHER_EXPENSES_LABEL": "Otros gastos",
      "REVENUE": "Ganancias",
      "TITLE": "Finanzas",
      "UNALLOCATED_CROP": "No asignada",
      "UNALLOCATED_TIP": "Que es no asignada?"
    },
    "LABOUR": {
      "BY": "Por",
      "CROPS": "Cultivos",
      "EMPLOYEES": "Empleados",
      "TABLE": {
        "AMOUNT": "Monto",
        "CROP": "Cultivo",
        "DATE": "Fecha",
        "EMPLOYEE": "Empleado",
        "EST_REVENUE": "Ganancia estimada",
        "LABOUR_COST": "Costo de trabajo",
        "TASK": "Tarea",
        "TIME": "Tiempo",
        "TYPE": "Tipo"
      },
      "TASKS": "Tareas",
      "TITLE": "Trabajo"
    },
    "SUMMARY": {
      "AMOUNT": "Monto",
      "CROP": "Cultivo",
      "DATE": "Fecha",
      "DETAILED_HISTORY": "Historia detallada",
      "SUBTOTAL": "Subtotal",
      "SUMMARY": "Resumen",
      "TITLE": "Ventas",
      "TOTAL": "Total",
      "TYPE": "Tipo",
      "VALUE": "Valor"
    }
  },
  "SHIFT": {
    "ACTION": "Acción",
    "ADD_NEW": "Agregar nuevo turno",
    "EDIT_SHIFT": {
      "ADD_CUSTOM_TASK": "Agregar tarea habitual",
      "ADD_TASK": "Agregar tarea",
      "ALL": "Todo",
      "ALL_CROPS": "Todos los cultivos",
      "ASSIGN_TIME_TO_TASK": "Asignar tiempo para una tarea por",
      "CHOOSE_DATE": "Elección de fecha",
      "CHOOSE_WORKERS": "Elegir trabajador",
      "CROPS": "Cultivos",
      "CROPS_LABEL": "Cultivos",
      "DID_NOT_PROVIDE_ANSWER": "No entregó respuesta",
      "HAPPY": "Feliz",
      "INDIVIDUAL_CROPS": "Cultivos individuales",
      "LOCATIONS": "Ubicaciones",
      "LOCATIONS_LABEL": "Ubicaciones",
      "MOOD": "Cómo se sintió haciendo esta tarea?",
      "NAME_TASK": "Nombre de la tarea habitual",
      "NEUTRAL": "Neutral",
      "RATHER_NOT_SAY": "Prefiero no decirlo",
      "SAD": "Triste",
      "SELECT_ALL": "Seleccionar todos",
      "SELECT_CROPS": "Seleccionar cultivos",
      "SELECT_FIELDS": "Seleccionar Campos",
      "VERY_HAPPY": "Muy feliz",
      "VERY_SAD": "Muy triste",
      "WHAT_TASKS_YOU_DID": "Qué tareas hizo hoy?",
      "WORKER": "Trabajador",
      "WORKER_MOOD": "Como se sintio el trabajador en este turno?"
    },
    "MY_SHIFT": {
      "DELETE_CONFIRMATION": "Está seguro(a) que quiere eliminar este turno?",
      "DURATION": "Duración",
      "LOCATION_CROPS": "Ubicaciones/Cultivos",
      "SUBMITTED_FOR": "Enviado para",
      "TASK": "Tarea",
      "TITLE": "Detalle de turno"
    },
    "NAME": "Nombre",
    "NEW_SHIFT": {
      "STEP_ONE": "Agregar turno",
      "STEP_TWO": "Agregar turno"
    },
    "RETIRED": "Retirado",
    "SHIFT_DATE": "Fecha",
    "SHIFT_HISTORY": "Historia del turno",
    "TIME_TOTAL": "Total",
    "TITLE": "Turnos"
  },
  "SIGNUP": {
    "CHANGES": "Leer sobre los cambios",
    "EMAIL_INVALID": "Correo invalido",
    "ENTER_EMAIL": "Ingresar Correo",
    "EXPIRED_ERROR": "Hemos actualizado nuestra infraestructura y deberá restablecer su contraseña. Revise su bandeja de entrada para continuar.",
    "EXPIRED_INVITATION_LINK_ERROR": "La invitación no está válida o caducada",
    "GOOGLE_BUTTON": "Continúe con Google",
    "INVITED_ERROR": "Faltante",
    "LITEFARM_UPDATED": "¡Hemos actualizado LiteFarm!",
    "PASSWORD_ERROR": "Contraseña incorrecta",
    "SIGN_IN": "Registrarse",
    "SSO_ERROR": "Por favor inicie sesión haciendo clic el boton Google de arriba",
    "USED_INVITATION_LINK_ERROR": "Esta invitación ya se ha utilizado, inicie sesión para acceder a esta granja",
    "WELCOME_BACK": "Bienvenido",
    "WRONG_BROWSER": "LiteFarm no es optimizada por este navegador.",
    "WRONG_BROWSER_BOTTOM": "Por favor inicie sesión usando Chrome."
  },
  "SLIDE_MENU": {
    "CROPS": "Cultivos",
    "DOCUMENTS": "Documentos",
    "FINANCES": "Finanzas",
    "INSIGHTS": "Reflexiones",
    "MANAGE": "Manejo",
    "TASKS": "Tareas"
  },
  "STATUS": {
    "ACTIVE": "Activo",
    "INACTIVE": "Inactivo",
    "INVITED": "Invitado"
  },
  "SURVEY_STACK": {
    "PRODUCED": "Producido en",
    "SURVEY_ADDENDUM": "Apéndice de la encuesta",
    "TITLE": "{{certification}} certificación de {{certifier}}"
  },
  "SWITCH_OUTRO": {
    "BUTTON": "Vamos!",
    "DESCRIPTION_BOTTOM": "Yendo a: ",
    "DESCRIPTION_TOP": "La puerta del granero está segura.",
    "TITLE": "Cambiando de finca"
  },
  "TABLE": {
    "LOADING_TEXT": "Loading...",
    "NEXT_TEXT": "Siguiente",
    "NO_DATA_TEXT": "No se encontro informacion",
    "OF_TEXT": "De",
    "PAGE_TEXT": "Pagina",
    "PREVIOUS_TEXT": "Previa",
    "ROWS_TEXT": "filas"
  },
  "TASK": {
    "ABANDON": {
      "ABANDON": "Abandonar",
      "DATE": "Fecha de abandono",
      "INFO": "Abandonar esta tarea cambiará su estado a abandonada y la eliminará de todas las listas de ‘Tareas pendientes’ y ‘No asignadas’ de todos los usuarios.",
      "NOTES": "Notas de abandono de tarea",
      "NOTES_CHAR_LIMIT": "Las notas deben tener menos de 10,000 caracteres",
      "REASON": {
        "CROP_FAILURE": "Falla del cultivo",
        "LABOUR_ISSUE": "Problema laboral",
        "MACHINERY_ISSUE": "Problema de maquinaria",
        "MARKET_PROBLEM": "Problema de mercado",
        "OTHER": "Otro",
        "SCHEDULING_ISSUE": "Problema de programación",
        "WEATHER": "Clima"
      },
      "REASON_FOR_ABANDONMENT": "Razón para abandonar",
      "TITLE": "Abandonar tarea",
      "WHAT_HAPPENED": "¿Qué sucedió?",
      "WHEN": "¿Cuándo se abandonó la tarea?"
    },
    "ABANDON_TASK": "Abandonar esta tarea",
    "ABANDON_TASK_DURATION": "¿Se completó algún trabajo para esta tarea?",
    "ABANDONMENT_DETAILS": "Detalles del abandono de la tarea",
    "ADD_CUSTOM_HARVEST_USE": "Crea un uso de cosecha personalizado ",
    "ADD_HARVEST_USE": "Agregar otro uso de la cosecha",
    "ADD_TASK": "Crea una tarea",
    "ADD_TASK_FLOW": "creación de tareas",
    "ALL": "Todas",
    "AMOUNT_TO_ALLOCATE": "Cantidad a asignar",
    "CARD": {
      "MULTIPLE_CROPS": "Múltiples cultivos",
      "MULTIPLE_LOCATIONS": "Múltiples ubicaciones"
    },
    "COMPLETE": {
      "DATE": "Fecha de completar",
      "WHEN": "¿Cuándo se completó la tarea?"
    },
    "COMPLETE_HARVEST_QUANTITY": "¿Cuánto se cosechó?",
    "COMPLETE_TASK": "Completar tarea",
    "COMPLETE_TASK_CHANGES": "¿Tuvo que hacer algún cambio en esta tarea?",
    "COMPLETE_TASK_DURATION": "¿Cuánto tiempo tardó en completarse la tarea?",
    "COMPLETE_TASK_FLOW": "la terminación de la tarea",
    "COMPLETION_DETAILS": "Detalles de finalización de la tarea",
    "COMPLETION_NOTES": "Notas de finalización de tarea",
    "COMPLETION_NOTES_CHAR_LIMIT": "Las notas deben tener menos de 10,000 caracteres",
    "CREATE_CUSTOM_HARVEST_USE": "Crea un uso de cosecha personalizado",
    "CURRENT": "Actual",
    "DESCRIBE_HARVEST_USE": "Describe el uso de la cosecha",
    "DETAILS": "Detalles",
    "DID_YOU_ENJOY": "¿Disfrutaste esta tarea?",
    "DUE_DATE": "Fecha de vencimiento",
    "DURATION": "Duración",
    "FILTER": {
      "ASCENDING": "las más viejas primero",
      "ASSIGNEE": "Responsable",
      "CROP": "Cultivo",
      "DATE_RANGE": "Filtrar por rango de fechas",
      "DESCENDING": "Las más nuevas primero",
      "FROM": "Desde",
      "LOCATION": "Ubicación",
      "MY_TASK": "Mis tareas",
      "SORT_BY": "Ordenar por",
      "STATUS": "Estatus",
      "TITLE": "Filtro de tareas",
      "TO": "Hasta",
      "TYPE": "Tipo",
      "UNASSIGNED": "Sin asignar",
      "VIEW": "Vista"
    },
    "HARVEST_USE": "Usa de la cosecha?",
    "HARVEST_USE_ALREADY_EXISTS": "El uso de cosecha ya existe",
    "HOW_WILL_HARVEST_BE_USED": "Como va a usar la cosecha?",
    "LOCATIONS": "Ubicacion (es)",
    "NO_TASKS_TO_DISPLAY": "No hay tareas para mostrar.",
    "NO_WORK_DONE": "No se completó ningún trabajo",
    "PAGE_TITLE": "Tareas",
    "PREFER_NOT_TO_SAY": "Prefiero no decir",
    "PROVIDE_RATING": "Proveer una calificación",
    "QUANTITY_CANNOT_EXCEED": "La cantidad de cosecha utilizada no puede exceder la cantidad a asignar",
    "RATE_THIS_TASK": "Califica esta tarea",
    "REMOVE_HARVEST_USE": "Quitar",
    "SELECT_DATE": "Seleccione la fecha de la tarea",
    "SELECT_TASK_LOCATIONS": "Seleccione la(s) ubicación(es) de la tarea",
    "SELECT_WILD_CROP": "Esta tarea se dirige a un cultivo silvestre",
    "STATUS": {
      "ABANDONED": "Abandonada",
      "COMPLETED": "Completada",
      "FOR_REVIEW": "Para la revisión",
      "LATE": "Tarde",
      "PLANNED": "Planificada"
    },
    "TASK": "tarea",
    "TASKS_COUNT": "{{count}} tarea",
    "TASKS_COUNT_one": "{{count}} tarea",
    "TASKS_COUNT_many": "{{count}} tareas",
    "TASKS_COUNT_other": "{{count}} tareas",
    "TASKS_COUNT_plural": "{{count}} tareas",
    "TODO": "Para hacer",
    "TRANSPLANT": "Trasplantar",
    "TRANSPLANT_LOCATIONS": "Seleccione una ubicación para el trasplante",
    "UNASSIGNED": "Sin asignar"
  },
  "UNIT": {
    "TIME": {
      "DAY": "dias",
      "MONTH": "meses",
      "WEEK": "semanas",
      "YEAR": "años"
    },
    "VALID_VALUE": "Introduzca un valor entre 0 y"
  },
  "WEATHER": {
    "HUMIDITY": "Humedad",
    "WIND": "Viento"
  },
  "WELCOME_SCREEN": {
    "BUTTON": "Vamos a comenzar"
  },
  "YEAR_SELECTOR": {
    "TITLE": "Seleccionar año"
  }
}<|MERGE_RESOLUTION|>--- conflicted
+++ resolved
@@ -680,32 +680,12 @@
       "INFO": "La biodiversidad es excelente para las personas y el planeta. Contamos la riqueza de especies de todos los registros conocidos de biodiversidad en su finca desde los límites de su finca. Puede aumentar la biodiversidad de los cultivos en su granja agregando cultivos adicionales. Puede aumentar el recuento de biodiversidad no agrícola en su granja registrando ubicaciones en https://www.inaturalist.org/app.",
       "INSECTS": "Insectos",
       "PLANTS": "Plantas",
-<<<<<<< HEAD
-      "MAMMALS": "MISSING",
-      "SPECIES_COUNT": "{{count}} Especies",
-      "SPECIES_COUNT_one": "MISSING",
-      "SPECIES_COUNT_many": "MISSING",
-      "SPECIES_COUNT_other": "MISSING",
-      "SPECIES_COUNT_plural": "{{count}} Especies",
-      "TITLE": "Biodiversidad",
-      "LOADING": {
-        "PREVIEW": "MISSING",
-        "TITLE": "MISSING",
-        "BODY": "MISSING"
-      },
-      "ERROR": {
-        "PREVIEW": "MISSING",
-        "TITLE": "MISSING",
-        "BODY": "MISSING"
-      }
-=======
       "SPECIES_COUNT": "{{count}} especies",
       "SPECIES_COUNT_one": "{{count}} especies",
       "SPECIES_COUNT_many": "{{count}} especies",
       "SPECIES_COUNT_other": "{{count}} especies",
       "SPECIES_COUNT_plural": "{{count}} especies",
       "TITLE": "Biodiversidad"
->>>>>>> b28264fe
     },
     "CURRENT": "Actual",
     "INFO": "Las reflexiones son caracteristicas de datos de que esta pasando en su granja. Mientras mas data proveas en la aplicacion mas reflexiones pueden ser generadas. Mira las reflexiones individuales para mas informacion.",
