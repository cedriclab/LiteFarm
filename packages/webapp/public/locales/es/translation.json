--- conflicted
+++ resolved
@@ -1356,11 +1356,7 @@
     "DID_YOU_ENJOY": "MISSING",
     "PROVIDE_RATING": "MISSING",
     "PREFER_NOT_TO_SAY": "MISSING",
-<<<<<<< HEAD
-    "COMPLETION_NOTES": "MISSING"
-=======
     "COMPLETION_NOTES": "MISSING",
->>>>>>> fbb68faf
     "DUE_DATE": "MISSING",
     "TARGET": "MISSING",
     "ABANDON_TASK": "MISSING",
