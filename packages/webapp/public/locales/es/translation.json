--- conflicted
+++ resolved
@@ -159,7 +159,6 @@
       "HERE_YOU_CAN": "Aqui puedes: "
     },
     "TITLE": "Mapa de granja",
-<<<<<<< HEAD
     "TUTORIAL": {
       "ADJUST": {
         "TEXT": "MISSING",
@@ -178,7 +177,7 @@
         "STEP_TWO": "MISSING",
         "TITLE": "MISSING"
       }
-=======
+    },
     "WATER_VALVE": {
       "GROUNDWATER": "Agua de pozo",
       "MAX_FLOW_RATE": "Flujo maximo",
@@ -188,7 +187,6 @@
       "SURFACE_WATER": "Agua de superficie",
       "TITLE": "Agregar valvula de agua",
       "WATER_VALVE_TYPE": "Cual es la fuente?"
->>>>>>> 2c2aed48
     }
   },
   "FIELDS": {
