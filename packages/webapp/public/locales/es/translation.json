--- conflicted
+++ resolved
@@ -1063,12 +1063,8 @@
       "MAP_FARM": "Recorre el mapa su finca",
       "SEE_UPDATES": "MISSING",
       "NOTIFICATION": "Aqui puede:, • Manejar sus tareas, • Mira qué más está pasando, • Coordinar actividades de la finca",
-<<<<<<< HEAD
       "NOTIFICATION_TITLE": "MISSING",
       "PROFILE": "Aquí encontrará:, • Su informacion, • Datos útiles, • El botón para cerrar la sesión",
-=======
-      "PROFILE": "Aquí encontrará:, • Su información, • Datos útiles, • El botón para cerrar la sesión",
->>>>>>> 6a64e051
       "PROFILE_TITLE": "Este es su perfil",
       "SEE_TASK": "Mira qué más está pasando",
       "TASK_TITLE": "Estas son sus tareas de la granja",
