--- conflicted
+++ resolved
@@ -126,12 +126,7 @@
       "FILTER_TITLE": "MISSING",
       "HERE_YOU_CAN": "MISSING"
     },
-<<<<<<< HEAD
     "TITLE": "MISSING"
-=======
-    "TITLE": "MISSING",
-    "TRY_AGAIN": "MISSING"
->>>>>>> c1b9dcea
   },
   "FIELDS": {
     "ADD_NEW_FIELD": "Agregar Campo Novo",
