{
  "ADD_FARM": {
    "ADDRESS_IS_REQUIRED": "É necessário informar um endereço",
    "DISABLE_GEO_LOCATION": "Os serviços de localização devem estar ativados para encontrar sua localização atual.",
    "ENTER_A_VALID_ADDRESS": "Por favor insira um endereço ou coordenada válidos",
    "ENTER_LOCATION_PLACEHOLDER": "Selecione a localização",
    "FARM_IS_REQUIRED": "Nome do sítio/fazendo é necessário",
    "FARM_LOCATION": "Localização do sítio/fazenda",
    "FARM_LOCATION_INPUT_INFO": "Endereço ou latitude e longitude separados por vírgula (ex.: 49.250945, -123.238492)",
    "FARM_NAME": "Nome do sítio/fazenda",
    "INVALID_FARM_LOCATION": "Nenhum país para esta localização",
    "LOCATING": "Localizando...",
    "NO_ADDRESS": "Localização não encontrada. Tente inserir latitue e longitude",
    "TELL_US_ABOUT_YOUR_FARM": "Conte-nos sobre seu sítio/fazenda"
  },
  "ADD_PRODUCT": {
    "PRESS_ENTER": "Digite e pressione enter para adicionar...",
    "PRODUCT_LABEL": "Produto",
    "QUANTITY": "Quantidade",
    "SUPPLIER_LABEL": "Fornecedor"
  },
  "ADD_TASK": {
    "ADD_A_CUSTOM_TASK": "Adicione uma tarefa personalizada",
    "ADD_A_TASK": "Adicione uma tarefa",
    "ADD_CUSTOM_TASK": "Adicionar tarefa personalizada",
    "AFFECT_PLANS": "Esta tarefa influenciará em algum plano",
    "ASSIGN_ALL_TO_PERSON": "Atribuir todas as tarefas não atribuídas nesta data a esta pessoa",
    "ASSIGN_TASK": "Atribuir tarefa",
    "ASSIGNEE": "Responsável",
    "ASSIGN_DATE": "Atribuir due date",
    "CANCEL": "criação de tarefa",
    "CLEANING_VIEW": {
      "ESTIMATED_WATER": "Uso estimado de água",
      "IS_PERMITTED": "O agente de limpeza está na lista de substâncias permitidas?",
      "WHAT_NEEDS_TO_BE": "O que precisa ser limpo?",
      "WILL_CLEANER_BE_USED": "Será usado algum agente de limpeza ou desinfetante?"
    },
    "CLEAR_ALL": "Limpar tudo",
    "CLEAR_ALL_PLANS": "Limpar todos os planos",
    "CUSTOM_TASK": "Tarefa personalizada",
    "CUSTOM_TASK_CHAR_LIMIT": "Nome do tipo de tarefa personalizada não pode exceder 25 caractéres",
    "CUSTOM_TASK_NAME": "Nome da tarefa personalizada",
    "CUSTOM_TASK_TYPE": "Tipo de tarefa personalizada",
    "DO_YOU_NEED_TO_OVERRIDE": "Você precisa substituir o salário dos trabalhadores para esta tarefa?",
    "DO_YOU_WANT_TO_ASSIGN": "Você quer atribuir a tarefa agora?",
    "EDIT_CUSTOM_TASK": "Editar tarefa personalizada",
    "FIELD_WORK_VIEW": {
      "OTHER_TYPE_OF_FIELD_WORK": "Descreva o tipo de trabalho de campo",
      "TYPE": {
        "COVERING_SOIL": "Cobertura de solo",
        "FENCING": "Barreira",
        "OTHER": "Outro",
        "PREPARING_BEDS_OR_ROWS": "Preparação dos canteiros",
        "PRUNING": "Poda",
        "SHADE_CLOTH": "Sombreamento",
        "TERMINATION": "Conclusão",
        "TILLAGE": "Preparo do solo/cultivo",
        "WEEDING": "Capina"
      },
      "TYPE_OF_FIELD_WORK": "Tipo de trabalho de campo"
    },
    "GO_TO_CATALOGUE": "Vá ao catálogo de cultivos",
    "HARVEST_EVERYTHING": "Colher tudo que estiver pronto",
    "HARVESTING_INFO": "Cada plano irá gerar uma tarefa de colheita individual",
    "HOW_MUCH_IS_HARVESTED": "Quanto está sendo colhido?",
    "HR": "/hr",
    "MANAGE_CUSTOM_TASKS": "Gerenciar tarefas personalizadas",
    "NEED_MANAGEMENT_PLAN": "Você precisará de um plano de cultivo ativo ou planejado antes de poder agendar uma tarefa de colheita ou tarefa de transplante. Vá para o catálogo de safras para criar um plano agora.",
    "NO_MANAGEMENT_PLAN": "Não há plano de cultivo de safra elegível",
    "PEST_CONTROL_VIEW": {
      "BIOLOGICAL_CONTROL": "Controle biológico",
      "FLAME_WEEDING": "Capina com fogo",
      "FOLIAR_SPRAY": "Aspersão foliar",
      "HAND_WEEDING": "Capina manual",
      "HEAT_TREATMENT": "Poda",
      "IS_PERMITTED": "O agente pesticida está na lista de substâncias permitidas?",
      "OTHER": "Outro",
      "OTHER_PEST": "Outro método",
      "PEST_CONTROL_METHOD": "Método de controle de pragas",
      "SOIL_FUMIGATION": "Fumigação do solo",
      "SYSTEMIC_SPRAY": "Aspersão sistêmica",
      "WHAT_PESTS": "Qual (is) praga (s) você está tentando controlar?"
    },
    "PLANTING_FROM": "Plantando de",
    "PLANTING_METHOD": "Método de plantio",
    "PLANTING_STOCK": "Muda",
    "PLANTING_TASK": "Tarefa de plantio",
    "PLANTING_TASK_MODAL": "Quando se inicia uma nova tarefa de plantio, um novo plano de cultivo é criado. Vá ao catálogo de cultivos para selecionar o cultivo que você gostaria de plantar.",
    "QUANTITY": "Quantidade",
    "RETIRE_CUSTOM_TASK": "Retirar tarefa personalizada?",
    "RETIRE_CUSTOM_TASK_CONTENT": "Tem certeza que você quer deletar essa tarefa?",
    "SEED": "Semente",
    "SELECT_ALL": "Selecionar tudo",
    "SELECT_ALL_PLANS": "Selecionar todos os planos",
    "SELECT_TASK_TYPE": "Selecionar tipo de tarefa",
    "SOIL_AMENDMENT_VIEW": {
      "IS_PERMITTED": "O corretivo de solo está na lista de substâncias permitidas?",
      "MOISTURE_RETENTION": "Retenção de umidade",
      "NUTRIENT_AVAILABILITY": "Disponibilidade de nutriente",
      "OTHER": "Outro",
      "OTHER_PURPOSE": "Descreva o objetivo",
      "PH": "pH",
      "PURPOSE": "Objetivo",
      "STRUCTURE": "Estrutura"
    },
    "TASK": "tarefa",
    "TASK_NOTES_CHAR_LIMIT": "As observações não podem exceder 10.000 caractéres",
    "TELL_US_ABOUT_YOUR_TASK_TYPE_ONE": "Conte-nos sobre o/a",
    "TRANSPLANT_METHOD": "Método de transplante",
    "WAGE_OVERRIDE": "Substituição de salário",
    "WHAT_PLANTING_METHOD": "Qual é o método de transplante?",
    "WILD_CROP": "Cultivos silvestres"
  },
  "BED_PLAN": {
    "LENGTH_OF_BED": "Comprimento dos canteiros ",
    "NUMBER_0F_BEDS": "Nº de canteiros",
    "NUMBER_OF_ROWS": "Nº de linhas",
    "PLANT_SPACING": "Espaçamento",
    "PLANTING_DETAILS": "Por favor, especifique os detalhes do plantio"
  },
  "BROADCAST_PLAN": {
    "AREA_USED": "Área usada",
    "HISTORICAL_PERCENTAGE_LOCATION": "Qual percentual da área foi plantado?",
    "LOCATION_SIZE": "Tamanho da localização",
    "PERCENTAGE_LABEL": "% da localização",
    "PERCENTAGE_LOCATION": "Que porcentagem do local você está plantando?",
    "PLANTING_NOTES": "Observações do plantio",
    "SEEDING_RATE": "Taxa de semeadura"
  },
  "CANCEL_FLOW_MODAL": {
    "BODY": "Qualquer informação que você inseriu será descartada. Você quer prosseguir?",
    "TITLE": "Cancelar sua {{flow}}"
  },
  "CERTIFICATION": {
    "CERTIFICATION_EXPORT": {
      "ADD": "Adicionar uma certificação",
      "CHANGE_CERTIFICATION_PREFERENCE": "alterar as preferências de sua certificação",
      "CHANGE_CERTIFICATION_PREFERENCE_CAPITAL": "Alterar as preferências de sua certificação",
      "NO_CERTIFICATIONS": "No momento, você não está buscando nenhuma certificação",
      "NO_LONGER_WORKING": "Não está mais buscando esta certificação ou trabalhando com esta certificadora? Sem problema!",
      "SUPPORTED_CERTIFICATION_ONE": "Você está buscando",
      "SUPPORTED_CERTIFICATION_TWO": " certificação de:",
      "UNSUPPORTED_CERTIFICATION_MESSAGE_ONE": "No momento, Litefarm não gera documentos para esta certificadora. Entretanto, podemos exportar formulários genéricos que podem servir para a maioria das certificadores. Você pode selecionar Exportar para criar esses formulários ou",
      "UNSUPPORTED_CERTIFICATION_MESSAGE_TWO": "para ver se existem novas certificadoras disponíveis na sua região",
      "UNSUPPORTED_CERTIFICATION_REQUEST_ONE": "Você solicitou",
      "UNSUPPORTED_CERTIFICATION_REQUEST_TWO": "certificação de",
      "UPDATE_SUCCESS": "Preferências de certificação salvas"
    },
    "CERTIFICATION_SELECTION": {
      "REQUEST_CERTIFICATION": "Solicite outro tipo de certificação",
      "SUBTITLE_ONE": "Aqui está uma lista de certificadores de",
      "SUBTITLE_TWO": "com quem trabalhamos no seu país.",
      "TITLE": "Qual tipo de certificação?",
      "TOOLTIP": "Não vê a sua certificação? O LiteFarm é dedicado a apoiar a agricultura sustentável e certificações são uma grande parte disso. Solicite outro tipo de certificação aqui e faremos nosso melhor para incorporá-la ao aplicativo."
    },
    "CERTIFIER_SELECTION": {
      "INFO": "Isso provavelmente significa que o LiteFarm atualmente não trabalha com o seu certificador. O LiteFarm, porém, produz formulários genéricos que são úteis na maioria dos casos.",
      "NOT_FOUND": "Não vê o seu certificador?",
      "REQUEST_CERTIFIER": "Solicite um certificador",
      "TITLE": "Quem é seu certificador?"
    },
    "INPUT_PLACEHOLDER": "Digite para buscar",
    "INTERESTED_IN_CERTIFICATION": {
      "PARAGRAPH": "Você planeja aplicar para uma ou renovar uma certificação nesta temporada?",
      "TITLE": "Interessado(a) em certificações?",
      "WHY_ANSWER": "LiteFarm gera formulários necessários para certificação orgânica e/o agroecológica. Algumas informações serão obrigatórias."
    },
    "REQUEST_CERTIFIER": {
      "LABEL": "Certificador solicitado",
      "REQUEST": "Qual certificador gostaria de solicitar?",
      "SORRY_ONE": "Desculpe - atualmente não trabalhamos com nenhum certificador",
      "SORRY_THREE": "em seu país. Gostaria de solicitar um?",
      "SORRY_TWO": "Gostaria de solicitar um?",
      "TITLE": "Solicite um certificador"
    },
    "SUMMARY": {
      "BAD_NEWS": "LiteFarm atualmente não coleta as informações que você precisa para gerar seus documentos de certificação.",
      "BAD_NEWS_INFO": "No entanto, podemos criar formulários genéricos que são úteis para a maioria dos certificadores. Nós vamos indicar estas informações através do aplicativo com um ícone de folha",
      "CERTIFICATION": "certificação",
      "GOOD_NEWS": "Boas notícias! O LiteFarm pode documentar as informações que você precisa para gerar seus documentos de certificação!",
      "INFORMATION": "Nós indicaremos estas informações no aplicativo com um ícone de folha.",
      "TITLE": "Você está interessado(a) em aplicar para:",
      "YOUR_CERTIFICATION": "Sua certificação"
    }
  },
  "CERTIFICATIONS": {
    "COULD_NOT_CONTACT_CERTIFIER": "It looks like LiteFarm wasn’t able to contact your certifier. You can still export your documents but your certifier may require additional information.",
    "EMAIL": "Email",
    "EMAIL_ERROR": "É necessário um e-mail válido",
    "EXPORT": "Exportar",
    "EXPORT_DOCS": "Exportar documentos da certificação",
    "EXPORT_DOWNLOADING_MESSAGE": "Baixando seus arquivos de certificação orgânica...",
    "EXPORT_FILE_TITLE": "Certificação orgânica",
    "FILES_ARE_READY": "Os arquivos da sua certificação estão prontos para exportar. Nós os enviaremos para você no",
    "FLOW_TITLE": "exportação de documentos de certificação",
    "GOOD_NEWS": "Boas notícias!",
    "HAVE_ALL_INFO": "Parece que o LiteFarm tem toda a informação necessária para processar a documentação da certificação. Está pronto?",
    "NEXT_WE_WILL_CHECK": "Em seguida, vamos verificar se a certificadora exige mais alguma informação para processar o envio da sua certificação.",
    "NOTE_CANNOT_RESUBMIT": "Observação: depois de enviar a pesquisa, você não poderar alterar as respostas. Para alterar após a submissão, é preciso começar uma nova exportação.",
    "ORGANIC_CERTIFICATION_FROM": "Certificação orgânica de",
    "SELECT_REPORTING_PERIOD": "Selecione o período do seu relatório",
    "UH_OH": "Uh oh!",
    "WHERE_TO_SEND_DOCS": "Para onde você quer que os seus documentos sejam enviados?",
    "WOULD_LIKE_ANSWERS": "A certificadora gostaria que você respondesse algumas perguntas extras antes de nós exportarmos seus documentos."
  },
  "CERTIFICATIONS_MODAL": {
    "MAYBE_LATER": "Talvez mais tarde",
    "STEP_ONE": {
      "DESCRIPTION": "Adicionamos suporte para certificações e certificadores! Quer ver o que está disponível em sua área?",
      "TITLE": "Novo recurso!"
    },
    "STEP_TWO": {
      "DESCRIPTION": "Tudo bem! Você pode adicionar certificações e certificadores mais tarde, na opção “minha propriedade”.",
      "TITLE": "Ver certificações"
    }
  },
  "CHOOSE_FARM": {
    "ADD_NEW": "Adicionar novo sítio/fazenda",
    "CHOOSE_TITLE": "Escolha seu sítio/fazenda",
    "INPUT_PLACEHOLDER": "Pesquisa",
    "SWITCH_TITLE": "Mudar para outro sítio/fazenda"
  },
  "COMMON_ERRORS": {
    "UNIT": {
      "NON_NEGATIVE": "Deve ser um número maior que zero",
      "REQUIRED": "Obrigatório",
      "TWO_DECIMALS": "A quantidade deve ter até 2 casas decimais"
    }
  },
  "CONSENT": {
    "DATA_POLICY": "Nossa Política de Dados",
    "LABEL": "Aceito"
  },
  "CREATE_USER": {
    "BIRTH_YEAR": "Ano de nascimento",
    "BIRTH_YEAR_ERROR": "Ano de nascimento precisa ser entre 1900 e",
    "BIRTH_YEAR_TOOLTIP": "Informação sobre a idade é coletada para propósitos de pesquisa acadêmica e apenas será compartilhada sem outras informações pessoais",
    "CREATE_BUTTON": "Criar Conta",
    "EMAIL": "Email",
    "FULL_NAME": "Nome completo",
    "GENDER": "Gênero",
    "GENDER_TOOLTIP": "Informação sobre gênero é coletada para propósitos de pesquisa acadêmica e apenas será compartilhada sem outras informações pessoais",
    "PASSWORD": "Senha",
    "TITLE": "Criar uma nova conta de usuário"
  },
  "CROP": {
    "ADD_COMPLIANCE_FILE": "Link para um arquivo de conformidade",
    "ADD_CROP": "Adicionar um cultivo",
    "ADD_IMAGE": "Adicionar imagem personalizada",
    "ANNUAL": "Anual",
    "ANNUAL_OR_PERENNIAL": "O cultivo é anual ou perene?",
    "EDIT_CROP": "Editar cultivo",
    "EDIT_MODAL": {
      "BODY": "A edição deste cultivo não modificará nenhum plano de cultivo de cultivo existente. Apenas os planos de cultivo criados após suas edições serão afetados. Continuar com a edição?",
      "TITLE": "Editar cultivo?"
    },
    "IS_GENETICALLY_ENGINEERED": "Este cultivo é geneticamente modificada?",
    "IS_ORGANIC": "A semente ou cultivo é orgânica certificada?",
    "NEED_DOCUMENT_GENETICALLY_ENGINEERED": "Seu certificador pode solicitar documentação que comprove sua afirmação de que este cultivo não foi geneticamente modificada.",
    "NEED_DOCUMENT_PERFORM_SEARCH": "Seu certificador pode solicitar documentação de suporte à sua busca.",
    "NEED_DOCUMENT_TREATED": "Seu certificador pode solicitar documentação descrevendo quaisquer tratamentos.",
    "NUTRIENTS_IN_EDIBLE_PORTION": "Nutrientes da parte ingerida (por 100g)",
    "PERENNIAL": "Perene",
    "PERFORM_SEARCH": "Você fez uma busca de disponibilidade comercial?",
    "PHYSIOLOGY_AND_ANATOMY": "Fisiologia e Anatomia",
    "TREATED": "As sementes desta cultivo foram tratadas?",
    "UPLOAD_LATER": "Você também pode fazer upload de arquivos posteriormente"
  },
  "CROP_CATALOGUE": {
    "ADD_CROP": "Adicionar um novo cultivo",
    "ADD_CROPS_T0_YOUR_FARM": "Adicionar cultivos à sua fazenda",
    "ADD_TO_YOUR_FARM": "Adicionar à sua fazenda",
    "CAN_NOT_FIND": "Não consegue encontrar o que está procurando?",
    "COVER_CROP": "Isso pode ser cultivado como uma cultivo de cobertura?",
    "CREATE_MANAGEMENT_PLANS": "Crie un plano de cultivo",
    "CROP_CATALOGUE": "Catálogo de cultivo",
    "CROP_GROUP": "Grupo de cultivo",
    "CROP_GROUP_TOOL_TIP": "A seleção de um grupo de cultivo permite que a LiteFarm preencha várias informações sobre este cultivo, como estação de crescimento, valores nutricionais e produtividade estimada. Não se preocupe, você pode alterar os valores abaixo depois de selecionar um grupo de cultivo.",
    "CROP_STATUS": "Situação de cultivo ativo ",
    "DOCUMENT_NECESSARY_INFO_FOR_ORGANIC_PRODUCTION": "Documente as informações necessárias para a produção orgânica",
    "FILTER": {
      "LOCATION": "Localização",
      "STATUS": "Situação",
      "SUPPLIERS": "Fornecedores",
      "TITLE": "Título"
    },
    "FILTER_TITLE": "Filtro de catálogo de cultivo",
    "HERE_YOU_CAN": "Aqui você pode:",
    "LETS_BEGIN": "Vamos começar!",
    "NEW_CROP_NAME": "Nome do cultivo",
    "NO_RESULTS_FOUND": "Nenhum resultado encontrado. Por favor, mude seus filtros.",
    "ON_YOUR_FARM": "Em sua fazenda",
    "SELECT_A_CROP": "Selecione um cultivo para adicioná-lo à sua fazenda. Use a busca e os filtros para encontrar os cultivos mais rapidamente."
  },
  "CROP_DETAIL": {
    "ADD_PLAN": "Adicionar um plano",
    "ANNUAL": "Anual",
    "ANNUAL_PERENNIAL": "O cultivo é anual ou perene?",
    "COMMERCIAL_AVAILABILITY": "Você fez uma busca de disponibilidade comercial?",
    "DETAIL_TAB": "Detalhes",
    "EDIT_CROP_DETAIL": "Editar detalhes de cultivo",
    "GENETICALLY_ENGINEERED": "Este cultivo é geneticamente modificado?",
    "HS_CODE": "Código HS",
    "MANAGEMENT_PLANS": "Planos de cultivo",
    "MANAGEMENT_TAB": "Manejo",
    "ORGANIC": "A semente ou cultivo é orgânica certificada?",
    "PERENNIAL": "Perene",
    "TREATED": "As sementes deste cultivo foram tratadas?"
  },
  "CROP_MANAGEMENT": {
    "GERMINATE": "Germinar",
    "HARVEST": "Colher",
    "PLANT": "Plantar",
    "SEED": "Semear",
    "TERMINATE": "Terminar",
    "TRANSPLANT": "Transplantar"
  },
  "CROP_VARIETIES": {
    "ADD_VARIETY": "Adicione uma nova variedade",
    "CROP_VARIETIES": "variedade",
    "NEEDS_PLAN": "Precisa de um plano",
    "RETIRE": {
      "CONFIRMATION": "Retirar este cultivo irá removê-la e todos os planos de cultivo de seu catálogo de cultivos. Você quer prosseguir?",
      "RETIRE_CROP_TITLE": "Retirar cultivo?",
      "UNABLE_TO_RETIRE": "Você só pode retirar cultivos que não tenham um plano de cultivo ativos ou futuros. Você precisará concluir ou abandonar esses planos para retirar este cultivo",
      "UNABLE_TO_RETIRE_TITLE": "Não foi possível retirar o cultivo"
    },
    "SUPPLIER": "Fornecedor"
  },
  "DATE_RANGE": {
    "HELP_BODY": "Selecione as datas para criar um relatório financeiro para sua fazenda para um determinado intervalo de tempo.",
    "HELP_TITLE": "Ajuda",
    "TITLE": "Filtrar relatório por data"
  },
  "DATE_RANGE_PICKER": {
    "FROM": "De",
    "TO": "Até",
    "TO_MUST_BE_AFTER_FROM": "A data 'Até' deve ser depois da data 'De'"
  },
  "DOCUMENTS": {
    "ADD": {
      "ADD_MORE_PAGES": "Adicionar mais páginas",
      "DOCUMENT_NAME": "Nome do documento",
      "DOES_NOT_EXPIRE": "Este arquivo não expira",
      "TITLE": "Adicionar um documento",
      "TYPE": "Tipo",
      "VALID_UNTIL": "Válido até"
    },
    "ADD_DOCUMENT": "Adicionar um novo documento",
    "ARCHIVE": "Arquivar",
    "ARCHIVE_DOCUMENT": "Arquivar documento?",
    "ARCHIVE_DOCUMENT_TEXT": "Arquivar este documento o moverá para a seção arquivada de seus documentos, mas não o excluirá. Os documentos arquivados não serão exportados para suas certificações. Você quer prosseguir?",
    "ARCHIVED": "Arquivado",
    "UNARCHIVE": "Desarquivar",
    "UNARCHIVE_DOCUMENT": "Documento desarquivado?",
    "UNARCHIVE_DOCUMENT_TEXT": "Desarquivar este documento irá devolvê-lo à sua lista de documentos atualmente válidos. Os documentos válidos serão exportados para suas certificações. Você quer prosseguir?",
    "UNARCHIVED": "Desarquivado",
    "CANCEL": "Cancelar",
    "COMPLIANCE_DOCUMENTS_AND_CERTIFICATION": "Documentos de conformidade e sua certificação",
    "DOCUMENTS": "Documentos",
    "EDIT_DOCUMENT": "Editar documento",
    "FILTER": {
      "TITLE": "Filtro de documentos",
      "TYPE": "Tipo",
      "VALID_ON": "Válido em"
    },
    "NOTES_CHAR_LIMIT": "As observações não podem exceder 10.000 caractéres",
    "SPOTLIGHT": {
      "CDC": "Quando chegar a hora de gerar sua exportação de certificação, o LiteFarm exportará automaticamente todos os documentos de conformidade que são válidos na data de exportação que você especificar. Os documentos de conformidade serão arquivados automaticamente quando expirarem.",
      "HERE_YOU_CAN": "Aqui você pode:",
      "YOU_CAN_ONE": "Fazer upload dos documentos que deseja incluir na exportação de certificação",
      "YOU_CAN_THREE": "Arquivar documentos desnecessários",
      "YOU_CAN_TWO": "Categorizar e controlar as datas de validade do seu documento"
    },
    "TYPE": {
      "CLEANING_PRODUCT": "Produto de limpeza",
      "CROP_COMPLIANCE": "Conformidade de cultivo",
      "FERTILIZING_PRODUCT": "Produto fertilizante",
      "OTHER": "Outro",
      "PEST_CONTROL_PRODUCT": "Produto de controle de pragas",
      "SOIL_AMENDMENT": "Adubação e correção do solo",
      "SOIL_SAMPLE_RESULTS": "Resultados da amostra de solo",
      "WATER_SAMPLE_RESULTS": "Resultados da amostra de água",
      "RECEIPTS": "MISSING",
      "INVOICES": "MISSING"
    },
    "VALID": "Válido"
  },
  "ENTER_PASSWORD": {
    "FORGOT": "Esqueceu sua senha?",
    "HINT": "Dicas",
    "LABEL": "Senha",
    "ONE_NUMBER": "pelo menos um número",
    "ONE_SPECIAL_CHARACTER": "pelo menos um caractere especial",
    "ONE_UPPER_CASE": "pelo menos uma letra maiúscula",
    "TOO_SHORT": "pelo menos 8 caracteres"
  },
  "EXPENSE": {
    "ADD_EXPENSE": {
      "MIN_ERROR": "Insira um valor maior que ",
      "REQUIRED_ERROR": "Expense is required",
      "TITLE_1": "Despesa Nova (1 de 2)",
      "TITLE_2": "Despesa Nova (2 de 2)"
    },
    "ADD_MORE_ITEMS": "Adicionar mais itens",
    "DETAILED_HISTORY": "História Detalhada",
    "EDIT_EXPENSE": {
      "DATE_PLACEHOLDER": "Escolha uma data",
      "DESELECTING_CATEGORY": "Desmarcar uma categoria removerá as despesas existentes nesta categoria deste registro de despesas.",
      "REMOVE_ALL": "Você removeu todas as despesas, clique em Salvar para enviar.",
      "TITLE_1": "Editar Despesa (1 de 2)",
      "TITLE_2": "Editar Despesa (2 de 2)"
    },
    "ITEM": "Item",
    "NAME": "Nome",
    "NO_EXPENSE": "Nenhuma despesa encontrada",
    "NO_EXPENSE_YEAR": "Você não tem despesas registradas para este ano",
    "OTHER_EXPENSES_TITLE": "Outras despesas",
    "SUMMARY": "Resumo",
    "VALUE": "Valor"
  },
  "EXPIRED_TOKEN": {
    "RESET_PASSWORD_LINK": "Enviar novo link de senha/password"
  },
  "FARM_MAP": {
    "AREA_DETAILS": {
      "NETWORK": "Problemas de conexão com a rede",
      "PERIMETER": "Perímetro",
      "TOTAL_AREA": "Área total"
    },
    "BARN": {
      "ANIMALS": "Esta área é usada para abrigar animais?",
      "COLD_STORAGE": "Este galpão tem câmara fria?",
      "EDIT_TITLE": "Editar galpão",
      "NAME": "Nome do galpão",
      "TITLE": "Adicionar galpão",
      "WASH_PACK": "Este galpão tem uma estação de lavação e embalagem?"
    },
    "BUFFER_ZONE": {
      "EDIT_TITLE": "Editar zona de amortecimento/proteção",
      "NAME": "Zona de amortecimento/proteção",
      "TITLE": "Adicionar zona de amortecimento/proteção",
      "WIDTH": "Largura da zona de amortecimento/proteção"
    },
    "CEREMONIAL_AREA": {
      "EDIT_TITLE": "Editar área cerimonial",
      "NAME": "Área cerimonial",
      "TITLE": "Adicionar área cerimonial"
    },
    "CONFIRM_RETIRE": {
      "BODY": "Remover este local fará com que seja retirado do mapa do sítio/fazenda.",
      "TITLE": "Remover local?"
    },
    "DRAWING_MANAGER": {
      "REDRAW": "Redesenhar",
      "ZERO_AREA_DETECTED": "Campo sem área detectado. Por favor adicione  mais pontos ao desenho atual ou desenhe novamente."
    },
    "EXPORT_MODAL": {
      "BODY": "Como você quer exportar o seu mapa?",
      "DOWNLOAD": "Download",
      "EMAIL_TO_ME": "Enviar email para mim",
      "EMAILING": "Enviando...",
      "TITLE": "Exporte o mapa do seu sítio/fazenda"
    },
    "FARM_SITE_BOUNDARY": {
      "EDIT_TITLE": "Editar limites do sítio/fazenda",
      "NAME": "Nome da area desenhada",
      "TITLE": "Adicionar limites do sítio/fazenda"
    },
    "FENCE": {
      "EDIT_TITLE": "Editar cerca",
      "LENGTH": "Comprimento total",
      "NAME": "Nome da cerca",
      "PRESSURE_TREATED": "Esta cerca é feita com madeira tratada à pressão?",
      "TITLE": "Adicionar cerca"
    },
    "FIELD": {
      "DATE": "Data provável de transição",
      "EDIT_TITLE": "Editar campo/parcela",
      "FIELD_TYPE": "Qual tipo de campo é este?",
      "NAME": "Nome campo/parcela",
      "NON_ORGANIC": "Não orgânico",
      "ORGANIC": "Orgânico",
      "TITLE": "Adicionar campo/parcela",
      "TRANSITIONING": "Em transição"
    },
    "GARDEN": {
      "DATE": "Data provável de transição",
      "EDIT_TITLE": "Editar horta",
      "GARDEN_TYPE": "Qual tipo de horta é esta?",
      "NAME": "Nome da horta",
      "NON_ORGANIC": "Não orgânico",
      "ORGANIC": "Orgânico",
      "TITLE": "Adicionar horta",
      "TRANSITIONING": "Em transição"
    },
    "GATE": {
      "EDIT_TITLE": "Editar portão",
      "NAME": "Nome do portão",
      "TITLE": "Adicionar portão"
    },
    "GREENHOUSE": {
      "CO2_ENRICHMENT": "Há enriquecimento de CO2?",
      "DATE": "Data provável de transição",
      "EDIT_TITLE": "Editar estufa",
      "GREENHOUSE_HEATED": "A estufa é aquecida?",
      "GREENHOUSE_TYPE": "Qual tipo de estufa é esta?",
      "NAME": "Nome da estufa",
      "NON_ORGANIC": "Não orgânico",
      "ORGANIC": "Orgânico",
      "SUPPLEMENTAL_LIGHTING": "Há luz suplementar?",
      "TITLE": "Adicionar estufa",
      "TRANSITIONING": "Em transição"
    },
    "LINE_DETAILS": {
      "BUFFER_TITLE": "Qual é a largura?",
      "BUFFER_ZONE_WIDTH": "Largura da zona de amortecimento",
      "RIPARIAN_BUFFER": "Mata ciliar",
      "WATERCOURSE": "Curso d'água",
      "WATERCOURSE_TITLE": "Quais são as larguras?"
    },
    "LOCATION_CREATION_FLOW": "criação de localização",
    "MAP_FILTER": {
      "ADD_TITLE": "Adicionar to your map",
      "AREAS": "Áreas",
      "BARN": "Galpão",
      "BZ": "Zona de amortecimento/proteção",
      "CA": "Área cerimonial",
      "FENCE": "Cerca",
      "FIELD": "Campo/parcela",
      "FSB": "Limites do sítio/fazenda",
      "GARDEN": "Horta",
      "GATE": "Portão",
      "GREENHOUSE": "Estufa",
      "HIDE_ALL": "Esconder todos",
      "LABEL": "Rótulos",
      "LINES": "Linhas",
      "NA": "Área natural",
      "POINTS": "Pontos",
      "RESIDENCE": "Residência",
      "SATELLITE": "Imagem de satélite",
      "SHOW_ALL": "Mostrar todos",
      "SURFACE_WATER": "Água superficial",
      "TITLE": "Filtre o seu mapa",
      "WATERCOURSE": "Curso d'água",
      "WV": "Ponto de bombeamento"
    },
    "NATURAL_AREA": {
      "EDIT_TITLE": "Editar área natural",
      "NAME": "Nome da área natural",
      "TITLE": "Adicionar área natural"
    },
    "NOTES_CHAR_LIMIT": "As observações não podem exceder 10.000 caractéres",
    "RESIDENCE": {
      "EDIT_TITLE": "Editar residência",
      "NAME": "Nome da residência",
      "TITLE": "Adicionar residência"
    },
    "SPOTLIGHT": {
      "ADD": "Adicionar locais ao seu mapa",
      "ADD_TITLE": "Adicionar  ao seu mapa",
      "EXPORT": "Baixe ou compartilhe seu mapa",
      "EXPORT_TITLE": "Exportar o seu mapa",
      "FILTER": "Mudar quais locais você vê no seu mapa",
      "FILTER_TITLE": "Filtrar o seu mapa",
      "HERE_YOU_CAN": "Aqui você pode:"
    },
    "SURFACE_WATER": {
      "EDIT_TITLE": "Editar água superficial",
      "IRRIGATION": "Esta área é usada para irrigação?",
      "NAME": "Nome da água superficial",
      "TITLE": "Adicionar água superficial"
    },
    "TAB": {
      "CROPS": "Cultivo",
      "DETAILS": "Detalhes",
      "TASKS": "MISSING"
    },
    "TITLE": "Mapa do sítio/fazenda",
    "TUTORIAL": {
      "ADJUST_AREA": {
        "TEXT": "Clique-e-arraste pontos para ajustar a área",
        "TITLE": "Ajustar área"
      },
      "ADJUST_LINE": {
        "TEXT": "Clique-e-arraste pontos para ajustar a linha",
        "TITLE": "Ajustar linha"
      },
      "AREA": {
        "STEP_ONE": "Clique em qualquer lugar para começar a desenhar",
        "STEP_THREE": "Clique-e-arraste pontos para ajustar a área",
        "STEP_TWO": "Clique no ponto inicial para fechar a área",
        "TITLE": "Desenha uma área"
      },
      "LINE": {
        "STEP_FOUR": "(Para alguns tipos de linha) adicione uma largura",
        "STEP_ONE": "Clique em qualquer lugar para começar a desenhar",
        "STEP_THREE": "Opcionalmente, ajuste sua linha",
        "STEP_TWO": "Duplo-clique para finalizar sua linha",
        "TITLE": "Desenhe uma linha"
      }
    },
    "UNABLE_TO_RETIRE": {
      "BODY": "Você só pode retirar locais que não tenham cultivos, tarefas ativas ou planejadas.",
      "TITLE": "Não é possível retirar"
    },
    "WATER_VALVE": {
      "EDIT_TITLE": "Editar ponto de bombeamento",
      "GROUNDWATER": "Água subterrânea",
      "MAX_FLOW_RATE": "Taxa máxima de fluxo",
      "MUNICIPAL_WATER": "Água municipal",
      "NAME": "Nome da ponto de bombeamento",
      "RAIN_WATER": "Água de chuva",
      "SURFACE_WATER": "Água superficial",
      "TITLE": "Adicionar ponto de bombeamento",
      "WATER_VALVE_TYPE": "Qual é a fonte?"
    },
    "WATERCOURSE": {
      "BUFFER": "Mata ciliar",
      "EDIT_TITLE": "Editar curso d'água",
      "IRRIGATION": "Esta área é usada para irrigação?",
      "LENGTH": "Comprimento total",
      "NAME": "Nome do curso d'água",
      "TITLE": "Adicionar curso d'água",
      "WIDTH": "Largura do curso d'água"
    }
  },
  "FIELDS": {
    "EDIT_FIELD": {
      "VARIETY": "Variedade"
    }
  },
  "FILE_SIZE_MODAL": {
    "BODY": "Os arquivos não podem exceder 25 MB ou 5 páginas.",
    "TITLE": "Tamanho de arquivo muito grande"
  },
  "FILTER": {
    "CLEAR_ALL_FILTERS": "Remover todos os filtros"
  },
  "FINANCES": {
    "ACTUAL_REVENUE": {
      "ADD_REVENUE": "Adicionar Receita",
      "TITLE": "Receita atual"
    },
    "DATE": "Data",
    "ESTIMATED_REVENUE": {
      "ESTIMATED_ANNUAL_REVENUE": "Receita anual estimada",
      "ESTIMATED_ANNUAL_YIELD": "Colheita anual estimada",
      "ESTIMATED_PRICE_PER_UNIT": "Preço por unidade estimado",
      "TITLE": "Receita Estimada"
    },
    "REVENUE": "Receita",
    "VIEW_WITHIN_DATE_RANGE": "Veja a receita neste intervalo de datas",
    "WHOLE_FARM_REVENUE": "Receita de toda a propriedade"
  },
  "HELP": {
    "ATTACHMENT_LABEL": "Carregar captura de tela ou arquivo",
    "EMAIL": "Email",
    "MESSAGE_LABEL": "Mensagem",
    "OPTIONS": {
      "OTHER": "Outro",
      "REPORT_BUG": "Reportar um erro",
      "REQUEST_FEATURE": "Solicite um novo recurso de funcionalidade",
      "REQUEST_INFO": "Pedir informação"
    },
    "PREFERRED_CONTACT": "Método de contato preferido",
    "REQUIRED_LABEL": "Campo Obrigatório",
    "TITLE": "Solicite Ajuda",
    "TYPE_SUPPORT_LABEL": "Tipo de suporte",
    "TYPE_SUPPORT_PLACEHOLDER": "Escolha o tipo de suporte",
    "WHATSAPP": "WhatsApp",
    "WHATSAPP_NUMBER_LABEL": "Número do WhatsApp"
  },
  "HOME": {
    "GREETING": "Bom dia, "
  },
  "INSIGHTS": {
    "BIODIVERSITY": {
      "AMPHIBIANS": "Anfíbios",
      "BIRDS": "Aves",
      "CROP_VARIETIES": "Variedades de cultivos",
      "HEADER": "Número de espécies",
      "INFO": "A biodiversidade é ótima para as pessoas e para o planeta. Contabilizamos a riqueza de espécies a partir de todos os registros conhecidos sobre a biodiversidade ao redor de sua fazenda. Você pode aumentar a contagem de espécies em sua fazenda utilizando o https://www.inaturalist.org/app.",
      "INSECTS": "Insetos",
      "PLANTS": "Plantas",
<<<<<<< HEAD
      "SPECIES_COUNT": "{{count}} espécie",
      "SPECIES_COUNT_one": "{{count}} espécie",
      "SPECIES_COUNT_many": "{{count}} espécies",
      "SPECIES_COUNT_other": "{{count}} espécies",
=======
      "MAMMALS": "MISSING",
      "SPECIES_COUNT": "{{count}} espécies",
      "SPECIES_COUNT_one": "MISSING",
      "SPECIES_COUNT_many": "MISSING",
      "SPECIES_COUNT_other": "MISSING",
>>>>>>> 8a758742
      "SPECIES_COUNT_plural": "{{count}} espécies",
      "TITLE": "Biodiversidade",
      "LOADING": {
        "PREVIEW": "MISSING",
        "TITLE": "MISSING",
        "BODY": "MISSING"
      },
      "ERROR": {
        "PREVIEW": "MISSING",
        "TITLE": "MISSING",
        "BODY": "MISSING"
      }
    },
    "CURRENT": "Atual",
    "INFO": "Os relatórios fornecem informações adicionais sobre o que está acontecendo em sua fazenda. Quanto mais dados você fornecer no aplicativo, mais relatórios serão gerados. Veja os relatórios individuais para mais informações.",
    "LABOUR_HAPPINESS": {
      "HEADER": "Tarefas",
      "INFO": "Estimamos o impacto de diferentes tarefas na satisfação laboral usando as pontuações de satisfação e as horas de trabalho gastas em cada tarefa nos registros de turnos.",
      "TITLE": "Satisfação laboral"
    },
    "NITROGEN_BALANCE": {
      "ABANDON": "Abandonar programação",
      "CHOOSE_A_FREQUENCY": "Escolha uma frequência",
      "CHOOSE_FREQUENCY": "Escolha uma frequência...",
      "COUNT_MONTHS": "{{count}} mês",
      "COUNT_MONTHS_one": "{{count}} mês",
      "COUNT_MONTHS_many": "{{count}} meses",
      "COUNT_MONTHS_other": "{{count}} meses",
      "COUNT_MONTHS_plural": "{{count}} meses",
      "CYCLE_INDICATOR": "Your Nitrogen Balance is on a {{frequency}} months cycle and data will show on: {{refreshDate}}",
      "FIRST_TIME": "Parece que esta é sua primeira vez executando isso! Por favor, selecione uma frequência para calcular o seu balanço de nitrogênio.",
      "GO_BACK": "Volte",
      "HEADER": "cada {{frequency}} mês: {{refreshDate}}",
      "INFO_1": "O balanço de nitrogênio informa se você aplicou muito ou pouco fertilizante. Esta informação depende dos seus registros de colheita, registros de fertilização e dos créditos de nitrogênio das leguminosas. Você pode receber o balanço no intervalo de tempo desejado.",
      "INFO_2": "Clique no botão excluir para redefinir sua programação.",
      "SELECT_FREQUENCY": "selecione uma  frequência",
      "TITLE": "Balanço de Nitrogênio"
    },
    "PEOPLE_FED": {
      "CALORIES": "Calorias",
      "FAT": "Gordura",
      "HEADER": "Número de refeições",
      "INFO": "Nós estimamos o número de refeições potencialmente fornecidas por sua fazenda com base nos dados de vendas e na composição nutricional dos cultivos. Assumimos que as necessidades nutricionais diárias são divididas igualmente em três refeições por dia",
      "MEAL_COUNT": "{{count}} refeição",
      "MEAL_COUNT_one": "{{count}} refeição",
      "MEAL_COUNT_many": "{{count}} refeições",
      "MEAL_COUNT_other": "{{count}} refeições",
      "MEAL_COUNT_plural": "{{count}} refeições",
      "MEALS": "refeições",
      "PROTEIN": "Proteínas",
      "TITLE": "Pessoas Alimentadas",
      "VITAMIN_A": "Vitamina A",
      "VITAMIN_C": "Vitamina C"
    },
    "PRICES": {
      "INFO": "Mostramos a trajetória comparativa entre seus preços de venda em relação aos preços de venda dos mesmos produtos encontrados a uma determinada distância de você, utilizando dados coletados na rede LiteFarm.",
<<<<<<< HEAD
      "NEARBY_FARMS": "O preço de mercado é baseado em {{count}} fazendas na sua região",
      "NEARBY_FARMS_one": "O preço de mercado é baseado em {{count}} fazenda na sua região",
      "NEARBY_FARMS_many": "O preço de mercado é baseado em {{count}} fazendas na sua região",
      "NEARBY_FARMS_other": "O preço de mercado é baseado em {{count}} fazendas na sua região",
      "NEARBY_FARMS_plural": "O preço de mercado é baseado em {{count}} fazendas na sua região",
      "NETWORK_PRICE": "Preço de mercado",
      "NO_ADDRESS": "Atualmente você não tem um endereço na LiteFarm. Atualize-o em seu perfil para obter informações de preços nas proximidades!",
=======
      "NEARBY_FARMS": "O preço do mercado é baseado em {{count}} fazendas em sua área local",
      "NEARBY_FARMS_one": "MISSING",
      "NEARBY_FARMS_many": "MISSING",
      "NEARBY_FARMS_other": "MISSING",
      "NEARBY_FARMS_plural": "Vindo de {{count}} fazendas para dados de vendas",
      "NETWORK_PRICE": "Preço de rede",
      "NO_ADDRESS": "You currently do not have an address in LiteFarm. Please update it in your Profile to get nearby prices information!",
>>>>>>> 8a758742
      "OWN_PRICE": "Preço próprio",
      "PERCENT_OF_MARKET": "{{percentage}}% do mercado",
      "SALES_FROM_DISTANCE_AWAY": "Preço a partir de {{distance}} {{unit}} de distância",
      "TITLE": "Preços",
      "Y_TITLE": "Preço ({{currency}}/{{mass}})"
    },
    "SOIL_OM": {
      "ALTERNATE_TITLE": "Teor de Matéria Orgânica no Solo",
      "HEADER": "Matéria Orgânica do Solo",
      "INFO": "A matéria orgânica do solo é necessária para manter um ambiente de solo saudável para seus cultivos. Preenchemos esses dados a partir de seus registros de análise de solo mais recentes. Se você não possui nenhum dado, nós prevemos o potencial de matéria orgânica do solo por sua localização global.",
      "TITLE": "Matéria Orgânica do Solo"
    },
    "TITLE": "Insights",
    "UNAVAILABLE": "Unavailable",
    "WATER_BALANCE": {
      "FIRST_TIME": "Parece que esta é sua primeira vez executando isso! Para obter mais informações sobre o balanço hídrico, clique no botão de informações",
      "INFO_1": "O balanço hídrico informa se seus cultivos têm pouca ou muita água. Ele se baseia em dados meteorológicos e é atualizado pelos dados de irrigação e textura do solo de seus registros de análise de solo.",
      "INFO_2": "Este recurso não foi amplamente testado em fazendas com baixa densidade de estação meteorológica ao redor, portanto, use com cuidado. Agradecemos os comentários sobre o desempenho dele em sua fazenda.",
      "NO_SCHEDULE_RUN": "Seu balanço hídrico programado ainda não foi executado. Verifique novamente em dois dias e certifique-se de ter pelo menos uma análise de solo que registre a textura do solo para um campo para ver os dados do balanço hídrico para os cultivos naquele campo. Se o problema persistir, entre em contato com a LiteFarm.",
      "REGISTER_FARM": "Registre Fazenda",
      "TITLE": "Balanço hídrico"
    }
  },
  "INTRODUCE_MAP": {
    "BODY": "O mapa da fazenda tem novos recursos. Ele agora se encontra no menu Minha Fazenda.",
    "TITLE": "Atualizamos mapas de fazenda!"
  },
  "INVITATION": {
    "BIRTH_YEAR": "Ano de Nascimento",
    "BIRTH_YEAR_ERROR": "Ano de nascimento precisa ser entre 1900 e",
    "BIRTH_YEAR_TOOLTIP": "As informações de idade são coletadas apenas para fins de pesquisa e só serão utilizadas com as informações de identificação pessoal removidas",
    "CREATE_ACCOUNT": "Crie sua conta",
    "CREATE_NEW_ACCOUNT": "Criar nova conta",
    "EMAIL": "Email",
    "FULL_NAME": "Nome completo",
    "GENDER": "Gênero",
    "GENDER_TOOLTIP": "As informações de gênero são coletadas apenas para fins de pesquisa e só serão utilizadas com as informações de identificação pessoal removidas",
    "PASSWORD": "Senha",
    "YOUR_INFORMATION": "Sua informação"
  },
  "INVITE_SIGN_UP": {
    "ERROR0": "Você precisará de um usuário",
    "ERROR1": "Aceitar este convite de fazenda.",
    "HOW_TO_CREATE": "Como você deseja criar sua nova conta?",
    "LITEFARM_ACCOUNT": "Crie uma conta LiteFarm",
    "SIGN_IN_WITH": "Entrar com",
    "TITLE": "Crie sua conta"
  },
  "INVITE_USER": {
    "BIRTH_YEAR": "Ano de nascimento",
    "BIRTH_YEAR_ERROR": "Ano de nascimento precisa ser entre 1900 e",
    "BIRTH_YEAR_TOOLTIP": "As informações de idade são coletadas apenas para fins de pesquisa e só serão utilizadas com as informações de identificação pessoal removidas",
    "CHOOSE_ROLE": "Escolha sua função",
    "EMAIL": "Email",
    "EMAIL_INFO": "Usuário sem um email não conseguirão entrar no aplicativo",
    "FULL_NAME": "Nome completo",
    "GENDER": "Gênero",
    "GENDER_TOOLTIP": "As informações de gênero são coletadas apenas para fins de pesquisa e só serão utilizadas com as informações de identificação pessoal removidas",
    "INVALID_EMAIL_ERROR": "Por favor insira um email válido",
    "INVITE": "Convidar",
    "PHONE": "Número de telefone",
    "PHONE_ERROR": "Por favor entre um número de telefone válido",
    "ROLE": "Função",
    "TITLE": "Convide um usuário",
    "WAGE": "Salário/vencimento por hora trabalhada",
    "WAGE_ERROR": "Salário/vencimento precisa ser um número decimal válido não-negativo"
  },
  "JOIN_FARM_SUCCESS": {
    "IMPORTANT_THINGS": "Deixe-nos mostrar algumas coisas importantes!",
    "SUCCESSFULLY_JOINED": "Você entrou com sucesso"
  },
  "LOCATION_CROPS": {
    "ACTIVE_CROPS": "Cultivos ativos",
    "ADD_NEW": "Adicionar cultivo",
    "INPUT_PLACEHOLDER": "Digite para buscar",
    "PAST_CROPS": "Cultivos passados",
    "PLANNED_CROPS": "Cultivos planejados"
  },
  "LOG_COMMON": {
    "ADD_A_LOG": "Adicione um registro",
    "ALL_CROPS": "Todos os cultivos",
    "ALL_LOCATIONS": "Todos os locais",
    "CROP": "Cultivos",
    "DELETE_CONFIRMATION": "Tem certeza que deseja deletar este registro?",
    "EDIT_A_LOG": "Editar um registro",
    "FROM": "De",
    "LOCATION": "Local",
    "LOCATIONS": "Locais",
    "NOTES": "Notas",
    "QUANTITY": "Quantidade",
    "SELECT_CROP": "selecione cultivo",
    "SELECT_LOCATION": "Selecione local",
    "SELECT_LOCATIONS": "Selecione locais",
    "SELECT_TYPE": "Selecionar Tipo",
    "TO": "Para",
    "TYPE": "Tipo",
    "WARNING": "Para usar este tipo de registro, você deve adicionar cultivos aos campos. Você pode fazer isso navegando em Campos -> Seu campo -> Novo cultivo de campo"
  },
  "LOG_DETAIL": {
    "NO": "Não",
    "YES": "Sim"
  },
  "LOG_FIELD_WORK": {
    "DISCING": "Grade dupla ou de disco",
    "MULCH_TILL": "Lavoura coberta",
    "PLOW": "Arado",
    "RIDGE_TILL": "Lavoura de cume",
    "RIPPING": "Arrasto pesado",
    "ZONE_TILL": "Lavoura por zona"
  },
  "LOG_HARVEST": {
    "ADD_CUSTOM_HARVEST_USE": "Adicione um uso personalizado",
    "CROP": "Cultivo",
    "CROP_PLACEHOLDER": "Selecione cultivo",
    "CUSTOM_HARVEST_USE": "Uso personalizado",
    "DISEASE": "Doença",
    "HARVEST": "Colheita",
    "HARVEST_ALLOCATION_SUBTITLE": "Quanto da colheita será destinado para cada propósito?",
    "HARVEST_ALLOCATION_SUBTITLE_TWO": "Quantidade para alocar",
    "HARVEST_QUANTITY": "Quantidade de Colheita",
    "HARVEST_USE": "Uso da colheita",
    "HARVEST_USE_TYPE_SUBTITLE": "Como a colheita sera utilizada/destinada?",
    "OTHER": "Outro",
    "PEST": "Praga",
    "QUANTITY_ERROR": "Quantity must be up to 2 decimal places",
    "TITLE": "Registro de Colheita (passo 1 de 3)",
    "WEED": "Vegetação rasteira"
  },
  "LOG_IRRIGATION": {
    "DRIP": "Gotejo",
    "FLOOD": "Inundar",
    "SPRINKLER": "Aspersor",
    "SUBSURFACE": "Subsuperfície"
  },
  "MANAGEMENT_DETAIL": {
    "ABANDON_PLAN": "Abandonar este plano de cultivo",
    "ADD_A_TASK": "Adicione uma tarefa",
    "DETAILS": "Detalhes",
    "FAILED_CROP": "O cultivo falhou?",
    "TASKS": "Tarefas"
  },
  "MANAGEMENT_PLAN": {
    "ABANDON_MANAGEMENT_PLAN_CONTENT": "Abandonar este plano de cultivo ira abandonar todas as tarefas incompletas associadas a ele e removê-lo do mapa de sua propriedade",
    "ABANDON_MANAGEMENT_PLAN_TITLE": "Abandonar plano de cultivo?",
    "ADD_MANAGEMENT_PLAN": "Adicionar um plano de cultivo",
    "AGE": "Época",
    "AS_COVER_CROP": "Como cultivo de cobertura",
    "BEDS": "Canteiros",
    "BROADCAST": "Semeadura a lanço ou com máquina semeadora",
    "COMPLETE_PLAN": {
      "ABANDON_PLAN": "Abandonar plano",
      "ABANDON_REASON": "Razão do abandono",
      "COMPLETE_PLAN": "Plano completo",
      "DATE_OF_CHANGE": "Data de alteração da situação",
      "NOTES_CHAR_LIMIT": "As observações não podem exceder 10.000 caractéres",
      "RATING": "Avaliar este plano de cultivo",
      "REASON": {
        "CROP_FAILURE": "Quebra de safra",
        "LABOUR_ISSUE": "Problema de trabalho",
        "MACHINERY_ISSUE": "Problema no maquinário",
        "MARKET_PROBLEM": "Problema de mercado",
        "SCHEDULING_ISSUE": "Problema de planejamento",
        "SOMETHING_ELSE": "Outro motivo",
        "WEATHER": "Clima"
      },
      "WHAT_HAPPENED": "O que aconteceu?"
    },
    "COMPLETION_NOTES": "Notas de conclusão",
    "CONTAINER": "Recipiente",
    "CONTAINER_OR_IN_GROUND": "Você está plantando em um recipiente ou no solo?",
    "CONTAINER_TYPE": "Tipo de recipiente",
    "COVER_INFO": "A seleção da cultivo de cobertura criará uma tarefa de trabalho de campo para terminar o cultivo de cobertura no final da temporada. Selecionar para colheita criará uma tarefa de colheita em vez disso.",
    "COVER_OR_HARVEST": "Isso está sendo cultivado como um cultivo de cobertura ou para a colheita?",
    "DAYS_FROM_PLANTING": "Dias desde o plantio até:",
    "DAYS_FROM_SEEDING": "Dias desde a semente até:",
    "DAYS_TO_HARVEST": "Dias para a próxima colheita",
    "DAYS_TO_TERMINATION": "Dias para rescisão",
    "DETAIL_SPOTLIGHT_CONTENTS": "Aqui você pode editar os detalhes do seu cultivo.",
    "DETAIL_SPOTLIGHT_TITLE": "Detalhes",
    "DO_YOU_WANT_TO_ABANDON_CONTENT": "Você deseja abandonar este plano?",
    "DROP_PIN": "Alfinetar",
    "DURATION_TOOLTIP": "Esses são valores sugeridos. Ajuste de acordo com as condições locais.",
    "EDITING_PLAN_WILL_NOT_MODIFY": "Editar este plano não irá modificar as tarefas atribuídas a ele.",
    "ESTIMATED_SEED": "Estimativa de sementes necessárias",
    "ESTIMATED_YIELD": "Colheita anual estimada",
    "FIRST_MP_SPOTLIGHT": {
      "BODY_PART1": "LiteFarm gerou algumas tarefas com base em seu plano. Você pode adicionar mais tarefas ou atribuí-las nesta tela.",
      "BODY_PART2": "Seu plano será ativado assim que você concluir uma tarefa.",
      "TITLE": "Parabéns! Você realizou o seu primeiro plano de cultivo!"
    },
    "FOR_HARVEST": "Para a colheita",
    "GERMINATION": "Germinação",
    "HARVEST": "Colheita",
    "HARVEST_DATE": "Quando será a próxima colheita?",
    "HISTORICAL_CONTAINER_OR_IN_GROUND": "Foi plantado em um recipiente ou no solo?",
    "IN_GROUND": "No solo",
    "INCOMPLETE_TASK_CONTENT": "Este plano têm tarefas que ainda não foram completadas. Você precisará marcar as tarefas como concluídas, a fim de concluir este plano de cultivo. ",
    "INCOMPLETE_TASK_TITLE": "Você tem tarefas incompletas",
    "INDIVIDUAL_CONTAINER": "Individual ou recipiente",
    "IS_TRANSPLANT": "Este cultivo será transplantado?",
    "KNOW_HOW_IS_CROP_PLANTED": "Você sabe como o cultivo foi plantado?",
    "LOCATION_SUBTEXT": "Apenas os locais que podem cultivar são mostrados.",
    "MANAGEMENT_PLAN_FLOW": "criação do plano de cultivo",
    "MANAGEMENT_SPOTLIGHT_1": "Criar novos planos para esta cultivo",
    "MANAGEMENT_SPOTLIGHT_2": "Visualizar e modifique os planos para este cultivo",
    "MANAGEMENT_SPOTLIGHT_3": "Criar e atribuir tarefas",
    "MANAGEMENT_SPOTLIGHT_TITLE": "Manejo",
    "NEXT_HARVEST": "Quando será a próxima colheita?",
    "NOTES_CHAR_LIMIT": "As observações não podem exceder 10.000 caractéres",
    "NUMBER_OF_CONTAINER": "Nº dos recipientes",
    "PENDING_TASK": "Tarefas pendentes",
    "PLAN_AND_ID": "Plan {{id}}",
    "PLAN_AND_ID_plural": "",
    "PLAN_NAME": "Nome do plano de cultivo",
    "PLAN_NOTES": "Notas do plano",
    "PLANT_SPACING": "Espaçamento de plantas",
    "PLANTED_ALREADY": "Você vai plantar este cultivo ou ele já está plantado?",
    "PLANTING": "Plantando",
    "PLANTING_DATE": "Qual é a sua data de plantio?",
    "PLANTING_DATE_INFO": "Data de semeadura com base na idade do cultivo: {{seed_date}}",
    "PLANTING_DATE_LABEL": "Data do plantio",
    "PLANTING_DEPTH": "Profundidade de plantio",
    "PLANTING_METHOD": "Qual é o seu método de plantio?",
    "PLANTING_METHOD_TOOLTIP": "Selecionar o método de plantio correto ajudará a LiteFarm a estimar com mais precisão a quantidade de sementes necessária, rendimento e outras percepções úteis.",
    "PLANTING_NOTE": "Notas de plantio",
    "PLANTING_SOIL": "Solo de plantio a ser usado",
    "PLANTS_PER_CONTAINER": "Nº de plantas /recipiente",
    "RATE_THIS_MANAGEMENT_PLAN": "Avalie este plano de cultivo",
    "REMOVE_PIN": "Remover alfinete",
    "ROW_METHOD": {
      "HISTORICAL_SAME_LENGTH": "As linhas eram todas do mesmo comprimento?",
      "LENGTH_OF_ROW": "Comprimento da linha",
      "NUMBER_OF_ROWS": "Nº de linhas",
      "SAME_LENGTH": "As linhas são do mesmo comprimento?",
      "TOTAL_LENGTH": "Comprimento total das linhas"
    },
    "ROWS": "Linhas",
    "SEED_DATE": "Qual é a sua data de semeadura?",
    "SEED_OR_SEEDLING": "Como você vai plantar este cultivo?",
    "SEEDING_DATE": "Data da semeadura",
    "SEEDLING": "Estoque de mudas ou plantio",
    "SEEDLING_AGE": "Qual é a idade da muda ou do estoque de plantio?",
    "SEEDLING_AGE_INFO": "A data aproximada vai ajudar o LiteFarm a estimar as datas de colheita das mudas. Para estacas e outras mudas que não se saiba a idade exata, você pode colocar 0.",
    "SELECT_A_PLANTING_LOCATION": "Selecione um local de plantio",
    "SELECT_A_SEEDING_LOCATION": "Selecione um local de semeadura",
    "SELECT_CURRENT_LOCATION": "Selecione o local atual do cultivo",
    "SELECTED_STARTING_LOCATION": "Sempre selecione este como o local de início para os cultivos que serão transplantados ",
    "SPOTLIGHT_HERE_YOU_CAN": "Aqui você pode:",
    "STARTED": "Vamos começar",
    "STATUS": {
      "ABANDONED": "Abandonado",
      "ACTIVE": "Ativo",
      "COMPLETED": "Completo",
      "PLANNED": "Planejado"
    },
    "SUPPLIER": "Fornecedor",
    "TERMINATION": "Terminação",
    "TERMINATION_DATE": "Quando você encerrará esta colheita?",
    "TOTAL_PLANTS": "Nº de plantas",
    "TRANSPLANT": "Transplantar",
    "TRANSPLANT_DATE": "Qual é a sua data de transplante?",
    "TRANSPLANT_LOCATION": "Para onde você fará o transplante?",
    "TRANSPLANT_SPOTLIGHT": {
      "BODY": {
        "PLANTED": "Plantado",
        "SEEDED": "Semeado",
        "TEXT": "Por favor, indique onde este cultivo ficará inicialmente <1>{{fill}}</1>. Nós vamos perguntar sobre onde você irá transplantar depois."
      },
      "TITLE": {
        "PLANTING": "Plantando",
        "SEEDING": "Semeando",
        "TEXT": "{{fill}} local"
      }
    },
    "VARIETY": "Variedade",
    "WHAT_IS_AGE": "Qual é a idade aproximada do cultivo?",
    "WHAT_WAS_PLANTING_METHOD": "Qual foi o método de plantio?",
    "WHAT_WAS_PLANTING_METHOD_INFO": "Selecionando corretamente o método de plantio vai ajudar o LiteFarm a estimar com mais precisão a quantidade de sementes necessárias, a produção e outros conhecimentos úteis.",
    "WHERE_START_LOCATION": "Onde é o seu local de partida?",
    "WHERE_TRANSPLANT_LOCATION": "Onde você fará o transplante?",
    "WILD_CROP": "Você está colhendo uma planta silvestre?"
  },
  "MY_FARM": {
    "CERTIFICATIONS": "Certificações",
    "FARM_INFO": "Informação da fazenda",
    "FARM_MAP": "Mapa da fazenda/sitio",
    "PEOPLE": "Pessoas"
  },
  "NAVIGATION": {
    "SPOTLIGHT": {
      "COORDINATE_ACTIVITIES": "Coordenar as atividades da fazenda",
      "EDIT_FARM_SETTING": "Editar as configurações da sua fazenda",
      "FARM": "Aqui você pode :, • Editar as configurações da sua fazenda, • Mapear sua fazenda, • Orientar seus funcionários",
      "FARM_TITLE": "O perfil de fazenda",
      "INFO": "Suas informações",
      "LOG_OUT": "O botão de logout",
      "MANAGE_EMPLOYEE": "Orientar seus funcionários",
      "MANAGE_TASK": "Administrar suas tarefas",
      "MAP_FARM": "Mapear sua fazenda",
      "NOTIFICATION": "Aqui você pode:, • Administrar suas tarefas, • Ver o que mais está acontecendo, • Coordenar as atividades da fazenda",
      "PROFILE": "Aqui você encontrará :, • Suas informações, • Dicas úteis, • O botão de logout",
      "PROFILE_TITLE": "Seu Perfil",
      "SEE_TASK": "Ver o que mais está acontecendo",
      "TASK_TITLE": "Essas são as tarefas da sua propriedade",
      "TIPS": "Dicas úteis",
      "YOU_CAN": "Aqui você pode:",
      "YOU_WILL_FIND": "Aqui você encontrará:"
    }
  },
  "NOTIFICATION": {
    "NONE_TO_DISPLAY": "Não há notificações para exibir.",
    "NOTIFICATION_TEASER": "Em breve!",
    "PAGE_TITLE": "Notificações",
    "TAKE_ME_THERE": "Me leve lá",
    "TASK_ASSIGNED": {
<<<<<<< HEAD
      "TITLE": "Tarefa atribuída",
      "BODY": "A tarefa {{taskType}} foi atribuída a {{assignee}}. "
=======
      "TITLE": "MISSING",
      "BODY": "MISSING"
    },
    "TASK_ABANDONED": {
      "TITLE": "MISSING",
      "BODY": "MISSING"
    },
    "TASK_REASSIGNED": {
      "TITLE": "MISSING",
      "BODY": "MISSING"
    },
    "TASK_COMPLETED_BY_OTHER_USER": {
      "TITLE": "MISSING",
      "BODY": "MISSING"
    },
    "WEEKLY_UNASSIGNED_TASKS": {
      "TITLE": "MISSING",
      "BODY": "MISSING"
    },
    "DAILY_TASKS_DUE_TODAY": {
      "TITLE": "MISSING",
      "BODY": "MISSING"
>>>>>>> 8a758742
    }
  },
  "OUTRO": {
    "ALL_DONE": "Excelente. Pronto para sujar as mãos?",
    "IMPORTANT_THINGS": "E, por fim, vamos mostrar algumas coisas importantes!"
  },
  "PASSWORD_RESET": {
    "BUTTON": "Reenviar link",
    "BUTTON_SENDING": "Enviando...",
    "DESCRIPTION_BOTTOM": "Por favor verifique seu e-mail.",
    "DESCRIPTION_TOP": "Um link foi enviado.",
    "NEW_ACCOUNT_BUTTON": "Atualizar",
    "NEW_ACCOUNT_TITLE": "Defina sua nova senha",
    "TITLE": "Link enviado"
  },
  "PASSWORD_RESET_SUCCESS_MODAL": {
    "BUTTON": "Ótimo!",
    "DESCRIPTION": "Sua senha foi atualizada. Redirecionando você para suas fazendas em 10 segundos ...",
    "TITLE": "Sucesso!"
  },
  "PLAN_GUIDANCE": {
    "ADDITIONAL_GUIDANCE": "Há alguma orientação adicional que você deseja fornecer para a tarefa de semeadura?",
    "BED": "Canteiro",
    "BEDS": "canteiros",
    "NOTES": "Notas de plantio",
    "PLANTING_DEPTH": "Profundidade de plantio",
    "ROW": "Linha",
    "ROWS": "linhas",
    "SPACE_BETWEEN": "Espaço entre {{types}}",
    "SPECIFY": "Especificar {{types}}",
    "SPECIFY_PLACEHOLDER": "Ex. {{types}} 1 - 4",
    "TOOLTIP": "Os 40 primeiros caracteres deste campo serão exibidos em qualquer lugar em que seu plano de cultivo esteja visível. ",
    "WIDTH": "Largura de {{type}}",
    "WORD_LIMIT": "Somente {{limit}} caracteres podem ser exibidos"
  },
  "PREPARING_EXPORT": {
    "MESSAGE": "O LiteFarm está reunindo seus documentos da certificação e você receberá um e-mail quando terminarmos - pode levar alguns minutinhos... Você pode clicar fora desta caixa para continuar usando o LiteFarm sem interromper o processo.",
    "TITLE": "Sua exportação está sendo preparada"
  },
  "PROFILE": {
    "ACCOUNT": {
      "CONVERT_TO_HAVE_ACCOUNT": "Converter este trabalhador para usuário com conta",
      "EDIT_USER": "Editar usuário",
      "EMAIL": "Email",
      "ENGLISH": "Inglês",
      "FIRST_NAME": "Primeiro nome",
      "FRENCH": "Francês",
      "LANGUAGE": "Idioma",
      "LAST_NAME": "Sobrenome",
      "PERSONAL_INFORMATION": "Informações pessoais",
      "PHONE_NUMBER": "Número de telefone",
      "PORTUGUESE": "Português",
      "SPANISH": "Espanhol",
      "USER_ADDRESS": "Endereço do usuário"
    },
    "ACCOUNT_TAB": "Conta",
    "FARM": {
      "ADDRESS": "Endereço",
      "CURRENCY": "Moeda",
      "FARM_NAME": "Nome do sítio/fazenda",
      "IMPERIAL": "Imperial",
      "METRIC": "Metrico",
      "PHONE_NUMBER": "Número de telefone",
      "UNITS": "Unidades"
    },
    "FARM_TAB": "Sítio/Fazenda",
    "PEOPLE": {
      "DO_YOU_WANT_TO_REMOVE": "Você quer remover este usuário de sua propriedade?",
      "EO": "Agente de Extensão",
      "FARM_MANAGER": "Gerente de sítio/fazenda",
      "FARM_OWNER": "Dono(a) do sítio/fazenda",
      "FARM_WORKER": "Trabalhador",
      "HOURLY": "por hora",
      "INVITE_USER": "Convidar Usuário",
      "PAY": "Salário",
      "RESTORE_ACCESS": "Restaurar o acesso do usuário",
      "REVOKE_ACCESS": "Revogar o acesso do usuário",
      "ROLE": "Papel",
      "ROLE_CHANGE_ALERT": "A mudança de papel terá efeito no próximo login. Os trabalhadores não podem se definir como administradores.",
      "SEARCH": "Pesquisar",
      "THIS_WILL_REMOVE": "Esta ação removerá o usuário de sua propriedade.",
      "USERS_FOUND": "Usuários encontrados"
    },
    "PEOPLE_TAB": "Pessoas",
    "TABLE": {
      "HEADER_EMAIL": "E-mail",
      "HEADER_NAME": "Nome",
      "HEADER_ROLE": "Função",
      "HEADER_STATUS": "Situação"
    }
  },
  "PROFILE_FLOATER": {
    "HELP": "Ajuda",
    "INFO": "Minha informação",
    "LOG_OUT": "Sair",
    "SWITCH": "Mudar de fazenda",
    "TUTORIALS": "Tutoriais"
  },
  "REACT_SELECT": {
    "CLEAR": "Limpar",
    "CLEAR_ALL": "Limpar tudo"
  },
  "REQUEST_CONFIRMATION_MODAL": {
    "BUTTON": "Entendi",
    "DESCRIPTION": "Alguém entrará em contato em 48 horas.",
    "TITLE": "Pedido de ajuda enviado"
  },
  "ROLE_SELECTION": {
    "FARM_EO": "Agente de Extensão/Técnico",
    "FARM_MANAGER": "Gerente do sítio/fazenda",
    "FARM_OWNER": "Dono(a) da Fazenda/Sítio",
    "IS_OWNER_OPERATED": "Este sítio/fazenda é operada pelo dono(a)?",
    "TITLE": "Qual é o seu cargo/função na Fazenda/Sítio?"
  },
  "SALE": {
    "ADD_SALE": {
      "CROP_PLACEHOLDER": "Selecione o cultivo",
      "CROP_REQUIRED": "O cultivo é necessário",
      "CROP_VARIETY": "Variedade de cultivo",
      "CUSTOMER_NAME": "Nome do Cliente",
      "CUSTOMER_NAME_REQUIRED": "Nome do Cliente é necessário",
      "DATE": "Data",
      "TABLE_HEADERS": {
        "CROP_VARIETIES": "Variedades de cultivo",
        "QUANTITY": "Quantidade",
        "TOTAL": "Total"
      },
      "TITLE": "Adicionar nova venda"
    },
    "DETAIL": {
      "ACTION": "Ação",
      "CROP": "Cultivo",
      "CUSTOMER_NAME": "Nome do Cliente",
      "DELETE_CONFIRMATION": "Tem certeza de que deseja excluir esta venda?",
      "QUANTITY": "Quantidade",
      "TITLE": "Detalhe de venda",
      "VALUE": "Valor"
    },
    "EDIT_SALE": {
      "DATE": "Data",
      "DELETE_CONFIRMATION": "Tem certeza que deseja excluir esta venda?",
      "TITLE": "Editar Venda"
    },
    "ESTIMATED_REVENUE": {
      "CALCULATION": "Cálculo",
      "CALCULATION_DESCRIPTION": "Calculamos a receita estimada usando a data de término das safras estimadas no módulo de campos. Para incluir um cultivo em seu cálculo de receita estimada, certifique-se de capturar a data final do cultivo dentro da data final de seu relatório financeiro.",
      "TITLE": "Receita Estimada"
    },
    "EXPENSE_DETAIL": {
      "ACTION": "Ação",
      "COST": "Custo",
      "DESCRIPTION": "Descrição de Despesa",
      "TEMP_DELETE_CONFIRMATION": "Tem certeza de que deseja excluir todas as despesas desta página?",
      "TITLE": "Detalhe de despesas"
    },
    "FINANCES": {
      "ACTION": "Ação",
      "ACTUAL": "Atual",
      "ACTUAL_REVENUE_ESTIMATED": "Estimada",
      "ACTUAL_REVENUE_LABEL": "Atual",
      "ADD_NEW_EXPENSE": "Adicionar nova despesa",
      "ADD_NEW_SALE": "Adicionar nova venda",
      "BALANCE": "Saldo",
      "BALANCE_EXPLANATION": "Calculamos o balanço financeiro (\"custo de produção\") em tempo real para cada safra em sua fazenda a partir de uma equação simples de despesas menos receita. As despesas de cada safra são calculadas em duas partes: uma parte corresponde às despesas com mão de obra calculadas a partir das horas registradas para atividades da fazenda, a outra parte é das demais despesas registradas para toda a fazenda. Onde as despesas são registradas para toda a fazenda, nós as dividimos igualmente entre os cultivos existentes. Não alocado significa que um turno de trabalho foi registrado em um campo onde ainda não havia nenhum cultivo. O custo com mão de obra deste turno será atribuído a uma safra na medida em que cultivos forem adicionados ao campo onde o trabalho foi realizado, considerando a janela de tempo do relatório financeiro.",
      "BALANCE_FOR_FARM": "Saldo (Fazenda Inteira)",
      "EXPENSES": "Despesas",
      "FINANCE_HELP": "Ajuda Financeira",
      "LABOUR_LABEL": "Trabalho",
      "OTHER_EXPENSES_LABEL": "Outras despesas",
      "REVENUE": "Receita",
      "TITLE": "Finanças",
      "UNALLOCATED_CROP": "Não atribuído",
      "UNALLOCATED_TIP": "O que não está atribuído?"
    },
    "LABOUR": {
      "BY": "Por",
      "CROPS": "Cultivos",
      "EMPLOYEES": "Funcionários",
      "TABLE": {
        "AMOUNT": "Valor",
        "CROP": "Cultivo",
        "DATE": "Data",
        "EMPLOYEE": "Trabalhador(a)",
        "EST_REVENUE": "Receita estimada",
        "LABOUR_COST": "Custo laboral",
        "TASK": "Tarefas",
        "TIME": "Tempo",
        "TYPE": "Tipo"
      },
      "TASKS": "Tarefas",
      "TITLE": "Trabalho"
    },
    "SUMMARY": {
      "AMOUNT": "Valor",
      "CROP": "Cultivo",
      "DATE": "Data",
      "DETAILED_HISTORY": "História Detalhada",
      "SUBTOTAL": "Subtotal",
      "SUMMARY": "Resumo",
      "TITLE": "Vendas",
      "TOTAL": "Total",
      "TYPE": "Tipo",
      "VALUE": "Valor"
    }
  },
  "SHIFT": {
    "ACTION": "Açao",
    "ADD_NEW": "Adicionar Novo Turno",
    "EDIT_SHIFT": {
      "ADD_CUSTOM_TASK": "Adicionar Tarefa Personalizada",
      "ADD_TASK": "Adicionar uma Tarefa",
      "ALL": "Tudo",
      "ALL_CROPS": "Todas os Cultivos",
      "ASSIGN_TIME_TO_TASK": "Atribuir tempo para a tarefa por",
      "CHOOSE_DATE": "Escolha uma data",
      "CHOOSE_WORKERS": "Escolha trabalhador(a)",
      "CROPS": "Cultivos",
      "CROPS_LABEL": "Cultivos",
      "DID_NOT_PROVIDE_ANSWER": "Não forneceu resposta",
      "HAPPY": "Contente",
      "INDIVIDUAL_CROPS": "Cultivos individuais",
      "LOCATIONS": "Locais",
      "LOCATIONS_LABEL": "Locais",
      "MOOD": "Como você se sentiu durante este turno?",
      "NAME_TASK": "Nome da tarefa personalizada",
      "NEUTRAL": "Neutra(o)",
      "RATHER_NOT_SAY": "Prefiro não dizer",
      "SAD": "Descontente",
      "SELECT_ALL": "Selecionar tudo",
      "SELECT_CROPS": "Selecionar Cultivo",
      "SELECT_FIELDS": "Selecionar Campo",
      "VERY_HAPPY": "Muito contente",
      "VERY_SAD": "Muito descontente",
      "WHAT_TASKS_YOU_DID": "Que tarefas você fez hoje?",
      "WORKER": "Trabalhador",
      "WORKER_MOOD": "Como este trabalhador se sentiu durante este turno?"
    },
    "MY_SHIFT": {
      "DELETE_CONFIRMATION": "Tem certeza que deseja deletar este turno?",
      "DURATION": "Duração",
      "LOCATION_CROPS": "Localizações/Cultivos",
      "SUBMITTED_FOR": "Insira para",
      "TASK": "Tarefa",
      "TITLE": "Detalhes do turno"
    },
    "NAME": "Nome",
    "NEW_SHIFT": {
      "STEP_ONE": "Novo turno de trabalho",
      "STEP_TWO": "Novo turno de trabalho"
    },
    "RETIRED": "Retirada",
    "SHIFT_DATE": "Data do turno de trabalho",
    "SHIFT_HISTORY": "Histórico de turnos",
    "TIME_TOTAL": "Total",
    "TITLE": "Turnos"
  },
  "SIGNUP": {
    "CHANGES": "Leia sobre as mudanças",
    "EMAIL_INVALID": "Email é inválido",
    "ENTER_EMAIL": "Digite seu endereço de email",
    "EXPIRED_ERROR": "NÃO EXISTE",
    "EXPIRED_INVITATION_LINK_ERROR": "Convite expirado ou inválido",
    "GOOGLE_BUTTON": "CONTINUE COM O GOOGLE",
    "INVITED_ERROR": "NÃO EXISTE",
    "LITEFARM_UPDATED": "Nós atualizamos o LiteFarm!",
    "PASSWORD_ERROR": "Senha incorreta",
    "SIGN_IN": "Conecte-se",
    "SSO_ERROR": "Faça login clicando no botão do Google acima",
    "USED_INVITATION_LINK_ERROR": "Este convite já foi utilizado, por favor, faça o login para acessar essa fazenda",
    "WELCOME_BACK": "Bem-vindo de volta",
    "WRONG_BROWSER": "LiteFarm não é otimizado para este navegador.",
    "WRONG_BROWSER_BOTTOM": "Faça login usando o Chrome."
  },
  "SLIDE_MENU": {
    "CROPS": "Cultivos",
    "DOCUMENTS": "Documentos",
    "FINANCES": "Finanças",
    "INSIGHTS": "Relatórios",
    "MANAGE": "Administrar",
    "TASKS": "Tarefas"
  },
  "STATUS": {
    "ACTIVE": "Ativo",
    "INACTIVE": "Inativo",
    "INVITED": "Convidado"
  },
  "SURVEY_STACK": {
    "PRODUCED": "Produzido em",
    "SURVEY_ADDENDUM": "Adendo de pesquisa",
    "TITLE": "{{certification}} certificação de {{certifier}}"
  },
  "SWITCH_OUTRO": {
    "BUTTON": "Vamos Lá!",
    "DESCRIPTION_BOTTOM": "suas informações foram salvas com sucesso.",
    "DESCRIPTION_TOP": "A porteira foi trancada,",
    "TITLE": "Mudar de sítio/fazenda"
  },
  "TABLE": {
    "LOADING_TEXT": "carregando...",
    "NEXT_TEXT": "Próxima",
    "NO_DATA_TEXT": "Nenhum usuário encontrado",
    "OF_TEXT": "de",
    "PAGE_TEXT": "Página",
    "PREVIOUS_TEXT": "Anterior",
    "ROWS_TEXT": "linhas"
  },
  "TASK": {
    "ABANDON": {
      "ABANDON": "Abandonar",
      "DATE": "Data do abandono",
      "INFO": "Abandonar esta tarefa mudará seu estado para abandonado e a removerá das listas de 'Tarefas' e 'Não atribuídas' de todos os usuários.",
      "NOTES": "Observações de abandono de tarefa",
      "NOTES_CHAR_LIMIT": "Observações não devem exceder 10.000 caractéres",
      "REASON": {
        "CROP_FAILURE": "Quebra de safra",
        "LABOUR_ISSUE": "Questão trabalhista",
        "MACHINERY_ISSUE": "Problema de maquinário",
        "MARKET_PROBLEM": "Problema na comercialização",
        "OTHER": "Outro",
        "SCHEDULING_ISSUE": "Problema de planejamento",
        "WEATHER": "Clima"
      },
      "REASON_FOR_ABANDONMENT": "Razão de abandono",
      "TITLE": "Abandonar tarefa",
      "WHAT_HAPPENED": "O que aconteceu?",
      "WHEN": "Quando a tarefa foi abandonada?"
    },
    "ABANDON_TASK": "Abandonar esta tarefa",
    "ABANDON_TASK_DURATION": "Algum trabalho foi concluído para esta tarefa?",
    "ABANDONMENT_DETAILS": "Detalhes do abandono da tarefa",
    "ADD_CUSTOM_HARVEST_USE": "Crie um uso de colheita personalizado",
    "ADD_HARVEST_USE": "Adicionar outro uso para a colheita",
    "ADD_TASK": "Criar tarefa",
    "ADD_TASK_FLOW": "criação de tarefa",
    "ALL": "Todas",
    "AMOUNT_TO_ALLOCATE": "Quantidade a ser alocada",
    "CARD": {
      "MULTIPLE_CROPS": "Múltiplos cultivos",
      "MULTIPLE_LOCATIONS": "Múltiplos locais"
    },
    "COMPLETE": {
      "DATE": "Data de conclusão",
      "WHEN": "Quando a tarefa foi concluída?"
    },
    "COMPLETE_HARVEST_QUANTITY": "Quanto foi colhido?",
    "COMPLETE_TASK": "Completar tarefa",
    "COMPLETE_TASK_CHANGES": "Você teve que fazer alguma alteração nesta tarefa?",
    "COMPLETE_TASK_DURATION": "Quanto tempo a tarefa demorou para ser concluída?",
    "COMPLETE_TASK_FLOW": "conclusão da tarefa",
    "COMPLETION_DETAILS": "Detalhes de conclusão da tarefa",
    "COMPLETION_NOTES": "Observações de conclusão de tarefa",
    "COMPLETION_NOTES_CHAR_LIMIT": "Observações não devem exceder 10.000 caractéres",
    "CREATE_CUSTOM_HARVEST_USE": "Criar um uso personalizado da colheita",
    "CURRENT": "Atual",
    "DESCRIBE_HARVEST_USE": "Descrever o uso da colheita",
    "DETAILS": "Detalhes",
    "DID_YOU_ENJOY": "Você gostou dessa tarefa?",
    "DUE_DATE": "Data de finalização",
    "DURATION": "Duração",
    "FILTER": {
      "ASCENDING": "mais antigo primeiro",
      "ASSIGNEE": "Responsável",
      "CROP": "Cultivo",
      "DATE_RANGE": "Filtrar por intervalo de datas",
      "DESCENDING": "mais recente primeito",
      "FROM": "De",
      "LOCATION": "Localização",
      "MY_TASK": "Minhas tarefas",
      "SORT_BY": "Ordenar por",
      "STATUS": "Situação",
      "TITLE": "Filtro das Tarefas",
      "TO": "Até",
      "TYPE": "Tipo",
      "UNASSIGNED": "Não atribuída",
      "VIEW": "Visualizar"
    },
    "HARVEST_USE": "Uso da colheita",
    "HARVEST_USE_ALREADY_EXISTS": "Uso de colheita já existe",
    "HOW_WILL_HARVEST_BE_USED": "Como a colheita vai ser utilizada?",
    "LOCATIONS": "Local (is)",
    "NO_TASKS_TO_DISPLAY": "Não há tarefas para exibir.",
    "NO_WORK_DONE": "Nenhum trabalho foi concluído",
    "PAGE_TITLE": "Tarefas",
    "PREFER_NOT_TO_SAY": "Prefiro não dizer",
    "PROVIDE_RATING": "Fornecer uma classificação",
    "QUANTITY_CANNOT_EXCEED": "A quantidade de colheita usada não pode exceder a quantidade a ser alocada",
    "RATE_THIS_TASK": "Avalie esta tarefa",
    "REMOVE_HARVEST_USE": "Remover",
    "SELECT_DATE": "Selecionar a data da tarefa",
    "SELECT_TASK_LOCATIONS": "Selecionar o(s) local(is) da tarefa",
    "SELECT_WILD_CROP": "Esta tarefa é para um cultivo silvestre",
    "STATUS": {
      "ABANDONED": "Abandonada",
      "COMPLETED": "Completa",
      "FOR_REVIEW": "Em revisão",
      "LATE": "Atrasada",
      "PLANNED": "Planejada"
    },
    "TASK": "tarefa",
    "TASKS_COUNT": "{{count}} tarefa",
    "TASKS_COUNT_one": "{{count}} tarefa",
    "TASKS_COUNT_many": "{{count}} tarefas",
    "TASKS_COUNT_other": "{{count}} tarefas",
    "TASKS_COUNT_plural": "{{count}} tarefas",
    "TODO": "A fazer",
    "TRANSPLANT": "Transplantar",
    "TRANSPLANT_LOCATIONS": "Selecione um local de transplante",
    "UNASSIGNED": "Não atribuída"
  },
  "UNIT": {
    "TIME": {
      "DAY": "dias",
      "MONTH": "meses",
      "WEEK": "semanas",
      "YEAR": "anos"
    },
    "VALID_VALUE": "Por favor, entre um valor entre 0-"
  },
  "WEATHER": {
    "HUMIDITY": "Umidade",
    "WIND": "Vento"
  },
  "WELCOME_SCREEN": {
    "BUTTON": "Vamos começar"
  },
  "YEAR_SELECTOR": {
    "TITLE": "Selecione o ano"
  }
}<|MERGE_RESOLUTION|>--- conflicted
+++ resolved
@@ -683,18 +683,11 @@
       "INFO": "A biodiversidade é ótima para as pessoas e para o planeta. Contabilizamos a riqueza de espécies a partir de todos os registros conhecidos sobre a biodiversidade ao redor de sua fazenda. Você pode aumentar a contagem de espécies em sua fazenda utilizando o https://www.inaturalist.org/app.",
       "INSECTS": "Insetos",
       "PLANTS": "Plantas",
-<<<<<<< HEAD
+      "MAMMALS": "MISSING",
       "SPECIES_COUNT": "{{count}} espécie",
       "SPECIES_COUNT_one": "{{count}} espécie",
       "SPECIES_COUNT_many": "{{count}} espécies",
       "SPECIES_COUNT_other": "{{count}} espécies",
-=======
-      "MAMMALS": "MISSING",
-      "SPECIES_COUNT": "{{count}} espécies",
-      "SPECIES_COUNT_one": "MISSING",
-      "SPECIES_COUNT_many": "MISSING",
-      "SPECIES_COUNT_other": "MISSING",
->>>>>>> 8a758742
       "SPECIES_COUNT_plural": "{{count}} espécies",
       "TITLE": "Biodiversidade",
       "LOADING": {
@@ -751,7 +744,6 @@
     },
     "PRICES": {
       "INFO": "Mostramos a trajetória comparativa entre seus preços de venda em relação aos preços de venda dos mesmos produtos encontrados a uma determinada distância de você, utilizando dados coletados na rede LiteFarm.",
-<<<<<<< HEAD
       "NEARBY_FARMS": "O preço de mercado é baseado em {{count}} fazendas na sua região",
       "NEARBY_FARMS_one": "O preço de mercado é baseado em {{count}} fazenda na sua região",
       "NEARBY_FARMS_many": "O preço de mercado é baseado em {{count}} fazendas na sua região",
@@ -759,15 +751,6 @@
       "NEARBY_FARMS_plural": "O preço de mercado é baseado em {{count}} fazendas na sua região",
       "NETWORK_PRICE": "Preço de mercado",
       "NO_ADDRESS": "Atualmente você não tem um endereço na LiteFarm. Atualize-o em seu perfil para obter informações de preços nas proximidades!",
-=======
-      "NEARBY_FARMS": "O preço do mercado é baseado em {{count}} fazendas em sua área local",
-      "NEARBY_FARMS_one": "MISSING",
-      "NEARBY_FARMS_many": "MISSING",
-      "NEARBY_FARMS_other": "MISSING",
-      "NEARBY_FARMS_plural": "Vindo de {{count}} fazendas para dados de vendas",
-      "NETWORK_PRICE": "Preço de rede",
-      "NO_ADDRESS": "You currently do not have an address in LiteFarm. Please update it in your Profile to get nearby prices information!",
->>>>>>> 8a758742
       "OWN_PRICE": "Preço próprio",
       "PERCENT_OF_MARKET": "{{percentage}}% do mercado",
       "SALES_FROM_DISTANCE_AWAY": "Preço a partir de {{distance}} {{unit}} de distância",
@@ -1083,12 +1066,8 @@
     "PAGE_TITLE": "Notificações",
     "TAKE_ME_THERE": "Me leve lá",
     "TASK_ASSIGNED": {
-<<<<<<< HEAD
       "TITLE": "Tarefa atribuída",
       "BODY": "A tarefa {{taskType}} foi atribuída a {{assignee}}. "
-=======
-      "TITLE": "MISSING",
-      "BODY": "MISSING"
     },
     "TASK_ABANDONED": {
       "TITLE": "MISSING",
@@ -1109,7 +1088,6 @@
     "DAILY_TASKS_DUE_TODAY": {
       "TITLE": "MISSING",
       "BODY": "MISSING"
->>>>>>> 8a758742
     }
   },
   "OUTRO": {
