{
  "ADD_FARM": {
    "ADDRESS_IS_REQUIRED": "É necessário informar um endereço",
    "ENTER_A_VALID_ADDRESS": "Por favor insira um endereço ou coordenada válidos",
    "ENTER_LOCATION_PLACEHOLDER": "Selecione a localização",
    "FARM_IS_REQUIRED": "Nome do sítio/fazendo é necessário",
    "FARM_LOCATION": "Localização do sítio/fazenda",
    "FARM_LOCATION_INPUT_INFO": "Endereço ou latitude e longitude separados por vírgula (ex.: 49.250945, -123.238492)",
    "FARM_NAME": "Nome do sítio/fazenda",
    "INVALID_FARM_LOCATION": "Localização do sítio/fazenda inválida",
    "LOCATING": "Localizando...",
    "NO_ADDRESS": "Localização não encontrada. Tente inserir latitue e longitude",
    "TELL_US_ABOUT_YOUR_FARM": "Conte-nos sobre seu sítio/fazenda"
  },
  "BROADCAST_PLAN": {
    "AREA_USED": "MISSING",
    "ESTIMATED_SEED": "MISSING",
    "ESTIMATED_YIELD": "MISSING",
    "LOCATION_SIZE": "MISSING",
    "PERCENTAGE_LABEL": "MISSING",
    "PERCENTAGE_LOCATION": "MISSING",
    "PLANTING_NOTES": "MISSING",
    "SEEDING_RATE": "MISSING"
  },
  "CANCEL_FLOW_MODAL": {
    "BODY": "MISSING"
  },
  "CERTIFICATION": {
    "CERTIFICATION_SELECTION": {
      "REQUEST_CERTIFICATION": "Solicite outro tipo de certificação",
      "SUBTITLE_ONE": "Aqui está uma lista de certificadores de",
      "SUBTITLE_TWO": "com quem trabalhamos no seu país.",
      "TITLE": "Qual tipo de certificação?",
      "TOOLTIP": "Não vê a sua certificação? O LiteFarm é dedicado a apoiar a agricultura sustentável e certificações são uma grande parte disso. Solicite outro tipo de certificação aqui e faremos nosso melhor para incorporá-la ao aplicativo."
    },
    "CERTIFIER_SELECTION": {
      "INFO": "Isso provavelmente significa que o LiteFarm atualmente não trabalha com o seu certificador. O LiteFarm, porém, produz formulários genéricos que são úteis na maioria dos casos.",
      "NOT_FOUND": "Não vê o seu certificador?",
      "REQUEST_CERTIFIER": "Solicite um certificador",
      "TITLE": "Quem é seu certificador?"
    },
    "INPUT_PLACEHOLDER": "Digite para buscar",
    "INTERESTED_IN_CERTIFICATION": {
      "PARAGRAPH": "Você planeja aplicar para uma ou renovar uma certificação nesta temporada?",
      "TITLE": "Interessado(a) em certificações?",
      "WHY": "Porque estamos perguntando isto?",
      "WHY_ANSWER": "LiteFarm gera formulários necessários para certificação orgânica e/o agroecológica. Algumas informações serão obrigatórias."
    },
    "REQUEST_CERTIFIER": {
      "LABEL": "Certificador solicitado",
      "REQUEST": "Qual certificador gostaria de solicitar?",
      "SORRY_ONE": "Desculpe - atualmente não trabalhamos com nenhum certificador",
      "SORRY_THREE": "em seu país. Gostaria de solicitar um?",
      "SORRY_TWO": "Gostaria de solicitar um?",
      "TITLE": "Solicite um certificador"
    },
    "SUMMARY": {
      "BAD_NEWS": "LiteFarm atualmente não coleta as informações que você precisa para gerar seus documentos de certificação.",
      "BAD_NEWS_INFO": "No entanto, podemos criar formulários genéricos que são úteis para a maioria dos certificadores. Nós vamos indicar estas informações através do aplicativo com um ícone de folha",
      "CERTIFICATION": "certificação",
      "GOOD_NEWS": "Boas notícias! O LiteFarm pode documentar as informações que você precisa para gerar seus documentos de certificação!",
      "INFORMATION": "Nós indicaremos estas informações no aplicativo com um ícone de folha.",
      "TITLE": "Você está interessado(a) em aplicar para:"
    },
    "WARNING": "Está funcionalidade ainda está sendo desenvolvida no aplicativo e pode não estar pronta nesta período. Porém, clicando 'Sim' irá ativá-la quando estiver pronta."
  },
  "CHOOSE_FARM": {
    "ADD_NEW": "Adicionar novo sítio/fazenda",
    "CHOOSE_TITLE": "Escolha seu sítio/fazenda",
    "INPUT_PLACEHOLDER": "Pesquisa",
    "SWITCH_TITLE": "Mudar para outro sítio/fazenda"
  },
  "COMMON_ERRORS": {
    "UNIT": {
      "NON_NEGATIVE": "Deve ser um número maior que zero",
      "REQUIRED": "Obrigatório",
      "TWO_DECIMALS": "A quantidade deve ter até 2 casas decimais"
    }
  },
  "CONSENT": {
    "DATA_POLICY": "Nossa Política de Dados",
    "LABEL": "Aceito"
  },
  "CREATE_USER": {
    "BIRTH_YEAR": "Ano de nascimento",
    "BIRTH_YEAR_ERROR": "Ano de nascimento precisa ser entre 1900 e",
    "BIRTH_YEAR_TOOLTIP": "Informação sobre a idade é coletada para propósitos de pesquisa acadêmica e apenas será compartilhada sem outras informações pessoais",
    "CREATE_BUTTON": "Criar Conta",
    "EMAIL": "Email",
    "FULL_NAME": "Nome completo",
    "GENDER": "Gênero",
    "GENDER_TOOLTIP": "Informação sobre gênero é coletada para propósitos de pesquisa acadêmica e apenas será compartilhada sem outras informações pessoais",
    "PASSWORD": "Senha",
    "TITLE": "Criar uma nova conta de usuário"
  },
  "CROP_CATALOGUE": {
    "ADD_CROP": "MISSING",
    "ADD_CROPS_T0_YOUR_FARM": "MISSING",
    "ADD_TO_YOUR_FARM": "MISSING",
    "CAN_NOT_FIND": "MISSING",
    "COVER_CROP": "MISSING",
    "CREATE_MANAGEMENT_PLANS": "MISSING",
    "CROP_CATALOGUE": "MISSING",
    "CROP_GROUP": "MISSING",
    "CROP_GROUP_TOOL_TIP": "MISSING",
    "CROP_STATUS": "MISSING",
    "DOCUMENT_NECESSARY_INFO_FOR_ORGANIC_PRODUCTION": "MISSING",
    "FILTER": {
      "LOCATION": "MISSING",
      "STATUS": "MISSING",
      "SUPPLIERS": "MISSING",
      "TITLE": "MISSING"
    },
    "HERE_YOU_CAN": "MISSING",
    "LETS_BEGIN": "MISSING",
    "NO_RESULTS_FOUND": "MISSING",
    "ON_YOUR_FARM": "MISSING",
    "SELECT_A_CROP": "MISSING",
    "FILTER_TITLE": "MISSING"
  },
  "CROP_DETAIL": {
    "ADD_PLAN": "MISSING",
    "ANNUAL": "MISSING",
    "ANNUAL_PERENNIAL": "MISSING",
    "COMMERCIAL_AVAILABILITY": "MISSING",
    "COMPLIANCE_DOC": "MISSING",
    "DETAIL_TAB": "MISSING",
    "EDIT_CROP_DETAIL": "MISSING",
    "EXPENSE_RECORD": "MISSING",
    "GENETICALLY_ENGINEERED": "MISSING",
    "MANAGEMENT_PLANS": "MISSING",
    "MANAGEMENT_TAB": "MISSING",
    "ORGANIC": "MISSING",
    "PERENNIAL": "MISSING",
    "TREATED": "MISSING"
  },
  "CROP_MANAGEMENT": {
    "GERMINATE": "MISSING",
    "HARVEST": "MISSING",
    "SEED": "MISSING",
    "TERMINATE": "MISSING",
    "TRANSPLANT": "MISSING"
  },
  "CROP_VARIETIES": {
    "ADD_VARIETY": "MISSING",
    "CROP_VARIETIES": "MISSING",
    "NEEDS_PLAN": "MISSING"
  },
  "CROP": {
    "ADD_COMPLIANCE_FILE": "MISSING",
    "ADD_CROP": "MISSING",
    "ADD_IMAGE": "MISSING",
    "ANNUAL": "MISSING",
    "ANNUAL_OR_PERENNIAL": "MISSING",
    "EDIT_CROP": "MISSING",
    "EDIT_MODAL": {
      "BODY": "MISSING",
      "TITLE": "MISSING"
    },
    "IS_GENETICALLY_ENGINEERED": "MISSING",
    "IS_ORGANIC": "MISSING",
    "NEED_DOCUMENT_GENETICALLY_ENGINEERED": "MISSING",
    "NEED_DOCUMENT_PERFORM_SEARCH": "MISSING",
    "NEED_DOCUMENT_TREATED": "MISSING",
    "PERENNIAL": "MISSING",
    "PERFORM_SEARCH": "MISSING",
    "TREATED": "MISSING",
    "UPLOAD_LATER": "MISSING"
  },
  "DATE_RANGE": {
    "HELP_BODY": "Selecione as datas para criar um relatório financeiro para sua fazenda para um determinado intervalo de tempo.",
    "HELP_TITLE": "Ajuda",
    "TITLE": "Filtrar relatório por data"
  },
  "DOCUMENTS": {
    "ADD_DOCUMENT": "MISSING",
    "ADD": {
      "ADD_MORE_PAGES": "MISSING",
      "DOCUMENT_NAME": "MISSING",
      "DOES_NOT_EXPIRE": "MISSING",
      "TITLE": "MISSING",
      "TYPE": "MISSING",
      "VALID_UNTIL": "MISSING"
    },
    "ARCHIVED": "MISSING",
    "DOCUMENTS": "MISSING",
    "TYPE": {
      "CLEANING_PRODUCT": "MISSING",
      "CROP_COMPLIANCE": "MISSING",
      "FERTILIZING_PRODUCT": "MISSING",
      "OTHER": "MISSING",
      "PEST_CONTROL_PRODUCT": "MISSING",
      "SOIL_AMENDMENT": "MISSING"
    },
    "VALID": "MISSING"
  },
  "ENTER_PASSWORD": {
    "FORGOT": "Esqueceu sua senha?",
    "HINT": "Dicas",
    "LABEL": "Senha",
    "ONE_NUMBER": "pelo menos um número",
    "ONE_SPECIAL_CHARACTER": "pelo menos um caractere especial",
    "ONE_UPPER_CASE": "pelo menos uma letra maiúscula",
    "TOO_SHORT": "pelo menos 8 caracteres"
  },
  "EXPENSE": {
    "ADD_EXPENSE": {
      "MIN_ERROR": "Please enter a value greater than ",
      "REQUIRED_ERROR": "Expense is required",
      "TITLE_1": "Despesa Nova (1 de 2)",
      "TITLE_2": "Despesa Nova (2 de 2)"
    },
    "ADD_MORE_ITEMS": "Adicionar mais itens",
    "DETAILED_HISTORY": "História Detalhada",
    "EDIT_EXPENSE": {
      "DATE_PLACEHOLDER": "Escolha uma data",
      "DESELECTING_CATEGORY": "Desmarcar uma categoria removerá as despesas existentes nesta categoria deste registro de despesas.",
      "REMOVE_ALL": "Você removeu todas as despesas, clique em Salvar para enviar.",
      "TITLE_1": "Editar Despesa (1 de 2)",
      "TITLE_2": "Editar Despesa (2 de 2)"
    },
    "ITEM": "Item",
    "NAME": "Nome",
    "NO_EXPENSE": "Nenhuma despesa encontrada",
    "NO_EXPENSE_YEAR": "Você não tem despesas registradas para este ano",
    "OTHER_EXPENSES_TITLE": "Outras despesas",
    "SUMMARY": "Resumo",
    "VALUE": "Valor"
  },
  "EXPIRED_TOKEN": {
    "RESET_PASSWORD_LINK": "Enviar novo link de senha/password"
  },
  "FARM_MAP": {
    "AREA_DETAILS": {
      "NETWORK": "Problemas de conexão com a rede",
      "PERIMETER": "Perímetro",
      "TOTAL_AREA": "Área total"
    },
    "BARN": {
      "COLD_STORAGE": "Este celeiro tem câmara fria?",
      "EDIT_TITLE": "Editar celeiro",
      "NAME": "Celeiro",
      "TITLE": "Adicionar celeiro",
      "WASH_PACK": "Este celeiro tem uma estação de lavação e embalagem?"
    },
    "BUFFER_ZONE": {
      "EDIT_TITLE": "Editar zona de amortecimento/proteção",
      "NAME": "Zona de amortecimento/proteção",
      "TITLE": "Adicionar zona de amortecimento/proteção",
      "WIDTH": "Largura da zona de amortecimento/proteção"
    },
    "CEREMONIAL_AREA": {
      "EDIT_TITLE": "Editar área cerimonial",
      "NAME": "Área cerimonial",
      "TITLE": "Adicionar área cerimonial"
    },
    "CONFIRM_RETIRE": {
      "BODY": "Remover este local fará com que seja retirado do mapa do sítio/fazenda.",
      "TITLE": "Remover local?"
    },
    "DRAWING_MANAGER": {
      "REDRAW": "Redesenhar",
      "ZERO_AREA_DETECTED": "Campo sem área detectado. Por favor adicione  mais pontos ao desenho atual ou desenhe novamente."
    },
    "EXPORT_MODAL": {
      "BODY": "Como você quer exportar o seu mapa?",
      "DOWNLOAD": "Download",
      "EMAIL_TO_ME": "Enviar email para mim",
      "EMAILING": "Enviando...",
      "TITLE": "Exporte o mapa do seu sítio/fazenda"
    },
    "FARM_SITE_BOUNDARY": {
      "EDIT_TITLE": "Editar limites do sítio/fazenda",
      "NAME": "Nome da area desenhada",
      "TITLE": "Adicionar limites do sítio/fazenda"
    },
    "FENCE": {
      "EDIT_TITLE": "Editar cerca",
      "LENGTH": "Comprimento total",
      "NAME": "Nome da cerca",
      "PRESSURE_TREATED": "Esta cerca é feita com madeira tratada à pressão?",
      "TITLE": "Adicionar cerca"
    },
    "FIELD": {
      "DATE": "Data provável de transição",
      "EDIT_TITLE": "Editar campo/parcela",
      "FIELD_TYPE": "Qual tipo de campo é este?",
      "NAME": "Nome campo/parcela",
      "NON_ORGANIC": "Não orgânico",
      "ORGANIC": "Orgânico",
      "TITLE": "Adicionar campo/parcela",
      "TRANSITIONING": "Em transição"
    },
    "GARDEN": {
      "DATE": "Data provável de transição",
      "EDIT_TITLE": "Editar horta",
      "GARDEN_TYPE": "Qual tipo de horta é esta?",
      "NAME": "Nome da horta",
      "NON_ORGANIC": "Não orgânico",
      "ORGANIC": "Orgânico",
      "TITLE": "Adicionar horta",
      "TRANSITIONING": "Em transição"
    },
    "GATE": {
      "EDIT_TITLE": "Editar portão",
      "NAME": "Nome do portão",
      "TITLE": "Adicionar portão"
    },
    "GREENHOUSE": {
      "CO2_ENRICHMENT": "Há enriquecimento de CO2?",
      "DATE": "Data provável de transição",
      "EDIT_TITLE": "Editar estufa",
      "GREENHOUSE_HEATED": "A estufa é aquecida?",
      "GREENHOUSE_TYPE": "Qual tipo de estufa é esta?",
      "NAME": "Greenhouse",
      "NON_ORGANIC": "Não orgânico",
      "ORGANIC": "Orgânico",
      "SUPPLEMENTAL_LIGHTING": "Há luz suplementar?",
      "TITLE": "Adicionar estufa",
      "TRANSITIONING": "Em transição"
    },
    "LINE_DETAILS": {
      "BUFFER_TITLE": "Qual é a largura?",
      "BUFFER_ZONE_WIDTH": "Largura da zona de amortecimento",
      "RIPARIAN_BUFFER": "Mata ciliar",
      "WATERCOURSE": "Curso d'água",
      "WATERCOURSE_TITLE": "Quais são as larguras?"
    },
    "MAP_FILTER": {
      "ADD_TITLE": "Adicionar to your map",
      "AREAS": "Áreas",
      "BARN": "Celeiro",
      "BZ": "Zona de amortecimento/proteção",
      "CA": "Área cerimonial",
      "FENCE": "Cerca",
      "FIELD": "Campo/parcela",
      "FSB": "Limites do sítio/fazenda",
      "GARDEN": "Horta",
      "GATE": "Portão",
      "GREENHOUSE": "Estufa",
      "HIDE_ALL": "Esconder todos",
      "LABEL": "Rótulos",
      "LINES": "Linhas",
      "NA": "Área natural",
      "POINTS": "Pontos",
      "RESIDENCE": "Residência",
      "SATELLITE": "Imagem de satélite",
      "SHOW_ALL": "Mostrar todos",
      "SURFACE_WATER": "Água superficial",
      "TITLE": "Filtre o seu mapa",
      "WATERCOURSE": "Curso d'água",
      "WV": "Ponto de bombeamento"
    },
    "NATURAL_AREA": {
      "EDIT_TITLE": "Editarar área natural",
      "NAME": "nome da área natural",
      "TITLE": "Adicionar área natural"
    },
    "RESIDENCE": {
      "EDIT_TITLE": "Editar residência",
      "NAME": "nome da residência",
      "TITLE": "Adicionar residência"
    },
    "SPOTLIGHT": {
      "ADD": "Adicionar locais ao seu mapa",
      "ADD_TITLE": "Adicionar  ao seu mapa",
      "EXPORT": "Baixe ou compartilhe seu mapa",
      "EXPORT_TITLE": "Exportar o seu mapa",
      "FILTER": "Mudar quais locais você vê no seu mapa",
      "FILTER_TITLE": "Filtrar o seu mapa",
      "HERE_YOU_CAN": "Aqui você pode:"
    },
    "SURFACE_WATER": {
      "EDIT_TITLE": "Editar água superficial",
      "IRRIGATION": "Esta área é usada para irrigação?",
      "NAME": "nome da água superficial",
      "TITLE": "Adicionar água superficial"
    },
    "TAB": {
      "CROPS": "Cultivo",
      "DETAILS": "Detalhes"
    },
    "TITLE": "Mapa do sítio/fazenda",
    "TUTORIAL": {
      "ADJUST_AREA": {
        "TEXT": "Clique-e-arraste pontos para ajustar a área",
        "TITLE": "Ajustar área"
      },
      "ADJUST_LINE": {
        "TEXT": "Clique-e-arraste pontos para ajustar a linha",
        "TITLE": "Ajustar linha"
      },
      "AREA": {
        "STEP_ONE": "Clique em qualquer lugar para começar a desenhar",
        "STEP_THREE": "Clique-e-arraste pontos para ajustar a área",
        "STEP_TWO": "Clique no ponto inicial para fechar a área",
        "TITLE": "Desenha uma área"
      },
      "LINE": {
        "STEP_FOUR": "(Para alguns tipos de linha) adicione uma largura",
        "STEP_ONE": "Clique em qualquer lugar para começar a desenhar",
        "STEP_THREE": "Opcionalmente, ajuste sua linha",
        "STEP_TWO": "Duplo-clique para finalizar sua linha",
        "TITLE": "Desenhe uma linha"
      }
    },
    "UNABLE_TO_RETIRE": {
      "BODY": "You can only retire locations that have no active or planned crops, logs, or shifts.",
      "TITLE": "Unable to retire"
    },
    "WATER_VALVE": {
      "EDIT_TITLE": "Editar ponto de bombeamento",
      "GROUNDWATER": "Água subterrânea",
      "MAX_FLOW_RATE": "Taxa máxima de fluxo",
      "MUNICIPAL_WATER": "Água municipal",
      "NAME": "Nome da ponto de bombeamento",
      "RAIN_WATER": "Água de chuva",
      "SURFACE_WATER": "Água superficial",
      "TITLE": "Adicionar ponto de bombeamento",
      "WATER_VALVE_TYPE": "Qual é a fonte?"
    },
    "WATERCOURSE": {
      "BUFFER": "Mata ciliar",
      "EDIT_TITLE": "Editar curso d'água",
      "IRRIGATION": "Esta área é usada para irrigação?",
      "LENGTH": "Comprimento total",
      "NAME": "Nome do curso d'água",
      "TITLE": "Adicionar curso d'água",
      "WIDTH": "Largura do curso d'água"
    }
  },
  "FIELDS": {
    "ADD_NEW_FIELD": "Agregar campo novo",
    "EDIT_FIELD": {
      "CROP": {
        "ADD_NEW_CROP_OR_VARIETY": "Adicionar nova colheita ou variedade",
        "AREA_USED": "Área Utilizada",
        "AREA_USED_HECTARE": "Área usada em hectareas",
        "AREA_USED_IN": "Área usada em",
        "BED": "Cama",
        "BED_LENGTH": "Comprimento do canteiro",
        "BED_WIDTH": "Largura do canteiro",
        "BY_AREA": "Por área",
        "BY_BEDS": "Por canteiro",
        "CHOOSE_END_DATE": "Escolha a data de término",
        "CHOOSE_START_DATE": "Escolha a data de início",
        "CROP_COMMON_NAME": "Nome Comum",
        "CROP_GROUP_INFO": "informações do novo cultivo",
        "CROP_GROUP_SUBGROUP": "Informação de subgrupo",
        "DELETE_CONFIRMATION": "Tem certeza de que deseja excluir esta cultura?",
        "EDIT_CROP_DETAIL": "Editar detalhes do cultivo",
        "EDIT_ESTIMATED_PRICE": "Editar preço estimado para a safra",
        "EDIT_ESTIMATED_YIELD": "Editar rendimento estimado para a cultura",
        "END_DATE": "Data de término",
        "ENTER_CROP_DETAILS": "Insira os detalhes do cultivo",
        "ENTER_START_FINISH": "Insira as datas de início e término",
        "ESTIMATED_PRICE": "Preço estimado",
        "ESTIMATED_PRODUCTION": "Produção estimada",
        "ESTIMATED_REVENUE": "Receita estimada",
        "ESTIMATED_YIELD_PLACEHOLDER": "Rendimento estimado",
        "FIELD_SIZE": "Tamanho do campo",
        "GENUS": "Gênero",
        "HOW_MUCH_FIELD": "Quanto do campo você deseja usar?",
        "NEW_CROP": "Novo Cultivo",
        "NEW_CROP_INFOBOX": "Se você tiver informações sobre os detalhes de sua cultura ou variedade, como conteúdo de nutrientes ou características fisiológicas, pode editá-los aqui.",
        "NEW_CROP_VARIETY": "Novo Cultivo ou Variedade",
        "NEW_FIELD_CROP": "Novo cultivo de campo",
        "NO_DATA": "Sem dados",
        "NUMBER_EXPIRED": "Número de colheitas expiradas",
        "NUMBER_OF_BEDS": "Número de canteiros",
        "NUTRIENT_LABEL": "Nutrientes por porção (100g)",
        "PERCENTAGE": "Percentagem",
        "REMOVE_CROP": "Remover cultivo",
        "SELECT_CROP_GROUP": "Selecione o grupo de cultura",
        "SELECT_CROP_SUBGROUP": "Selecione o subgrupo de cultura",
        "SELECT_CROP_TEMPLATE": "Selecione um tipo de cultivo",
        "SPECIES": "Espécie",
        "START_DATE": "Data de início",
        "VARIETY_NAME": "Nome da variedade"
      },
      "DELETE_FIELD": "Apagar campo",
      "DELETE_FIELD_WARNING": "Tem certeza que deseja excluir este campo?",
      "EDIT_NAME": "Editar come do campo",
      "NAME": "Nome do campo",
      "NUMBER_CROPS": "Número de cultivos",
      "SELECT": "Selecionar...",
      "TITLE": "Editar Campo",
      "TOTAL_AREA": "Área total",
      "VARIETY": "Variedade",
      "DELETE_FIELD_CONFIRM": "Quero excluir este campo"
    },
    "EXPLORE": "Verifique seus campos",
    "LIST": "Lista",
    "MAP": "Mapa",
    "NEW_FIELD": {
      "DRAW": "Desenhar",
      "FIELD_NAME": "Nome do campos",
      "FIELD_NAME_PLACEHOLDER": "Insira o nome do campo",
      "REDRAW": "Redesenhar",
      "SAVE_FIELD": "Salvar campo",
      "SEARCH_BOX_PLACEHOLDER": "Pesquisar",
      "TITLE": "Novo campo (2 de 2)",
      "ZERO_AREA_DETECTED": "Parcela/campo sem área detectada. Por favor desenhe novamente"
    },
    "TABLE": {
      "AREA": "Área",
      "EDIT": "Editar",
      "FIELD_NAME": "Nome do Campo"
    },
    "TITLE": "CAMPOS"
  },
  "FILTER": {
    "CLEAR_ALL_FILTERS": "MISSING"
  },
  "HELP": {
    "ATTACHMENT_LABEL": "Carregar captura de tela ou arquivo",
    "EMAIL": "Email",
    "MESSAGE_LABEL": "Mensagem",
    "OPTIONS": {
      "OTHER": "Outro",
      "REPORT_BUG": "Reportar um erro",
      "REQUEST_FEATURE": "Solicite um novo recurso de funcionalidade",
      "REQUEST_INFO": "Pedir informação"
    },
    "PREFERRED_CONTACT": "Método de contato preferido",
    "REQUIRED_LABEL": "Campo Obrigatório",
    "TITLE": "Solicite Ajuda",
    "TYPE_SUPPORT_LABEL": "Tipo de suporte",
    "TYPE_SUPPORT_PLACEHOLDER": "Escolha o tipo de suporte",
    "WHATSAPP": "WhatsApp",
    "WHATSAPP_NUMBER_LABEL": "Número do WhatsApp"
  },
  "HOME": {
    "GREETING": "Bom dia, "
  },
  "INSIGHTS": {
    "BIODIVERSITY": {
      "AMPHIBIANS": "Anfíbios",
      "BIRDS": "Aves",
      "CROPS": "Cultivos",
      "HEADER": "Número de espécies",
      "INFO": "A biodiversidade é ótima para as pessoas e para o planeta. Contabilizamos a riqueza de espécies a partir de todos os registros conhecidos sobre a biodiversidade ao redor de sua fazenda. Você pode aumentar a contagem de espécies em sua fazenda utilizando o https://www.inaturalist.org/app.",
      "INSECTS": "Insetos",
      "PLANTS": "Plantas",
      "SPECIES_COUNT": "{{count}} espécies",
      "SPECIES_COUNT_plural": "{{count}} espécies",
      "TITLE": "Biodiversidade"
    },
    "CURRENT": "Atual",
    "INFO": "Os relatórios fornecem informações adicionais sobre o que está acontecendo em sua fazenda. Quanto mais dados você fornecer no aplicativo, mais relatórios serão gerados. Veja os relatórios individuais para mais informações.",
    "LABOUR_HAPPINESS": {
      "HEADER": "Tarefas",
      "INFO": "Estimamos o impacto de diferentes tarefas na satisfação laboral usando as pontuações de satisfação e as horas de trabalho gastas em cada tarefa nos registros de turnos.",
      "TITLE": "Satisfação laboral"
    },
    "NITROGEN_BALANCE": {
      "ABANDON": "Abandonar programação",
      "CHOOSE_A_FREQUENCY": "Escolha uma frequência",
      "CHOOSE_FREQUENCY": "Escolha uma frequência...",
      "COUNT_MONTHS": "{{count}} mês",
      "COUNT_MONTHS_plural": "{{count}} meses",
      "CYCLE_INDICATOR": "Your Nitrogen Balance is on a {{frequency}} months cycle and data will show on: {{refreshDate}}",
      "FIRST_TIME": "Parece que esta é sua primeira vez executando isso! Por favor, selecione uma frequência para calcular o seu balanço de nitrogênio.",
      "GO_BACK": "Volte",
      "HEADER": "cada {{frequency}} mês: {{refreshDate}}",
      "INFO_1": "O balanço de nitrogênio informa se você aplicou muito ou pouco fertilizante. Esta informação depende dos seus registros de colheita, registros de fertilização e dos créditos de nitrogênio das leguminosas. Você pode receber o balanço no intervalo de tempo desejado.",
      "INFO_2": "Clique no botão excluir para redefinir sua programação.",
      "SELECT_FREQUENCY": "selecione uma  frequência",
      "TITLE": "Balanço de Nitrogênio"
    },
    "PEOPLE_FED": {
      "CALORIES": "Calorias",
      "FAT": "Gordura",
      "HEADER": "Número de refeições",
      "INFO": "Nós estimamos o número de refeições potencialmente fornecidas por sua fazenda com base nos dados de vendas e na composição nutricional das culturas. Assumimos que as necessidades nutricionais diárias são divididas igualmente em três refeições por dia",
      "MEAL_COUNT": "{{count}} refeições",
      "MEAL_COUNT_plural": "{{count}} refeições",
      "MEALS": "refeições",
      "PROTEIN": "Proteínas",
      "TITLE": "Pessoas Alimentadas",
      "VITAMIN_A": "Vitamina A",
      "VITAMIN_C": "Vitamina C"
    },
    "PRICES": {
      "INFO": "Mostramos a trajetória comparativa entre seus preços de venda em relação aos preços de venda dos mesmos produtos encontrados a uma determinada distância de você, utilizando dados coletados na rede LiteFarm.",
      "NEARBY_FARMS": "Vindo de {{count}} fazenda para dados de vendas",
      "NEARBY_FARMS_plural": "Vindo de {{count}} fazendas para dados de vendas",
      "NETWORK_PRICE": "Preço de rede",
      "NO_ADDRESS": "You currently do not have an address in LiteFarm. Please update it in your Profile to get nearby prices information!",
      "OWN_PRICE": "Preço próprio",
      "PERCENT_OF_MARKET": "{{percentage}}% do mercado",
      "SALES_FROM_DISTANCE_AWAY": "Preço a partir de {{distance}} {{unit}} de distância",
      "TITLE": "Preços",
      "Y_TITLE": "Preço ({{currency}}/{{mass}})"
    },
    "SOIL_OM": {
      "ALTERNATE_TITLE": "Teor de Matéria Orgânica no Solo",
      "HEADER": "Matéria Orgânica do Solo",
      "INFO": "A matéria orgânica do solo é necessária para manter um ambiente de solo saudável para seus cultivos. Preenchemos esses dados a partir de seus registros de análise de solo mais recentes. Se você não possui nenhum dado, nós prevemos o potencial de matéria orgânica do solo por sua localização global.",
      "TITLE": "Matéria Orgânica do Solo"
    },
    "TITLE": "Insights",
    "UNAVAILABLE": "Unavailable",
    "WATER_BALANCE": {
      "FIRST_TIME": "Parece que esta é sua primeira vez executando isso! Para obter mais informações sobre o balanço hídrico, clique no botão de informações",
      "INFO_1": "O balanço hídrico informa se seus cultivos têm pouca ou muita água. Ele se baseia em dados meteorológicos e é atualizado pelos dados de irrigação e textura do solo de seus registros de análise de solo.",
      "INFO_2": "Este recurso não foi amplamente testado em fazendas com baixa densidade de estação meteorológica ao redor, portanto, use com cuidado. Agradecemos os comentários sobre o desempenho dele em sua fazenda.",
      "NO_SCHEDULE_RUN": "Your scheduled water balance hasn't run yet, please check back in two days and ensure you have at least one soil analysis that records soil texture for a field to see water balance data for crops in that field. If the problem persists please contact LiteFarm.",
      "REGISTER_FARM": "Registre Fazenda",
      "TITLE": "Balanço hídrico"
    }
  },
  "INTRODUCE_MAP": {
    "BODY": "O mapa da fazenda tem novos recursos. Ele agora se encontra no menu Minha Fazenda.",
    "TITLE": "Atualizamos mapas de fazenda!"
  },
  "INVITATION": {
    "BIRTH_YEAR": "Ano de Nascimento",
    "BIRTH_YEAR_ERROR": "Ano de nascimento precisa ser entre 1900 e",
    "BIRTH_YEAR_TOOLTIP": "As informações de idade são coletadas apenas para fins de pesquisa e só serão utilizadas com as informações de identificação pessoal removidas",
    "CREATE_ACCOUNT": "Crie sua conta",
    "CREATE_NEW_ACCOUNT": "Criar nova conta",
    "EMAIL": "Email",
    "FULL_NAME": "Nome completo",
    "GENDER": "Gênero",
    "GENDER_TOOLTIP": "As informações de gênero são coletadas apenas para fins de pesquisa e só serão utilizadas com as informações de identificação pessoal removidas",
    "PASSWORD": "Senha",
    "YOUR_INFORMATION": "Sua informação"
  },
  "INVITE_SIGN_UP": {
    "ERROR0": "Você precisará de um usuário",
    "ERROR1": "Aceitar este convite de fazenda.",
    "HOW_TO_CREATE": "Como você deseja criar sua nova conta?",
    "LITEFARM_ACCOUNT": "Crie uma conta LiteFarm",
    "SIGN_IN_WITH": "Entrar com",
    "TITLE": "Crie sua conta"
  },
  "INVITE_USER": {
    "BIRTH_YEAR": "Ano de nascimento",
    "BIRTH_YEAR_ERROR": "Ano de nascimento precisa ser entre 1900 e",
    "BIRTH_YEAR_TOOLTIP": "As informações de idade são coletadas apenas para fins de pesquisa e só serão utilizadas com as informações de identificação pessoal removidas",
    "CHOOSE_ROLE": "Escolha sua função",
    "EMAIL": "Email",
    "EMAIL_INFO": "Usuário sem um email não conseguirão entrar no aplicativo",
    "FULL_NAME": "Nome completo",
    "GENDER": "Gênero",
    "GENDER_TOOLTIP": "As informações de gênero são coletadas apenas para fins de pesquisa e só serão utilizadas com as informações de identificação pessoal removidas",
    "INVALID_EMAIL_ERROR": "Por favor insira um email válido",
    "INVITE": "Convidar",
    "PHONE": "Número de telefone",
    "PHONE_ERROR": "Por favor entre um número de telefone válido",
    "ROLE": "Função",
    "TITLE": "Convide um usuário",
    "WAGE": "Salário/vencimento por hora trabalhada",
    "WAGE_ERROR": "Salário/vencimento precisa ser um número decimal válido não-negativo"
  },
  "JOIN_FARM_SUCCESS": {
    "IMPORTANT_THINGS": "Deixe-nos mostrar algumas coisas importantes!",
    "SUCCESSFULLY_JOINED": "Você entrou com sucesso"
  },
  "LOCATION_CROPS": {
    "ACTIVE_CROPS": "Culturas ativas",
    "ADD_NEW": "Adicionar cultura",
    "INPUT_PLACEHOLDER": "Digite para buscar",
    "PAST_CROPS": "Culturas passadas",
    "PLANNED_CROPS": "Culturas planejadas"
  },
  "LOG_COMMON": {
    "ACTION": "Ação",
    "ACTIVITY": "Atividade",
    "ADD_A_LOG": "Adicione um registro",
    "ADD_CUSTOM_PRODUCT": "Adicionar um produto personalizado ",
    "ADD_NEW_LOG": "Adicionar novo registro",
    "ALL": "Todos",
    "ALL_CROPS": "Todas as culturas",
    "ALL_LOCATIONS": "Todos os locais",
    "AMMONIA": "Amônia",
    "CHEMICAL_COMPOSITION": "Composição química",
    "CHOOSE_DATE": "Escolha uma data",
    "CROP": "Cultivos",
    "DATE": "Data",
    "DEFAULT_PRODUCT": "Produto padrão",
    "DELETE_CONFIRMATION": "Tem certeza que deseja deletar este registro?",
    "EDIT_A_LOG": "Editar um registro",
    "ERROR_MISSING_CROP_FIELDS": "Erro: falta cultivos ou campos",
    "FARM_LOG": "Registro",
    "FERTILIZING": "Adubaçao",
    "FIELD_CROPS": "Cultivos de Campo",
    "FIELD_WORK": "Trabalho de Campo",
    "FIELDS": "Campos",
    "FROM": "De",
    "HARVEST": "Colheitas",
    "HIDE": "Ocultar",
    "IRRIGATION": "Irrigação",
    "LOCATION": "Local",
    "LOCATIONS": "Locais",
    "LOG_ALL_CROPS": "Todos os cultivos",
    "LOG_HELP": "Ajuda com o registro",
    "LOG_HELP_EXPLANATION": "Use os filtros abaixo para pesquisar seu histórico de registro. Útil para manter registros de insumos e outras atividades agrícolas para sua equipe e certificadores.",
    "LOG_HISTORY": "Histórico de registro",
    "NITRATE": "Nitrato",
    "NOTES": "Notas",
    "OTHER": "Outro",
    "PEST": "Controle de pragas",
    "PHOSPHATE": "Fosfato",
    "POTASSIUM": "Potássio",
    "PRODUCT": "Produto",
    "PRODUCT_CHEMICAL_COMPOSITION": "Composição Química do Produto",
    "PRODUCT_NAME": "Nome do Produto",
    "PRODUCT_TEMPLATE_PLACEHOLDER": "selecione o modelo do produto",
    "QUANTITY": "Quantidade",
    "SCOUTING": "Observação de pragas e doenças",
    "SEARCH_BY_ACTIVITY": "Pesquisar registro por atividade",
    "SEEDING": "Semeadura",
    "SELECT_CROP": "selecione cultivo",
    "SELECT_LOCATION": "Selecione local",
    "SELECT_LOCATIONS": "Selecione locais",
    "SELECT_PRODUCT": "Selecione o produto",
    "SELECT_TASK": "Selecione tarefa",
    "SELECT_TYPE": "Selecionar Tipo",
    "SHOW": "Mostrar",
    "SOIL_DATA": "Dados do Solo",
    "TO": "Para",
    "TYPE": "Tipo",
    "WARNING": "Para usar este tipo de registro, você deve adicionar cultivos aos campos. Você pode fazer isso navegando em Campos -> Seu campo -> Novo cultivo de campo",
    "WATER": "Água",
    "ALL_FIELDS": "Todos os campos"
  },
  "LOG_DETAIL": {
    "ACTION_NEEDED": "Ação necessária",
    "ACTIVITY_KIND": "Tipo de atividade",
    "FLOW_RATE": "Taxa de fluxo",
    "HOURS": "Horas",
    "NO": "Não",
    "NOTE": "Nota",
    "SUBMITTED_FOR": "Enviado para",
    "TITLE": "Detalhe do registro",
    "TYPE": "Tipo",
    "YES": "Sim"
  },
  "LOG_FERTILIZING": {
    "ADD_FERTILIZER": "Adicione um Fertilizante/adubo",
    "FERTILIZER_TYPE": "Fertilizer Type",
    "FERTILIZING_QUANTITY": "Quantidade de Fertilizante/Adubo",
    "SELECT_TEMPLATE": "Selecione produto padrão",
    "TITLE": "Registro de Adubação"
  },
  "LOG_FIELD_WORK": {
    "DISCING": "Grade dupla ou de disco",
    "MULCH_TILL": "Lavoura coberta",
    "PLOW": "Arado",
    "RIDGE_TILL": "Lavoura de cume",
    "RIPPING": "Arrasto pesado",
    "TITLE": "Registro de trabalho de campo",
    "ZONE_TILL": "Lavoura por zona"
  },
  "LOG_HARVEST": {
    "ADD_A_HARVEST_USE": "Adicione um uso para a colheita",
    "ADD_CUSTOM_HARVEST_USE": "Adicione um uso personalizado",
    "CROP": "Cultivo",
    "CROP_PLACEHOLDER": "Selecione cultivo",
    "CUSTOM_HARVEST_USE": "Uso personalizado",
    "DISEASE": "Doença",
    "HARVEST": "Colheita",
    "HARVEST_ALLOCATION_SUBTITLE": "Quanto da colheita será destinado para cada propósito?",
    "HARVEST_QUANTITY": "Quantidade de Colheita",
    "HARVEST_USE": "Uso da colheita",
    "HARVEST_USE_TYPE_SUBTITLE": "Como a colheita sera utilizada/destinada?",
    "OTHER": "Outro",
    "PEST": "Praga",
    "QUANTITY": "Quantidade",
    "QUANTITY_ERROR": "Quantity must be up to 2 decimal places",
    "TITLE": "Registro de Colheita (passo 1 de 3)",
    "WEED": "Vegetação rasteira",
    "HARVEST_ALLOCATION_SUBTITLE_TWO": "Quantidade para alocar"
  },
  "LOG_IRRIGATION": {
    "DRIP": "Gotejo",
    "FLOOD": "Inundar",
    "FLOW_RATE": "Taxa de Fluxo",
    "SPRINKLER": "Aspersor",
    "SUBSURFACE": "Subsuperfície",
    "TITLE": "Registro de irrigação",
    "TOTAL_TIME": "Tempo Total"
  },
  "LOG_OTHER": {
    "TITLE": "Outro Registro"
  },
  "LOG_PESTICIDE": {
    "ACTIVE_INGREDIENTS": "Ingredientes ativos",
    "ADD_CUSTOM_PESTICIDE": "Adicione um pesticida personalizado",
    "ADD_DISEASE": "Adicionar uma Doença",
    "ADD_PESTICIDE": "Adicione um Pesticida",
    "ADD_TARGET": "Adicionar um Alvo",
    "BIOLOGICAL_CONTROL": "Controle biológico",
    "BURNING": "Queimar",
    "CHOOSE_GROUP_PLACEHOLDER": "Escolha o Grupo",
    "CHOOSE_TARGET_PLACEHOLDER": "Escolha um Alvo",
    "CHOOSE_TYPE_PLACEHOLDER": "Escolha um Tipo",
    "COMMON_NAME": "Nome Comum",
    "CONCENTRATION": "Concentração",
    "DAYS": "Dias",
    "DISEASE_GROUP": "Grupo de Doenças",
    "DISEASE_TARGET": "Alvo de doença",
    "ENTRY_INTERVAL": "Intervalo de entrada",
    "FOLIAR_SPRAY": "Spray foliar",
    "HAND_PICK": "Escolha a dedo",
    "HARVEST_INTERVAL": "Intervalo de colheita",
    "HEAT_TREATMENT": "Tratamento térmico",
    "MISSING_DATA": "Erro: Dados ausentes",
    "PESTICIDE_CONTROL_TYPE": "Tipo de Controle de Pesticidas",
    "PESTICIDE_DETAILS": "Detalhes da pesticida",
    "PESTICIDE_INFO_LABEL": "Etiqueta de informação da pesticida",
    "PESTICIDE_LABEL": "Pesticida",
    "PESTICIDE_NAME_LABEL": "Nome do Pesticida",
    "PESTICIDE_QUANTITY": "Quantidade de Pesticida",
    "SCIENTIFIC_NAME": "Nome científico (se conhecido)",
    "SOIL_FUMIGATION": "Fumigação do solo",
    "SYSTEMIC_SPRAY": "Spray sistêmico",
    "TARGET": "Alvo",
    "TARGET_DISEASE": "Doença Alvejada",
    "TARGET_GROUP": "Grupo alvo",
    "TITLE": "Registro de controle de pragas",
    "TYPE": "Tipo"
  },
  "LOG_SCOUTING": {
    "ACTION_NEEDED": "Ação necessária",
    "TITLE": "Registro de Observação de Pragas e Doenças"
  },
  "LOG_SEEDING": {
    "RATE": "Taxa",
    "SEED_SPACING": "Espaçamento entre sementes/mudas",
    "SEEDING_DEPTH": "Profundidade do plantio/semeadura",
    "SPACE_DEPTH": "Profundidade de semeadura",
    "SPACE_LENGTH": "Distância de semeadura (Comprimento)",
    "SPACE_WIDTH": "Distância de semeadura (Largura)",
    "TITLE": "Registro de semeadura"
  },
  "LOG_SOIL": {
    "BULK_DENSITY": "Densidade aparente",
    "DEPTH": "Profundidade",
    "INORGANIC_CARBON": "Carbono Inorgânico",
    "MORE_INFO": "Mais informações",
    "OM": "Matéria orgânica",
    "ORGANIC_CARBON": "Carbono organico",
    "SELECT_DEPTH": "Selecione Profundidade",
    "SELECT_TEXTURE": "Selecione a textura",
    "SOIL_TEXTURE": "Textura do solo",
    "TEXTURE": "Textura",
    "TITLE": "Registro de dados do solo",
    "TOTAL_CARBON": "Carbono Total"
  },
  "MANAGEMENT_PLAN": {
    "ADD_MANAGEMENT_PLAN": "MISSING",
    "AS_COVER_CROP": "MISSING",
    "BEDS": "MISSING",
    "BROADCAST": "MISSING",
    "CONTAINER": "MISSING",
    "CONTAINER_OR_IN_GROUND": "MISSING",
    "CONTAINER_TYPE": "MISSING",
    "COVER_INFO": "MISSING",
    "COVER_OR_HARVEST": "MISSING",
    "DAYS_FROM_SEEDING": "MISSING",
    "DETAIL_SPOTLIGHT_TITLE": "MISSING",
    "DETAILS_SPOTLIGHT_1": "MISSING",
    "DETAILS_SPOTLIGHT_2": "MISSING",
    "DURATION_TOOLTIP": "MISSING",
    "FOR_HARVEST": "MISSING",
    "GERMINATION": "MISSING",
    "HARVEST": "MISSING",
    "IN_GROUND": "MISSING",
    "INDIVIDUAL_CONTAINER": "MISSING",
    "IS_TRANSPLANT": "MISSING",
    "LOCATION_SUBTEXT": "MISSING",
    "MANAGEMENT_SPOTLIGHT_1": "MISSING",
    "MANAGEMENT_SPOTLIGHT_2": "MISSING",
    "MANAGEMENT_SPOTLIGHT_3": "MISSING",
    "MANAGEMENT_SPOTLIGHT_TITLE": "MISSING",
    "NUMBER_OF_CONTAINER": "MISSING",
    "PLAN_NAME": "MISSING",
    "PLAN_NOTES": "MISSING",
    "PLANT_SPACING": "MISSING",
    "PLANTING_DATE": "MISSING",
    "PLANTING_DEPTH": "MISSING",
    "PLANTING_METHOD": "MISSING",
    "PLANTING_METHOD_TOOLTIP": "MISSING",
    "PLANTING_NOTE": "MISSING",
    "PLANTING_SOIL": "MISSING",
    "PLANTS_PER_CONTAINER": "MISSING",
    "ROWS": "MISSING",
    "SELECT_PLANTING_LOCATION": "MISSING",
    "SELECT_STARTING_LOCATION": "MISSING",
    "SPOTLIGHT_HERE_YOU_CAN": "MISSING",
    "STARTED": "MISSING",
    "TERMINATION": "MISSING",
    "TOTAL_PLANTS": "MISSING",
    "TRANSPLANT": "MISSING",
    "TRANSPLANT_LOCATION": "MISSING"
  },
  "MY_FARM": {
    "FARM_INFO": "Informação da fazenda",
    "FARM_MAP": "Mapa de fazenda/sitio",
    "PEOPLE": "Pessoas"
  },
  "NAVIGATION": {
    "SPOTLIGHT": {
      "FARM": "Aqui você pode :, • Editar as configurações da sua fazenda, • Mapear sua fazenda, • Orientar seus funcionários",
      "FARM_TITLE": "O perfil de fazenda",
      "NOTIFICATION": "Aqui você pode:, • Administrar suas tarefas, • Ver atualizações importantes, • Coordenar as atividades da fazenda",
      "NOTIFICATION_TITLE": "Central de Notificações",
      "PROFILE": "Aqui você encontrará :, • Suas informações, • Dicas úteis, • O botão de logout",
      "PROFILE_TITLE": "Seu Perfil"
    }
  },
  "NOTIFICATION": {
    "NOTIFICATION_TEASER": "Em breve!"
  },
  "OUTRO": {
    "ALL_DONE": "Excelente. Pronto para sujar as mãos?",
    "IMPORTANT_THINGS": "E, por fim, vamos mostrar algumas coisas importantes!"
  },
  "PASSWORD_RESET_SUCCESS_MODAL": {
    "BUTTON": "Ótimo!",
    "DESCRIPTION": "Sua senha foi atualizada. Redirecionando você para suas fazendas em 10 segundos ...",
    "TITLE": "Sucesso!"
  },
  "PASSWORD_RESET": {
    "BUTTON": "Reenviar link",
    "BUTTON_SENDING": "Enviando...",
    "DESCRIPTION_BOTTOM": "Por favor verifique seu e-mail.",
    "DESCRIPTION_TOP": "Um link foi enviado.",
    "NEW_ACCOUNT_BUTTON": "Atualizar",
    "NEW_ACCOUNT_TITLE": "Defina sua nova senha",
    "TITLE": "Link enviado"
  },
  "PROFILE_FLOATER": {
    "HELP": "Ajuda",
    "INFO": "Minha informação",
    "LOG_OUT": "Sair",
    "SWITCH": "Mudar de fazenda"
  },
  "PROFILE": {
    "ACCOUNT_TAB": "Conta",
    "ACCOUNT": {
      "CONVERT_TO_HAVE_ACCOUNT": "Converter este trabalhador para usuário com conta",
      "EMAIL": "Email",
      "ENGLISH": "Inglês",
      "FIRST_NAME": "Primeiro nome",
      "FRENCH": "Francês",
      "LANGUAGE": "Idioma",
      "LAST_NAME": "Sobrenome",
      "PERSONAL_INFORMATION": "Informações pessoais",
      "PHONE_NUMBER": "Número de telefone",
      "PORTUGUESE": "Português",
      "SPANISH": "Espanhol",
      "USER_ADDRESS": "Endereço do usuário"
    },
    "FARM_TAB": "Sítio/Fazenda",
    "FARM": {
      "ADDRESS": "Endereço",
      "CURRENCY": "Moeda",
      "FARM_NAME": "Nome do sítio/fazenda",
      "IMPERIAL": "Imperial",
      "METRIC": "Metrico",
      "PHONE_NUMBER": "Número de telefone",
      "UNITS": "Unidades"
    },
    "PEOPLE_TAB": "Pessoas",
    "PEOPLE": {
      "EO": "Agente de Extensão",
      "FARM_MANAGER": "Gerente de sítio/fazenda",
      "FARM_OWNER": "Dono do sítio/fazenda",
      "FARM_WORKER": "Trabalhador",
      "HOURLY": "por hora",
      "INVITE_USER": "Convidar Usuário",
      "PAY": "Salário",
      "RESTORE_ACCESS": "Restaurar o acesso do usuário",
      "REVOKE_ACCESS": "Revogar o acesso do usuário",
      "ROLE": "Papel",
      "ROLE_CHANGE_ALERT": "A mudança de papel terá efeito no próximo login. Os trabalhadores não podem se definir como administradores.",
      "SEARCH": "Pesquisar",
      "USERS_FOUND": "Usuários encontrados"
    },
    "TABLE": {
      "HEADER_EMAIL": "Emai",
      "HEADER_NAME": "Nome",
      "HEADER_ROLE": "Função no estabelecimento",
      "HEADER_STATUS": "Status"
    }
  },
  "REACT_SELECT": {
    "CLEAR_ALL": "Clear all"
  },
  "REQUEST_CONFIRMATION_MODAL": {
    "BUTTON": "Entendi",
    "DESCRIPTION": "Alguém entrará em contato em 48 horas.",
    "TITLE": "Pedido de ajuda enviado"
  },
  "ROLE_SELECTION": {
    "FARM_EO": "Agente de Extensão/Técnico",
    "FARM_MANAGER": "Gerente de sítio/Fazenda",
    "FARM_OWNER": "Dono(a) da Fazenda/Sítio",
    "IS_OWNER_OPERATED": "Este sítio/fazenda é operada pelo dono(a)?",
    "TITLE": "Qual é o seu cargo/função na Fazenda/Sítio?"
  },
  "SALE": {
    "ADD_SALE": {
      "CROP": "Cultivo",
      "CROP_PLACEHOLDER": "Selecione cultivo",
      "CROP_REQUIRED": "Cultivo é necessário",
      "CUSTOMER_NAME": "Nome do Cliente",
      "CUSTOMER_NAME_REQUIRED": "Nome do Cliente é necessário",
      "DATE": "Data",
      "TABLE_HEADERS": {
        "CROPS": "Cultivos",
        "QUANTITY": "Quantidade",
        "TOTAL": "Total"
      },
      "TITLE": "Adicionar nova venda"
    },
    "DETAIL": {
      "ACTION": "Ação",
      "CROP": "Cultivo",
      "CUSTOMER_NAME": "Nome do Cliente",
      "DELETE_CONFIRMATION": "Tem certeza de que deseja excluir esta venda?",
      "QUANTITY": "Quantidade",
      "TITLE": "Detalhe de venda",
      "VALUE": "Valor"
    },
    "EDIT_SALE": {
      "DATE": "Data",
      "DELETE_CONFIRMATION": "Tem certeza que deseja excluir esta venda?",
      "TITLE": "Editar Venda"
    },
    "ESTIMATED_REVENUE": {
      "CALCULATION": "Cálculo",
      "CALCULATION_DESCRIPTION": "Calculamos a receita estimada usando a data de término das safras estimadas no módulo de campos. Para incluir uma colheita em seu cálculo de receita estimada, certifique-se de capturar a data final do cultivo dentro da data final de seu relatório financeiro.",
      "TITLE": "Receita Estimada"
    },
    "EXPENSE_DETAIL": {
      "ACTION": "Ação",
      "COST": "Custo",
      "DESCRIPTION": "Descrição de Despesa",
      "TEMP_DELETE_CONFIRMATION": "Tem certeza de que deseja excluir todas as despesas desta página?",
      "TITLE": "Detalhe de despesas"
    },
    "FINANCES": {
      "ACTION": "Ação",
      "ACTUAL": "Atual",
      "ACTUAL_REVENUE_ESTIMATED": "Estimada",
      "ACTUAL_REVENUE_LABEL": "Atual",
      "ADD_NEW_EXPENSE": "Adicionar nova despesa",
      "ADD_NEW_SALE": "Adicionar nova venda",
      "BALANCE": "Saldo",
      "BALANCE_BY_CROP": "Saldo (Por Cultivo)",
      "BALANCE_EXPLANATION": "Calculamos o balanço financeiro (\"custo de produção\") em tempo real para cada safra em sua fazenda a partir de uma equação simples de despesas menos receita. As despesas de cada safra são calculadas em duas partes: uma parte corresponde às despesas com mão de obra calculadas a partir das horas registradas para atividades da fazenda, a outra parte é das demais despesas registradas para toda a fazenda. Onde as despesas são registradas para toda a fazenda, nós as dividimos igualmente entre as safras existentes. Não alocado significa que um turno de trabalho foi registrado em um campo onde ainda não havia nenhum cultivo. O custo com mão de obra deste turno será atribuído a uma safra na medida em que cultivos forem adicionados ao campo onde o trabalho foi realizado, considerando a janela de tempo do relatório financeiro.",
      "BALANCE_FOR_FARM": "Saldo (Fazenda Inteira)",
      "ENSURE_ONE_CROP_WARNING": "Certifique-se de que pelo menos 1 safra e uma venda ou turno associado foram alocados para ver esta informação.",
      "EXPENSES": "Despesas",
      "FINANCE_HELP": "Ajuda Financeira",
      "HAS_UNALLOCATED_LINE1": "*Não alocado significa que o trabalho foi feito em um campo vazio para o intervalo de datas selecionado.",
      "HAS_UNALLOCATED_LINE10_1": "Se a alface for adicionada ao Campo1, mas nenhum turno relacionado à alface ou ao Campo1 for inserido, ou inserido depois de 1º de abril, o milho será alocado com uma quantidade total de ",
      "HAS_UNALLOCATED_LINE10_2": "Do Campo1.",
      "HAS_UNALLOCATED_LINE2": "Se uma ou mais safras forem adicionadas a um campo vazio posteriormente e houver um turno relacionada às safras, o trabalho realizado nesse campo vazio será distribuído uniformemente para cada safra.",
      "HAS_UNALLOCATED_LINE3_1": "Para intervalo de datas",
      "HAS_UNALLOCATED_LINE3_2": "1 de janeiro",
      "HAS_UNALLOCATED_LINE3_3": "1 de abril",
      "HAS_UNALLOCATED_LINE4": "E dois campos vazios",
      "HAS_UNALLOCATED_LINE5_1": "Suponha que os turnos tenham sido enviados para ambos os campos (custo =",
      "HAS_UNALLOCATED_LINE5_2": "0 para cada campo)",
      "HAS_UNALLOCATED_LINE6_1": "então o valor não alocado seria",
      "HAS_UNALLOCATED_LINE6_2": "Turnos do Campo1 + Turnos do Campo2 = -",
      "HAS_UNALLOCATED_LINE7_1": "Mais tarde, milho e alface foram plantados em",
      "HAS_UNALLOCATED_LINE7_2": "e turnos relacionados foram inseridos dentro do intervalo de datas, então o valor Não Alocado seria",
      "HAS_UNALLOCATED_LINE8": "Turnos do Campo2 = -",
      "HAS_UNALLOCATED_LINE9": "Milho e alface serão alocados com um custo extra de",
      "LABOUR_LABEL": "Trabalho",
      "OTHER_EXPENSES_LABEL": "Outras despesas",
      "REVENUE": "Receita",
      "TITLE": "Finanças",
      "UNALLOCATED_CROP": "Não atribuído",
      "UNALLOCATED_TIP": "O que não está atribuído?"
    },
    "LABOUR": {
      "BY": "Por",
      "CROPS": "Cultivos",
      "EMPLOYEES": "Funcionários",
      "TABLE": {
        "AMOUNT": "Valor",
        "CROP": "Cultivo",
        "DATE": "Data",
        "EMPLOYEE": "Trabalhador(a)",
        "EST_REVENUE": "Receita estimada",
        "LABOUR_COST": "Custo laboral",
        "TASK": "Tarefas",
        "TIME": "Tempo",
        "TYPE": "Tipo"
      },
      "TASKS": "Tarefas",
      "TITLE": "Trabalho"
    },
    "SUMMARY": {
      "AMOUNT": "Valor",
      "CROP": "Cultivo",
      "DATE": "Data",
      "DETAILED_HISTORY": "História Detalhada",
      "SUBTOTAL": "Subtotal",
      "SUMMARY": "Resumo",
      "TITLE": "Vendas",
      "TOTAL": "Total",
      "TYPE": "Tipo",
      "VALUE": "Valor"
    }
  },
  "SHIFT": {
    "ACTION": "Açao",
    "ADD_NEW": "Adicionar Novo Turno",
    "EDIT_SHIFT": {
      "ADD_CUSTOM_TASK": "Adicionar Tarefa Personalizada",
      "ADD_TASK": "Adicionar uma Tarefa",
      "ALL": "Tudo",
      "ALL_CROPS": "Todas os Cultivos",
      "ASSIGN_TIME_TO_TASK": "Atribuir tempo para a tarefa por",
      "CHOOSE_DATE": "Escolha uma data",
      "CHOOSE_WORKERS": "Escolha trabalhador(a)",
      "CROPS": "Cultivos",
      "CROPS_LABEL": "Cultivos",
      "DID_NOT_PROVIDE_ANSWER": "Não forneceu resposta",
      "HAPPY": "Contente",
      "INDIVIDUAL_CROPS": "Culturas Individuais",
      "LOCATIONS": "Locais",
      "LOCATIONS_LABEL": "Locais",
      "MOOD": "Como você se sentiu durante este turno?",
      "NAME_TASK": "Nome da tarefa personalizada",
      "NEUTRAL": "Neutra(o)",
      "RATHER_NOT_SAY": "Prefiro não dizer",
      "SAD": "Descontente",
      "SELECT_ALL": "Selecionar tudo",
      "SELECT_CROPS": "Selecionar Cultivo",
      "SELECT_FIELDS": "Selecionar Campo",
      "VERY_HAPPY": "Muito contente",
      "VERY_SAD": "Muito descontente",
      "WHAT_TASKS_YOU_DID": "Que tarefas você fez hoje?",
      "WORKER": "Trabalhador",
      "WORKER_MOOD": "Como este trabalhador se sentiu durante este turno?"
    },
    "MY_SHIFT": {
      "DELETE_CONFIRMATION": "Tem certeza que deseja deletar este turno?",
      "DURATION": "Duração",
      "LOCATION_CROPS": "Locations/Crops",
      "SUBMITTED_FOR": "Insira para",
      "TASK": "Tarefa",
      "TITLE": "Detalhes do turno"
    },
    "NAME": "Nome",
    "NEW_SHIFT": {
      "STEP_ONE": "Novo turno de trabalho",
      "STEP_TWO": "Novo turno de trabalho"
    },
    "RETIRED": "Retirada",
    "SHIFT_DATE": "Data do turno de trabalho",
    "SHIFT_HISTORY": "Histórico de turnos",
    "TIME_TOTAL": "Total",
    "TITLE": "Turnos"
  },
  "SIGNUP": {
    "EMAIL_INVALID": "Email é inválido",
    "ENTER_EMAIL": "Digite seu endereço de email",
    "EXPIRED_ERROR": "NÃO EXISTE",
    "GOOGLE_BUTTON": "CONTINUE COM O GOOGLE",
    "INVITED_ERROR": "NÃO EXISTE",
    "PASSWORD_ERROR": "Senha incorreta",
    "SIGN_IN": "Conecte-se",
    "SSO_ERROR": "Faça login clicando no botão do Google acima",
    "WELCOME_BACK": "Bem-vindo de volta",
    "WRONG_BROWSER": "LiteFarm não é otimizado para este navegador.",
    "WRONG_BROWSER_BOTTOM": "Faça login usando o Chrome."
  },
  "SLIDE_MENU": {
    "CROPS": "MISSING",
    "DOCUMENTS": "MISSING",
    "FINANCES": "Finanças",
    "INSIGHTS": "Relatórios",
    "LOGS": "Registros",
    "MANAGE": "Administrar",
    "SHIFTS": "Turnos"
  },
  "STATUS": {
    "ACTIVE": "Ativo",
    "INACTIVE": "Inativo",
    "INVITED": "Convidado"
  },
  "SWITCH_OUTRO": {
    "BUTTON": "Vamos Lá!",
    "DESCRIPTION_BOTTOM": "suas informações foram salvas com sucesso.",
    "DESCRIPTION_TOP": "A porteira foi trancada,",
    "TITLE": "Mudar de sítio/fazenda"
  },
  "TABLE": {
    "LOADING_TEXT": "carregando...",
    "NEXT_TEXT": "Próxima",
    "NO_DATA_TEXT": "Nenhum usuário encontrado",
    "OF_TEXT": "de",
    "PAGE_TEXT": "Página",
    "PREVIOUS_TEXT": "Anterior",
    "ROWS_TEXT": "linhas"
  },
  "UNIT": {
    "INVALID_NUMBER": "Número inválido",
    "MAXIMUM": "Valor máximo excedido"
  },
  "WEATHER": {
    "HUMIDITY": "Umidade",
    "WIND": "Vento"
  },
  "WELCOME_SCREEN": {
    "BUTTON": "Vamos começar"
  },
  "YEAR_SELECTOR": {
    "TITLE": "MISSING"
<<<<<<< HEAD
  },
  "DOCUMENTS": {
    "DOCUMENTS": "MISSING",
    "ADD_DOCUMENT": "MISSING",
    "VALID": "MISSING",
    "ARCHIVED": "MISSING",
    "ADD": {
      "TITLE": "MISSING",
      "DOCUMENT_NAME": "MISSING",
      "TYPE": "MISSING",
      "VALID_UNTIL": "MISSING",
      "DOES_NOT_EXPIRE": "MISSING",
      "ADD_MORE_PAGES": "MISSING"
    },
    "TYPE": {
      "CLEANING_PRODUCT":  "MISSING",
      "CROP_COMPLIANCE": "MISSING",
      "FERTILIZING_PRODUCT":  "MISSING",
      "PEST_CONTROL_PRODUCT": "MISSING",
      "SOIL_AMENDMENT":  "MISSING",
      "OTHER": "MISSING"
    }
=======
>>>>>>> bd41aebf
  }
}<|MERGE_RESOLUTION|>--- conflicted
+++ resolved
@@ -1218,30 +1218,5 @@
   },
   "YEAR_SELECTOR": {
     "TITLE": "MISSING"
-<<<<<<< HEAD
-  },
-  "DOCUMENTS": {
-    "DOCUMENTS": "MISSING",
-    "ADD_DOCUMENT": "MISSING",
-    "VALID": "MISSING",
-    "ARCHIVED": "MISSING",
-    "ADD": {
-      "TITLE": "MISSING",
-      "DOCUMENT_NAME": "MISSING",
-      "TYPE": "MISSING",
-      "VALID_UNTIL": "MISSING",
-      "DOES_NOT_EXPIRE": "MISSING",
-      "ADD_MORE_PAGES": "MISSING"
-    },
-    "TYPE": {
-      "CLEANING_PRODUCT":  "MISSING",
-      "CROP_COMPLIANCE": "MISSING",
-      "FERTILIZING_PRODUCT":  "MISSING",
-      "PEST_CONTROL_PRODUCT": "MISSING",
-      "SOIL_AMENDMENT":  "MISSING",
-      "OTHER": "MISSING"
-    }
-=======
->>>>>>> bd41aebf
   }
 }