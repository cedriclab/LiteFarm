--- conflicted
+++ resolved
@@ -57,7 +57,6 @@
         "WEEDING": "Capina"
       }
     },
-<<<<<<< HEAD
     "HARVEST_EVERYTHING": "Colher tudo que estiver pronto",
     "HARVESTING_INFO": "Cada plano irá gerar uma tarefa de colheita individual",
     "HOW_MUCH_IS_HARVESTED": "Quanto está sendo colhido?",
@@ -97,53 +96,6 @@
     "TASK_NOTES_CHAR_LIMIT": "As observações não podem exceder 10.000 caractéres",
     "TELL_US_ABOUT_YOUR_TASK_TYPE_ONE": "Conte-nos sobre o/a",
     "WAGE_OVERRIDE": "Substituição de salário"
-=======
-    "GO_TO_CATALOGUE": "MISSING",
-    "HARVEST_EVERYTHING": "MISSING",
-    "HARVESTING_INFO": "MISSING",
-    "HOW_MUCH_IS_HARVESTED": "MISSING",
-    "HR": "MISSING",
-    "MANAGE_CUSTOM_TASKS": "MISSING",
-    "PEST_CONTROL_VIEW": {
-      "BIOLOGICAL_CONTROL": "MISSING",
-      "FLAME_WEEDING": "MISSING",
-      "FOLIAR_SPRAY": "MISSING",
-      "HAND_WEEDING": "MISSING",
-      "HEAT_TREATMENT": "MISSING",
-      "IS_PERMITTED": "MISSING",
-      "OTHER": "MISSING",
-      "OTHER_PEST": "MISSING",
-      "PEST_CONTROL_METHOD": "MISSING",
-      "SOIL_FUMIGATION": "MISSING",
-      "SYSTEMIC_SPRAY": "MISSING",
-      "WHAT_PESTS": "MISSING"
-    },
-    "PLANTING": "MISSING",
-    "PLANTING_METHOD": "MISSING",
-    "PLANTING_TASK": "MISSING",
-    "PLANTING_TASK_MODAL": "MISSING",
-    "QUANTITY": "MISSING",
-    "RETIRE_CUSTOM_TASK": "MISSING",
-    "RETIRE_CUSTOM_TASK_CONTENT": "MISSING",
-    "SELECT_ALL": "MISSING",
-    "SELECT_ALL_PLANS": "MISSING",
-    "SELECT_TASK_TYPE": "MISSING",
-    "SOIL_AMENDMENT_VIEW": {
-      "IS_PERMITTED": "MISSING",
-      "MOISTURE_RETENTION": "MISSING",
-      "NUTRIENT_AVAILABILITY": "MISSING",
-      "OTHER": "MISSING",
-      "OTHER_PURPOSE": "MISSING",
-      "PH": "MISSING",
-      "PURPOSE": "MISSING",
-      "STRUCTURE": "MISSING"
-    },
-    "TASK": "MISSING",
-    "TASK_NOTES_CHAR_LIMIT": "MISSING",
-    "TELL_US_ABOUT_YOUR_TASK_TYPE_ONE": "MISSING",
-    "TRANSPLANTING": "MISSING",
-    "WAGE_OVERRIDE": "MISSING"
->>>>>>> 301665c4
   },
   "BED_PLAN": {
     "LENGTH_OF_BED": "Comprimento dos canteiros ",
@@ -1360,7 +1312,6 @@
       "TITLE": "Abandonar tarefa",
       "WHAT_HAPPENED": "O que aconteceu?"
     },
-<<<<<<< HEAD
     "ADD_TASK": "Criar tarefa",
     "ADD_TASK_FLOW": "criação de tarefa",
     "ALL": "Todas",
@@ -1406,60 +1357,6 @@
     "ADD_CUSTOM_HARVEST_USE": "Crie um uso de colheita personalizado",
     "REMOVE_HARVEST_USE": "Remover",
     "ADD_HARVEST_USE": "Adicionar outro uso para a colheita"
-=======
-    "ADD_CUSTOM_HARVEST_USE": "MISSING",
-    "ADD_HARVEST_USE": "MISSING",
-    "ADD_TASK": "MISSING",
-    "ADD_TASK_FLOW": "MISSING",
-    "ALL": "MISSING",
-    "AMOUNT_TO_ALLOCATE": "MISSING",
-    "CARD": {
-      "MULTIPLE_CROPS": "MISSING",
-      "MULTIPLE_LOCATIONS": "MISSING"
-    },
-    "COMPLETE_HARVEST_QUANTITY": "MISSING",
-    "COMPLETE_TASK": "MISSING",
-    "COMPLETE_TASK_CHANGES": "MISSING",
-    "COMPLETE_TASK_DURATION": "MISSING",
-    "COMPLETE_TASK_FLOW": "MISSING",
-    "COMPLETION_NOTES": "MISSING",
-    "COMPLETION_NOTES_CHAR_LIMIT": "MISSING",
-    "DETAILS": "MISSING",
-    "DID_YOU_ENJOY": "MISSING",
-    "DUE_DATE": "MISSING",
-    "DURATION": "MISSING",
-    "EDIT_TASK": "MISSING",
-    "HARVEST_USE": "MISSING",
-    "HOW_WILL_HARVEST_BE_USED": "MISSING",
-    "QUANTITY_CANNOT_EXCEED": "MISSING",
-    "CREATE_CUSTOM_HARVEST_USE": "MISSING",
-    "DESCRIBE_HARVEST_USE": "MISSING",
-    "HARVEST_USE_ALREADY_EXISTS": "MISSING",
-    "LOCATIONS": "MISSING",
-    "NO_TASKS_TO_DISPLAY": "MISSING",
-    "NO_WORK_DONE": "MISSING",
-    "PAGE_TITLE": "MISSING",
-    "PREFER_NOT_TO_SAY": "MISSING",
-    "PROVIDE_RATING": "MISSING",
-    "REMOVE_HARVEST_USE": "MISSING",
-    "SELECT_DATE": "MISSING",
-    "SELECT_TASK_LOCATIONS": "MISSING",
-    "STATUS": {
-      "ABANDONED": "MISSING",
-      "COMPLETED": "MISSING",
-      "FOR_REVIEW": "MISSING",
-      "LATE": "MISSING",
-      "PLANNED": "MISSING"
-    },
-    "TASK": "MISSING",
-    "TASKS_COUNT": "MISSING",
-    "TASKS_COUNT_plural": "MISSING",
-    "TODO": "MISSING",
-    "TRANSPLANT_LOCATIONS": "MISSING",
-    "UNASSIGNED": "MISSING",
-    "COMPLETION_DETAILS": "MISSING",
-    "RATE_THIS_TASK": "MISSING"
->>>>>>> 301665c4
   },
   "UNIT": {
     "TIME": {
@@ -1479,4 +1376,5 @@
   },
   "YEAR_SELECTOR": {
     "TITLE": "Selecione o ano"
-  },
+  }
+}