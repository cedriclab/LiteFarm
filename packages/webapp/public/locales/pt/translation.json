--- conflicted
+++ resolved
@@ -620,26 +620,16 @@
   },
   "FINANCES": {
     "ACTUAL_REVENUE": {
-<<<<<<< HEAD
-      "ADD_REVENUE": "MISSING",
-      "TITLE": "MISSING"
-    },
-    "DATE": "MISSING",
+      "ADD_REVENUE": "Adicionar Receita",
+      "TITLE": "Receita atual"
+    },
+    "DATE": "Data",
     "ESTIMATED_REVENUE": {
       "TITLE": "MISSING"
     },
-    "REVENUE": "MISSING",
-    "VIEW_WITHIN_DATE_RANGE": "MISSING",
-    "WHOLE_FARM_REVENUE": "MISSING"
-=======
-      "ADD_REVENUE": "Adicionar Receita",
-      "DATE": "Data",
-      "REVENUE": "Receita",
-      "TITLE": "Receita atual",
-      "VIEW_WITHIN_DATE_RANGE": "Veja a receita neste intervalo de datas"
-    },
+    "REVENUE": "Receita",
+    "VIEW_WITHIN_DATE_RANGE": "Veja a receita neste intervalo de datas",
     "WHOLE_FARM_REVENUE": "Receita de toda a propriedade"
->>>>>>> 271fe031
   },
   "HELP": {
     "ATTACHMENT_LABEL": "Carregar captura de tela ou arquivo",
