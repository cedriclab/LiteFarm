{
  "ADD_FARM": {
    "ADDRESS_IS_REQUIRED": "Address is required",
    "ENTER_A_VALID_ADDRESS": "Please enter a valid address or coordinate",
    "ENTER_LOCATION_PLACEHOLDER": "Enter Location",
    "FARM_IS_REQUIRED": "Farm name is required",
    "FARM_LOCATION": "Farm location",
    "FARM_LOCATION_INPUT_INFO": "Street address or comma separated latitude and longitude (e.g. 49.250945, -123.238492)",
    "FARM_NAME": "Farm name",
    "INVALID_FARM_LOCATION": "Invalid farm location",
    "LOCATING": "Locating...",
    "NO_ADDRESS": "No location found! Try latitude and longitude",
    "TELL_US_ABOUT_YOUR_FARM": "Tell us about your farm"
  },
  "ADD_PRODUCT": {
    "PRODUCT_LABEL": "Product",
    "QUANTITY": "Quantity",
    "SUPPLIER_LABEL": "Supplier"
  },
  "ADD_TASK": {
    "ADD_A_TASK": "Add a task",
    "AFFECT_CROPS": "Will this task affect any crops?",
    "ASSIGN_ALL_TO_PERSON": "Assign all unassigned tasks on this date to this person",
    "ASSIGN_TASK": "Assign task",
    "ASSIGNEE": "Assignee",
    "CANCEL": "task creation",
    "CLEANING_VIEW": {
      "ESTIMATED_WATER": "Estimated water usage",
      "IS_PERMITTED": "Is the cleaning agent in the permitted substances list?",
      "WHAT_NEEDS_TO_BE": "What needs to be cleaned?",
      "WILL_CLEANER_BE_USED": "Will a cleaner or sanitizing agent be used"
    },
    "CLEAR_ALL": "Clear all",
    "CLEAR_ALL_CROPS": "Clear all crops",
    "DO_YOU_NEED_TO_OVERRIDE": "Do you need to override the assignees wage for this task?",
    "DO_YOU_WANT_TO_ASSIGN": "Do you want to assign the task now?",
    "HR": "/hr",
    "MANAGE_CUSTOM_TASKS": "Manage custom tasks",
    "SELECT_ALL": "Select all",
    "SELECT_ALL_CROPS": "Select all crops",
    "SELECT_TASK_TYPE": "Select task type",
    "TASK": "task",
    "TELL_US_ABOUT_YOUR_TASK_TYPE_ONE": "Tell us about your",
    "WAGE_OVERRIDE": "Wage override"
  },
  "BED_PLAN": {
    "LENGTH_OF_BED": "Length of beds",
    "NUMBER_0F_BEDS": "# of beds",
    "NUMBER_OF_ROWS": "# of rows in bed",
    "PLANT_SPACING": "Plant spacing",
    "PLANTING_DETAILS": "Please specify planting details"
  },
  "BROADCAST_PLAN": {
    "AREA_USED": "Area used",
    "HISTORICAL_PERCENTAGE_LOCATION": "What percent of the location was planted?",
    "LOCATION_SIZE": "Location size",
    "PERCENTAGE_LABEL": "% of location",
    "PERCENTAGE_LOCATION": "What percent of the location are you planting?",
    "PLANTING_NOTES": "Planting notes",
    "SEEDING_RATE": "Seeding rate"
  },
  "CANCEL_FLOW_MODAL": {
    "BODY": "Any information you’ve entered will be discarded. Do you want to proceed?",
    "TITLE": "Cancel your {{flow}}?"
  },
  "CERTIFICATION": {
    "CERTIFICATION_EXPORT": {
      "ADD": "Add a certification",
      "CHANGE_CERTIFICATION_PREFERENCE": "change your certification preferences",
      "CHANGE_CERTIFICATION_PREFERENCE_CAPITAL": "Change your certification preferences",
      "NO_CERTIFICATIONS": "You are not currently pursuing any certifications.",
      "NO_LONGER_WORKING": "No longer pursuing this certification or working with this certifier? No problem!",
      "SUPPORTED_CERTIFICATION_ONE": "You are pursuing ",
      "SUPPORTED_CERTIFICATION_TWO": " certification from:",
      "UNSUPPORTED_CERTIFICATION_MESSAGE_ONE": "LiteFarm doesn’t currently generate documents for this certifier. However, we can export generic forms that are useful for most certifiers. You can select Export to create these forms or",
      "UNSUPPORTED_CERTIFICATION_MESSAGE_TWO": "to see if there are new certifiers available in your area.",
      "UNSUPPORTED_CERTIFICATION_REQUEST_ONE": "You've requested",
      "UNSUPPORTED_CERTIFICATION_REQUEST_TWO": "certification from",
      "UPDATE_SUCCESS": "Certification preferences saved"
    },
    "CERTIFICATION_SELECTION": {
      "REQUEST_CERTIFICATION": "Request another type of certification",
      "SUBTITLE_ONE": "Here's a list of",
      "SUBTITLE_TWO": "certifiers we work with in your country.",
      "TITLE": "What type of certification?",
      "TOOLTIP": "Don't see your certification? LiteFarm is dedicated to supporting sustainable agriculture and certifications are a big part of that. Request another certification here and we'll do our best to incorporate it in the app."
    },
    "CERTIFIER_SELECTION": {
      "INFO": "That probably means LiteFarm doesn't currently work with your certifier - sorry! LiteFarm does produce generic forms that are helpful in most cases though.",
      "NOT_FOUND": "Don’t see your certifier?",
      "REQUEST_CERTIFIER": "Request a certifier",
      "TITLE": "Who is your certifier?"
    },
    "INPUT_PLACEHOLDER": "Type to search",
    "INTERESTED_IN_CERTIFICATION": {
      "PARAGRAPH": "Do you plan to pursue or renew a certification this season?",
      "TITLE": "Interested in certifications?",
      "WHY_ANSWER": "LiteFarm generates forms required for organic certification. Some information will be mandatory."
    },
    "REQUEST_CERTIFIER": {
      "LABEL": "Requested Certifier",
      "REQUEST": "What certifier would you like to request?",
      "SORRY_ONE": "We're sorry - we don’t currently work with any",
      "SORRY_THREE": "certifiers in your country. Would you like to request one?",
      "SORRY_TWO": "certifiers. Would you like to request one?",
      "TITLE": "Request a certifier"
    },
    "SUMMARY": {
      "BAD_NEWS": "LiteFarm doesn't currently collect the information you need to generate your certification documents - sorry!",
      "BAD_NEWS_INFO": "However, we can create generic forms that are useful for most certifiers. We'll indicate this information throughout the app with a leaf icon.",
      "CERTIFICATION": "certification",
      "GOOD_NEWS": "Good news! LiteFarm can gather the information you need to generate your certification documents!",
      "INFORMATION": "We'll indicate this information throughout the app with a leaf icon.",
      "TITLE": "You are interested in applying for:",
      "YOUR_CERTIFICATION": "Your certification"
    },
    "WARNING": "This feature is currently under development and may not be ready this season. However, clicking 'Yes' will turn it on for your farm when it is ready."
  },
  "CERTIFICATIONS": {
    "COULD_NOT_CONTACT_CERTIFIER": "It looks like LiteFarm doesn’t currently export in the format of your certifier. You can still export your documents but your certifier may require additional information. We’ll send them to you at:",
    "EMAIL": "Email",
    "EMAIL_ERROR": "Valid email required",
    "EXPORT": "Export",
    "EXPORT_DOCS": "Export certification docs",
    "FILES_ARE_READY": "Your certification files are now ready to export. We’ll send them to you at:",
    "FLOW_TITLE": "certification documents export",
    "FROM": "From",
    "GOOD_NEWS": "Good news!",
    "HAVE_ALL_INFO": "It looks like LiteFarm has all the information we need to process your certification documents. We’ll send them to you at:",
    "NEXT_WE_WILL_CHECK": "Next we'll check if your certifier requires any additional information to process your certification submission.",
    "NOTE_CANNOT_RESUBMIT": "Note: Once you submit the survey you will not be able to edit your answers. To change them after submission, begin a new export.",
    "ORGANIC_CERTIFICATION_FROM": "Organic certification from",
    "SELECT_REPORTING_PERIOD": "Select your reporting period",
    "TO": "To",
    "TO_MUST_BE_AFTER_FROM": "'To' date must come after the 'From' date",
    "UH_OH": "Uh oh!",
    "WHERE_TO_SEND_DOCS": "Where do you want your documents sent?",
    "WOULD_LIKE_ANSWERS": "Your certifier would like you to answer a few additional questions before we can export your documents."
  },
  "CHOOSE_FARM": {
    "ADD_NEW": "Add new farm",
    "CHOOSE_TITLE": "Choose your farm",
    "INPUT_PLACEHOLDER": "Search",
    "SWITCH_TITLE": "Switch to another farm"
  },
  "COMMON_ERRORS": {
    "UNIT": {
      "NON_NEGATIVE": "Must be a non negative number",
      "REQUIRED": "Required",
      "TWO_DECIMALS": "Quantity must be up to 2 decimal places"
    }
  },
  "CONSENT": {
    "DATA_POLICY": "Our Data Policy",
    "LABEL": "I Agree"
  },
  "CREATE_USER": {
    "BIRTH_YEAR": "Birth year",
    "BIRTH_YEAR_ERROR": "Birth year needs to be between 1900 and",
    "BIRTH_YEAR_TOOLTIP": "Age information is collected for research purposes only and will only be shared with  personally identifying information removed",
    "CREATE_BUTTON": "Create Account",
    "EMAIL": "Email",
    "FULL_NAME": "Full name",
    "GENDER": "Gender",
    "GENDER_TOOLTIP": "Gender information is collected for research purposes only and will only be shared with  personally identifying information removed",
    "PASSWORD": "Password",
    "TITLE": "Create new user account"
  },
  "CROP_CATALOGUE": {
    "ADD_CROP": "Add a new crop",
    "ADD_CROPS_T0_YOUR_FARM": "Add crops to your farm",
    "ADD_TO_YOUR_FARM": "Add to your farm",
    "CAN_NOT_FIND": "Can't find what you're looking for?",
    "COVER_CROP": "Can this be grown as a cover crop?",
    "CREATE_MANAGEMENT_PLANS": "Create management plans",
    "CROP_CATALOGUE": "Crop catalogue",
    "CROP_GROUP": "Crop group",
    "CROP_GROUP_TOOL_TIP": "Selecting a crop group allows LiteFarm to pre-populate a lot of information about this crop such as growing season, nutritional values, and estimated yield. Don't worry, you can change these values below once you've selected a crop group.",
    "CROP_STATUS": "Crop status on:",
    "DOCUMENT_NECESSARY_INFO_FOR_ORGANIC_PRODUCTION": "Document necessary info for organic production",
    "FILTER": {
      "LOCATION": "Location",
      "STATUS": "Status",
      "SUPPLIERS": "Suppliers",
      "TITLE": "Crop Catalogue Filter"
    },
    "HERE_YOU_CAN": "Here you can:",
    "LETS_BEGIN": "Let's begin",
    "NO_RESULTS_FOUND": "No results found. Please change your filters.",
    "ON_YOUR_FARM": "On your farm",
    "SELECT_A_CROP": "Select a crop to add it to your farm. Use search and filters to find crops more quickly.",
    "FILTER_TITLE": "Crop Catalogue Filter"
  },
  "CROP_DETAIL": {
    "ADD_PLAN": "Add a plan",
    "ANNUAL": "Annual",
    "ANNUAL_PERENNIAL": "Is the crop an annual or perennial?",
    "COMMERCIAL_AVAILABILITY": "Did you perform a commercial availability search?",
    "COMPLIANCE_DOC": "Compliance Documents",
    "DETAIL_TAB": "Details",
    "EDIT_CROP_DETAIL": "Edit crop details",
    "GENETICALLY_ENGINEERED": "Is this crop genetically engineered?",
    "MANAGEMENT_PLANS": "Management Plans",
    "MANAGEMENT_TAB": "Management",
    "ORGANIC": "Is the crop certified organic?",
    "PERENNIAL": "Perennial",
    "TREATED": "Have the seeds for this crop been treated?",
    "ORGANIC_COMPLIANCE": "Organic Compliance"
  },
  "CROP_MANAGEMENT": {
    "GERMINATE": "Germinate",
    "HARVEST": "Harvest",
    "PLANT": "Plant",
    "SEED": "Seed",
    "TERMINATE": "Terminate",
    "TRANSPLANT": "Transplant"
  },
  "CROP_VARIETIES": {
    "ADD_VARIETY": "Add a new variety",
    "CROP_VARIETIES": "variety",
    "NEEDS_PLAN": "Needs Plan",
    "RETIRE": {
      "CONFIRMATION": "Retiring this crop will remove it and all its management plans from your crop catalogue. Do you want to proceed?",
      "RETIRE_CROP_TITLE": "Retire crop?",
      "UNABLE_TO_RETIRE": "You can only retire crops that have no active or future management plans. You'll need to complete or abandon those plans to retire this crop",
      "UNABLE_TO_RETIRE_TITLE": "Unable to retire"
    }
  },
  "CROP": {
    "ADD_COMPLIANCE_FILE": "Link to a compliance file",
    "ADD_CROP": "Add a crop",
    "ADD_IMAGE": "Add Custom Image",
    "ANNUAL": "Annual",
    "ANNUAL_OR_PERENNIAL": "Is the crop an annual or perennial?",
    "EDIT_CROP": "Edit crop",
    "EDIT_MODAL": {
      "BODY": "Editing this crop will not modify any existing crop management plans. Only  management plans created after your edits will be impacted. Proceed to edit?",
      "TITLE": "Edit crop?"
    },
    "IS_GENETICALLY_ENGINEERED": "Is the crop genetically engineered?",
    "IS_ORGANIC": "Is the crop certified organic?",
    "NEED_DOCUMENT_GENETICALLY_ENGINEERED": "Your certifier may ask for documentation supporting your claim this crop isn't genetically engineered.",
    "NEED_DOCUMENT_PERFORM_SEARCH": "Your certifier may ask for documentation supporting your search.",
    "NEED_DOCUMENT_TREATED": "Your certifier may ask for documentation describing any treatments.",
    "PERENNIAL": "Perennial",
    "PERFORM_SEARCH": "Did you perform a commercial availability search?",
    "TREATED": "Have the seeds for this crop been treated?",
    "UPLOAD_LATER": "You can upload files at a later time as well"
  },
  "DATE_RANGE": {
    "HELP_BODY": "Select the date range to create a financial report for your farm for a given time window.",
    "HELP_TITLE": "Date Range Help",
    "TITLE": "Filter Report by Date"
  },
  "DOCUMENTS": {
    "ADD_DOCUMENT": "Add a new document",
    "ADD": {
      "ADD_MORE_PAGES": "Add more pages",
      "DOCUMENT_NAME": "Document name",
      "DOES_NOT_EXPIRE": "This file does not expire",
      "TITLE": "Add a document",
      "TYPE": "Type",
      "VALID_UNTIL": "Valid until"
    },
    "ARCHIVE": "Archive",
    "ARCHIVE_DOCUMENT": "Archive document?",
    "ARCHIVE_DOCUMENT_TEXT": "Archiving this document will move it to the archived section of your documents, but not delete it. Archived documents will not be exported for your certifications. Do you want to proceed?",
    "ARCHIVED": "Archived",
    "CANCEL": "Cancel",
    "COMPLIANCE_DOCUMENTS_AND_CERTIFICATION": "Compliance documents and your certification",
    "DOCUMENTS": "Documents",
    "EDIT_DOCUMENT": "Edit document",
    "FILTER": {
      "TITLE": "Documents Filter",
      "TYPE": "Type",
      "VALID_ON": "Valid on"
    },
    "SPOTLIGHT": {
      "CDC": "When it comes time to generate your certification export, LiteFarm will automatically export all compliance documents that are valid on the export date you specify. Compliance documents will be automatically archived when they expire.",
      "HERE_YOU_CAN": "Here you can:",
      "YOU_CAN_ONE": "Upload documents that you want included in your certification export",
      "YOU_CAN_THREE": "Archive unneeded documents",
      "YOU_CAN_TWO": "Categorize and keep tabs on your document's expiration dates"
    },
    "TYPE": {
      "CLEANING_PRODUCT": "Cleaning product",
      "CROP_COMPLIANCE": "Crop compliance",
      "FERTILIZING_PRODUCT": "Fertilizing product",
      "OTHER": "Other",
      "PEST_CONTROL_PRODUCT": "Pest control product",
      "SOIL_AMENDMENT": "Soil amendment"
    },
    "VALID": "Valid"
  },
  "ENTER_PASSWORD": {
    "FORGOT": "Forgot password?",
    "HINT": "Hint",
    "LABEL": "Password",
    "ONE_NUMBER": "at least one number",
    "ONE_SPECIAL_CHARACTER": "at least one special character",
    "ONE_UPPER_CASE": "at least one upper case character",
    "TOO_SHORT": "at least 8 characters"
  },
  "EXPENSE": {
    "ADD_EXPENSE": {
      "MIN_ERROR": "Please enter a value greater than ",
      "REQUIRED_ERROR": "Expense is required",
      "TITLE_1": "New Expense (1 of 2)",
      "TITLE_2": "New Expense (2 of 2)"
    },
    "ADD_MORE_ITEMS": "Add more items",
    "DETAILED_HISTORY": "Detailed History",
    "EDIT_EXPENSE": {
      "DATE_PLACEHOLDER": "Choose a Date",
      "DESELECTING_CATEGORY": "Deselecting a category will remove existing expenses under this category for this expenses log.",
      "REMOVE_ALL": "You removed all expenses, click Save to submit.",
      "TITLE_1": "Edit Expense(1 of 2)",
      "TITLE_2": "Edit Expense (2 of 2)"
    },
    "ITEM": "Item",
    "NAME": "Name",
    "NO_EXPENSE": "No expense found",
    "NO_EXPENSE_YEAR": "You have no expense recorded for this year",
    "OTHER_EXPENSES_TITLE": "Other Expenses",
    "SUMMARY": "Summary",
    "VALUE": "Value"
  },
  "EXPIRED_TOKEN": {
    "RESET_PASSWORD_LINK": "Send new password link."
  },
  "FARM_MAP": {
    "AREA_DETAILS": {
      "NETWORK": "Network connectivity issues.",
      "PERIMETER": "Perimeter",
      "TOTAL_AREA": "Total area"
    },
    "BARN": {
      "COLD_STORAGE": "Does this barn have cold storage?",
      "EDIT_TITLE": "Edit barn",
      "NAME": "Barn name",
      "TITLE": "Add barn",
      "WASH_PACK": "Does this barn have a wash and pack station?"
    },
    "BUFFER_ZONE": {
      "EDIT_TITLE": "Edit buffer zone",
      "NAME": "Buffer zone name",
      "TITLE": "Add buffer zone",
      "WIDTH": "Buffer zone width"
    },
    "CEREMONIAL_AREA": {
      "EDIT_TITLE": "Edit ceremonial area",
      "NAME": "Ceremonial area name",
      "TITLE": "Add ceremonial area"
    },
    "CONFIRM_RETIRE": {
      "BODY": "Retiring this location will remove it from the farm map.",
      "TITLE": "Retire location?"
    },
    "DRAWING_MANAGER": {
      "REDRAW": "Redraw",
      "ZERO_AREA_DETECTED": "Field with no area detected. Please add more points to current drawing or draw again."
    },
    "EXPORT_MODAL": {
      "BODY": "How do you want to export your farm map?",
      "DOWNLOAD": "Download",
      "EMAIL_TO_ME": "Email to me",
      "EMAILING": "Emailing",
      "TITLE": "Export your farm map"
    },
    "FARM_SITE_BOUNDARY": {
      "EDIT_TITLE": "Edit farm site boundary",
      "NAME": "Farm site boundary name",
      "TITLE": "Add farm site boundary"
    },
    "FENCE": {
      "EDIT_TITLE": "Edit fence",
      "LENGTH": "Total length",
      "NAME": "Fence name",
      "PRESSURE_TREATED": "Is this fence pressure treated?",
      "TITLE": "Add fence"
    },
    "FIELD": {
      "DATE": "Eligible transition date",
      "EDIT_TITLE": "Edit field",
      "FIELD_TYPE": "What type of field is this?",
      "NAME": "Field name",
      "NON_ORGANIC": "Non-organic",
      "ORGANIC": "Organic",
      "TITLE": "Add field",
      "TRANSITIONING": "Transitioning"
    },
    "GARDEN": {
      "DATE": "Eligible transition date",
      "EDIT_TITLE": "Edit garden",
      "GARDEN_TYPE": "What type of garden is this?",
      "NAME": "Garden name",
      "NON_ORGANIC": "Non-organic",
      "ORGANIC": "Organic",
      "TITLE": "Add garden",
      "TRANSITIONING": "Transitioning"
    },
    "GATE": {
      "EDIT_TITLE": "Edit gate",
      "NAME": "Gate name",
      "TITLE": "Add gate"
    },
    "GREENHOUSE": {
      "CO2_ENRICHMENT": "Is there CO₂ enrichment?",
      "DATE": "Eligible transition date",
      "EDIT_TITLE": "Edit greenhouse",
      "GREENHOUSE_HEATED": "Is the greenhouse heated?",
      "GREENHOUSE_TYPE": "What type of greenhouse is this?",
      "NAME": "Greenhouse name",
      "NON_ORGANIC": "Non-organic",
      "ORGANIC": "Organic",
      "SUPPLEMENTAL_LIGHTING": "Is there supplemental lighting?",
      "TITLE": "Add greenhouse",
      "TRANSITIONING": "Transitioning"
    },
    "LINE_DETAILS": {
      "BUFFER_TITLE": "What is the width?",
      "BUFFER_ZONE_WIDTH": "Buffer zone width",
      "RIPARIAN_BUFFER": "Riparian buffer",
      "WATERCOURSE": "Watercourse",
      "WATERCOURSE_TITLE": "What are the following widths ?"
    },
    "MAP_FILTER": {
      "ADD_TITLE": "Add to your map",
      "AREAS": "Areas",
      "BARN": "Barn",
      "BZ": "Buffer zone",
      "CA": "Ceremonial area",
      "FENCE": "Fence",
      "FIELD": "Field",
      "FSB": "Farm site boundary",
      "GARDEN": "Garden",
      "GATE": "Gate",
      "GREENHOUSE": "Greenhouse",
      "HIDE_ALL": "Hide all",
      "LABEL": "Labels",
      "LINES": "Lines",
      "NA": "Natural area",
      "POINTS": "Points",
      "RESIDENCE": "Residence",
      "SATELLITE": "Satellite background",
      "SHOW_ALL": "Show all",
      "SURFACE_WATER": "Surface water",
      "TITLE": "Filter your map",
      "WATERCOURSE": "Watercourse",
      "WV": "Water valve"
    },
    "NATURAL_AREA": {
      "EDIT_TITLE": "Edit natural area",
      "NAME": "Natural area name",
      "TITLE": "Add natural area"
    },
    "RESIDENCE": {
      "EDIT_TITLE": "Edit residence",
      "NAME": "Residence name",
      "TITLE": "Add residence"
    },
    "SPOTLIGHT": {
      "ADD": "Add locations to your map",
      "ADD_TITLE": "Add to your map",
      "EXPORT": "Download or share your map",
      "EXPORT_TITLE": "Export your map",
      "FILTER": "Change what locations you see on your map",
      "FILTER_TITLE": "Filter your map",
      "HERE_YOU_CAN": "Here you can:"
    },
    "SURFACE_WATER": {
      "EDIT_TITLE": "Edit surface water",
      "IRRIGATION": "Is this area used for irrigation?",
      "NAME": "Surface water name",
      "TITLE": "Add surface water"
    },
    "TAB": {
      "CROPS": "Crops",
      "DETAILS": "Details"
    },
    "TITLE": "Farm map",
    "TUTORIAL": {
      "ADJUST_AREA": {
        "TEXT": "Click-and-drag points to adjust the area",
        "TITLE": "Adjust area"
      },
      "ADJUST_LINE": {
        "TEXT": "Click-and-drag points to adjust the line",
        "TITLE": "Adjust line"
      },
      "AREA": {
        "STEP_ONE": "Click anywhere to start drawing",
        "STEP_THREE": "Click-and-drag points to adjust the shape",
        "STEP_TWO": "Click the initial point to close the area",
        "TITLE": "Draw an area"
      },
      "LINE": {
        "STEP_FOUR": "(For certain line types) add a width",
        "STEP_ONE": "Click anywhere to start drawing",
        "STEP_THREE": "Optionally, adjust your line",
        "STEP_TWO": "Double-click to finish your line",
        "TITLE": "Draw a line"
      }
    },
    "UNABLE_TO_RETIRE": {
      "BODY": "You can only retire locations that have no active or planned crops, logs, or shifts.",
      "TITLE": "Unable to retire"
    },
    "WATER_VALVE": {
      "EDIT_TITLE": "Edit water valve",
      "GROUNDWATER": "Groundwater",
      "MAX_FLOW_RATE": "Maximum flow rate",
      "MUNICIPAL_WATER": "Municipal water",
      "NAME": "Water valve name",
      "RAIN_WATER": "Rain water",
      "SURFACE_WATER": "Surface water",
      "TITLE": "Add water valve",
      "WATER_VALVE_TYPE": "What is the source?"
    },
    "WATERCOURSE": {
      "BUFFER": "Riparian buffer",
      "EDIT_TITLE": "Edit watercourse",
      "IRRIGATION": "Is this area used for irrigation?",
      "LENGTH": "Total length",
      "NAME": "Watercourse name",
      "TITLE": "Add watercourse",
      "WIDTH": "Watercourse width"
    }
  },
  "FIELDS": {
    "EDIT_FIELD": {
      "VARIETY": "Variety"
    }
  },
  "FILE_SIZE_MODAL": {
    "BODY": "Files can not exceed 25MB or 5 pages.",
    "TITLE": "File size too large"
  },
  "FILTER": {
    "CLEAR_ALL_FILTERS": "Clear all filters"
  },
  "HELP": {
    "ATTACHMENT_LABEL": "Upload screenshot or file",
    "EMAIL": "Email",
    "MESSAGE_LABEL": "Message",
    "OPTIONS": {
      "OTHER": "Other",
      "REPORT_BUG": "Report a bug",
      "REQUEST_FEATURE": "Request a feature",
      "REQUEST_INFO": "Request information"
    },
    "PREFERRED_CONTACT": "Preferred contact method",
    "REQUIRED_LABEL": "Required Field",
    "TITLE": "Request Help",
    "TYPE_SUPPORT_LABEL": "Type of support",
    "TYPE_SUPPORT_PLACEHOLDER": "Choose type of support",
    "WHATSAPP": "Whatsapp",
    "WHATSAPP_NUMBER_LABEL": "Whatsapp number"
  },
  "HOME": {
    "GREETING": "Good day, "
  },
  "INSIGHTS": {
    "BIODIVERSITY": {
      "AMPHIBIANS": "Amphibians",
      "BIRDS": "Birds",
      "CROPS": "Crops",
      "HEADER": "Number of species",
      "INFO": "Biodiversity is great for people and the planet. We count species richness from all known records of biodiversity on your farm from the boundaries of your fields. You can increase your biodiversity count on your farm by using the https://www.inaturalist.org/app.",
      "INSECTS": "Insects",
      "PLANTS": "Plants",
      "SPECIES_COUNT": "{{count}} species",
      "SPECIES_COUNT_plural": "{{count}} species",
      "TITLE": "Biodiversity"
    },
    "CURRENT": "Current",
    "INFO": "Insights provides added data insights into what is happening on your farm. The more data you provide in the application, the more insights can be generated. See individual insights for further information.",
    "LABOUR_HAPPINESS": {
      "HEADER": "Tasks",
      "INFO": "We estimate the impact of different tasks on labour happiness by using the satisfaction scores and labour hours spent on each task from shifts.",
      "TITLE": "Labour Happiness"
    },
    "NITROGEN_BALANCE": {
      "ABANDON": "Abandon schedule",
      "CHOOSE_A_FREQUENCY": "Choose a frequency",
      "CHOOSE_FREQUENCY": "Choose Frequency...",
      "COUNT_MONTHS": "{{count}} month",
      "COUNT_MONTHS_plural": "{{count}} months",
      "CYCLE_INDICATOR": "Your Nitrogen Balance is on a {{frequency}} months cycle and data will show on: {{refreshDate}}",
      "FIRST_TIME": "It looks like it's your first time running this! Please select a frequency to calculate your nitrogen balance.",
      "GO_BACK": "Go back",
      "HEADER": "Every {{frequency}} months: {{refreshDate}}",
      "INFO_1": "The nitrogen balance tells you if you have applied too little or too much fertilizer. It relies on your harvest logs, nitrogen credits from legumes, and fertilization logs. You can run the balance on your desired time interval.",
      "INFO_2": "Click the delete button to reset your schedule.",
      "SELECT_FREQUENCY": "Select Frequency",
      "TITLE": "Nitrogen Balance"
    },
    "PEOPLE_FED": {
      "CALORIES": "Calories",
      "FAT": "Fat",
      "HEADER": "Number of Meals",
      "INFO": "We estimate the number of potential meals provided by your farm based on sales data, and crop composition databases. We assume that daily requirements are divided equally across three meals a day.",
      "MEAL_COUNT": "{{count}} meal",
      "MEAL_COUNT_plural": "{{count}} meals",
      "MEALS": "meals",
      "PROTEIN": "Protein",
      "TITLE": "People Fed",
      "VITAMIN_A": "Vitamin A",
      "VITAMIN_C": "Vitamin C"
    },
    "PRICES": {
      "INFO": "We show you the trajectory of your sales prices against the sales prices for the same goods within a given distance of you, collected across the LiteFarm network.",
      "NEARBY_FARMS": "Network price is based on {{count}} farms in your local area",
      "NEARBY_FARMS_plural": "Network price is based on {{count}} farms in your local area",
      "NETWORK_PRICE": "Network Price",
      "NO_ADDRESS": "You currently do not have an address in LiteFarm. Please update it in your Profile to get nearby prices information!",
      "OWN_PRICE": "Own Price",
      "PERCENT_OF_MARKET": "{{percentage}}% of market",
      "SALES_FROM_DISTANCE_AWAY": "Sales from {{distance}} {{unit}} away",
      "TITLE": "Prices",
      "Y_TITLE": "Price ({{currency}}/{{mass}})"
    },
    "SOIL_OM": {
      "ALTERNATE_TITLE": "Soil OM Content",
      "HEADER": "Soil Organic Matter",
      "INFO": "Soil Organic Matter is needed to maintain a healthy soil environment for your crop. We populate these data from your most recent soil analysis logs. If you do not have any data we predict the potential soil organic matter for your location globally.",
      "TITLE": "Soil OM"
    },
    "TITLE": "Insights",
    "UNAVAILABLE": "Unavailable",
    "WATER_BALANCE": {
      "FIRST_TIME": "Looks like this is your first time running this! For more info on what this does, please click the information button to see.",
      "INFO_1": "The water balance tells you whether your crops have too little or too much water. It relies on weather data, and it is updated by your irrigation and soil texture data from your soil analysis logs.",
      "INFO_2": "This feature has not been widely tested across farms with low surrounding weather station density so use with caution. We welcome feedback on how well it performs for your farm.",
      "NO_SCHEDULE_RUN": "Your scheduled water balance hasn't run yet, please check back in two days and ensure you have at least one soil analysis that records soil texture for a field to see water balance data for crops in that field. If the problem persists please contact LiteFarm.",
      "REGISTER_FARM": "Register Farm",
      "TITLE": "Water Balance"
    }
  },
  "INTRODUCE_MAP": {
    "BODY": "The farm map has new features. It is now found under the My Farm menu.",
    "TITLE": "We've updated farm maps!"
  },
  "INVITATION": {
    "BIRTH_YEAR": "Birth year",
    "BIRTH_YEAR_ERROR": "Birth year needs to be between 1900 and",
    "BIRTH_YEAR_TOOLTIP": "Age information is collected for research purposes only and will only be shared with  personally identifying information removed",
    "CREATE_ACCOUNT": "Create New Account",
    "CREATE_NEW_ACCOUNT": "Create New Account",
    "EMAIL": "Email",
    "FULL_NAME": "Full name",
    "GENDER": "Gender",
    "GENDER_TOOLTIP": "Gender information is collected for research purposes only and will only be shared with  personally identifying information removed",
    "PASSWORD": "Password",
    "YOUR_INFORMATION": "Your information"
  },
  "INVITE_SIGN_UP": {
    "ERROR0": "You'll need user",
    "ERROR1": "to accept this farm invitation.",
    "HOW_TO_CREATE": "How do you want to create your new account?",
    "LITEFARM_ACCOUNT": "Create a LiteFarm account",
    "SIGN_IN_WITH": "Sign in with",
    "TITLE": "Create your account"
  },
  "INVITE_USER": {
    "BIRTH_YEAR": "Birth Year",
    "BIRTH_YEAR_ERROR": "Birth year needs to be between 1900 and",
    "BIRTH_YEAR_TOOLTIP": "Age information is collected for research purposes only and will only be shared with personally identifying information removed",
    "CHOOSE_ROLE": "Choose Role",
    "EMAIL": "Email",
    "EMAIL_INFO": "Users without an email won't be able to log in",
    "FULL_NAME": "Full name",
    "GENDER": "Gender",
    "GENDER_TOOLTIP": "Gender information is collected for research purposes only and will only be shared with personally identifying information removed",
    "INVALID_EMAIL_ERROR": "Please enter a valid email",
    "INVITE": "Invite",
    "PHONE": "Phone",
    "PHONE_ERROR": "Please enter a valid phone number",
    "ROLE": "Role",
    "TITLE": "Invite a user",
    "WAGE": "Hourly Wage",
    "WAGE_ERROR": "Wage must be a valid, non-negative decimal number"
  },
  "JOIN_FARM_SUCCESS": {
    "IMPORTANT_THINGS": "Let us show you a couple of important things!",
    "SUCCESSFULLY_JOINED": "You have successfully joined"
  },
  "LOCATION_CROPS": {
    "ACTIVE_CROPS": "Active crops",
    "ADD_NEW": "Add a crop",
    "INPUT_PLACEHOLDER": "Type to search",
    "PAST_CROPS": "Past crops",
    "PLANNED_CROPS": "Planned crops"
  },
  "LOG_COMMON": {
    "ACTION": "Action",
    "ACTIVITY": "Activity",
    "ADD_A_LOG": "Add a log",
    "ADD_CUSTOM_PRODUCT": "Add a custom product ",
    "ADD_NEW_LOG": "Add New Log",
    "ALL": "All",
    "ALL_CROPS": "All crops",
    "ALL_LOCATIONS": "All locations",
    "AMMONIA": "Ammonia",
    "CHEMICAL_COMPOSITION": "Chemical Composition",
    "CHOOSE_DATE": "Choose a date",
    "CROP": "Crop",
    "DATE": "Date",
    "DEFAULT_PRODUCT": "Default Product",
    "DELETE_CONFIRMATION": "Are you sure you want to delete this log?",
    "EDIT_A_LOG": "Edit a log",
    "ERROR_MISSING_CROP_FIELDS": "Error: Missing Crops or fields",
    "FARM_LOG": "Farm Log",
    "FERTILIZING": "Fertilizing",
    "FIELD_CROPS": "Crops",
    "FIELD_WORK": "Field Work",
    "FIELDS": "Locations",
    "FROM": "From",
    "HARVEST": "Harvest",
    "HIDE": "Hide",
    "IRRIGATION": "Irrigation",
    "LOCATION": "Location",
    "LOCATIONS": "Locations",
    "LOG_ALL_CROPS": "All crops",
    "LOG_HELP": "Log Help",
    "LOG_HELP_EXPLANATION": "Use the filters below to search your log history. Useful for keeping records of inputs and other farm activities for your team and certifiers.",
    "LOG_HISTORY": "Log History",
    "NITRATE": "Nitrate",
    "NOTES": "Notes",
    "OTHER": "Other",
    "PEST": "Pest Control",
    "PHOSPHATE": "Phosphate",
    "POTASSIUM": "Potassium",
    "PRODUCT": "Product",
    "PRODUCT_CHEMICAL_COMPOSITION": "Product Chemical Composition",
    "PRODUCT_NAME": "Product Name",
    "PRODUCT_TEMPLATE_PLACEHOLDER": "select product template",
    "QUANTITY": "Quantity",
    "SCOUTING": "Scouting",
    "SEARCH_BY_ACTIVITY": "Search Log By Activity",
    "SEEDING": "Seeding",
    "SELECT_CROP": "Select crop",
    "SELECT_LOCATION": "Select location",
    "SELECT_LOCATIONS": "Select locations",
    "SELECT_PRODUCT": "Select product",
    "SELECT_TASK": "Select task",
    "SELECT_TYPE": "Select Type",
    "SHOW": "Show",
    "SOIL_DATA": "Soil Data",
    "TO": "To",
    "TYPE": "Type",
    "WARNING": "To use this type of log please add crops to fields. You can do this by navigating to Fields -> Your field -> New Field Crop",
    "WATER": "Water",
    "ALL_FIELDS": "All Fields"
  },
  "LOG_DETAIL": {
    "ACTION_NEEDED": "Action Needed",
    "ACTIVITY_KIND": "Activity Kind",
    "FLOW_RATE": "Flow Rate",
    "HOURS": "Hours",
    "NO": "No",
    "NOTE": "Note",
    "SUBMITTED_FOR": "Submitted For",
    "TITLE": "Log Detail",
    "TYPE": "Type",
    "YES": "Yes"
  },
  "LOG_FERTILIZING": {
    "ADD_FERTILIZER": "Add a Fertilizer",
    "FERTILIZER_TYPE": "Fertilizer Type",
    "FERTILIZING_QUANTITY": "Fertilizer Quantity",
    "SELECT_TEMPLATE": "Select product template",
    "TITLE": "Fertilizing Log"
  },
  "LOG_FIELD_WORK": {
    "DISCING": "Discing",
    "MULCH_TILL": "Mulch Till",
    "PLOW": "plow",
    "RIDGE_TILL": "Ridge Till",
    "RIPPING": "Ripping",
    "TITLE": "Field Work Log",
    "ZONE_TILL": "Zone Till"
  },
  "LOG_HARVEST": {
    "ADD_A_HARVEST_USE": "Add a harvest use",
    "ADD_CUSTOM_HARVEST_USE": "Add custom harvest use",
    "CROP": "Crop",
    "CROP_PLACEHOLDER": "Select a crop",
    "CUSTOM_HARVEST_USE": "Custom harvest uses",
    "DISEASE": "Disease",
    "HARVEST": "Harvest",
    "HARVEST_ALLOCATION_SUBTITLE": "About how much of the harvest will be used for each purpose?",
    "HARVEST_QUANTITY": "Harvest Quantity",
    "HARVEST_USE": "Harvest Use",
    "HARVEST_USE_TYPE_SUBTITLE": "How will the harvest be used?",
    "OTHER": "Other",
    "PEST": "Pest",
    "QUANTITY": "Quantity",
    "QUANTITY_ERROR": "Quantity must be up to 2 decimal places",
    "TITLE": "Harvest Log",
    "WEED": "Weed",
    "HARVEST_ALLOCATION_SUBTITLE_TWO": "Amount to allocate"
  },
  "LOG_IRRIGATION": {
    "DRIP": "Drip",
    "FLOOD": "Flood",
    "FLOW_RATE": "Flow Rate",
    "SPRINKLER": "Sprinkler",
    "SUBSURFACE": "Subsurface",
    "TITLE": "Irrigation Log",
    "TOTAL_TIME": "Total Time"
  },
  "LOG_OTHER": {
    "TITLE": "Other Log"
  },
  "LOG_PESTICIDE": {
    "ACTIVE_INGREDIENTS": "Active Ingredients",
    "ADD_CUSTOM_PESTICIDE": "Add a custom pesticide",
    "ADD_DISEASE": "Add a disease",
    "ADD_PESTICIDE": "Add a pesticide",
    "ADD_TARGET": "Add a Target",
    "BIOLOGICAL_CONTROL": "Biological Control",
    "BURNING": "Burning",
    "CHOOSE_GROUP_PLACEHOLDER": "Choose Group",
    "CHOOSE_TARGET_PLACEHOLDER": "Choose a target",
    "CHOOSE_TYPE_PLACEHOLDER": "Choose a Type",
    "COMMON_NAME": "Common Name",
    "CONCENTRATION": "Concentration",
    "DAYS": "days",
    "DISEASE_GROUP": "Disease Group",
    "DISEASE_TARGET": "Disease Target",
    "ENTRY_INTERVAL": "Entry Interval",
    "FOLIAR_SPRAY": "Foliar spray",
    "HAND_PICK": "Hand pick",
    "HARVEST_INTERVAL": "Harvest Interval",
    "HEAT_TREATMENT": "Heat treatment",
    "MISSING_DATA": "Error: Missing Data",
    "PESTICIDE_CONTROL_TYPE": "Pesticide Control Type",
    "PESTICIDE_DETAILS": "Pesticide Product Details",
    "PESTICIDE_INFO_LABEL": "Pesticide Info",
    "PESTICIDE_LABEL": "Pesticide",
    "PESTICIDE_NAME_LABEL": "Pesticide Name",
    "PESTICIDE_QUANTITY": "Pesticide Quantity",
    "SCIENTIFIC_NAME": "Scientific Name (if known)",
    "SOIL_FUMIGATION": "Soil fumigation",
    "SYSTEMIC_SPRAY": "Systemic spray",
    "TARGET": "Target",
    "TARGET_DISEASE": "Targeted Disease",
    "TARGET_GROUP": "Target Group",
    "TITLE": "Pest Control Log",
    "TYPE": "Type"
  },
  "LOG_SCOUTING": {
    "ACTION_NEEDED": "Action Needed",
    "TITLE": "Scouting Log"
  },
  "LOG_SEEDING": {
    "RATE": "Rate",
    "SEED_SPACING": "Seed Spacing",
    "SEEDING_DEPTH": "Seeding Depth",
    "SPACE_DEPTH": "Space depth",
    "SPACE_LENGTH": "Space length",
    "SPACE_WIDTH": "Space Width",
    "TITLE": "Seeding Log"
  },
  "LOG_SOIL": {
    "BULK_DENSITY": "Bulk Density",
    "DEPTH": "Depth",
    "INORGANIC_CARBON": "Inorganic Carbon",
    "MORE_INFO": "More Info",
    "OM": "OM",
    "ORGANIC_CARBON": "Organic Carbon",
    "SELECT_DEPTH": "Select Depth",
    "SELECT_TEXTURE": "Select Texture",
    "SOIL_TEXTURE": "Soil Texture",
    "TEXTURE": "Texture",
    "TITLE": "Soil Data Log",
    "TOTAL_CARBON": "Total Carbon"
  },
  "MANAGEMENT_DETAIL": {
    "ABANDON_PLAN": "Abandon this management plan",
    "ADD_A_TASK": "Add a task",
    "ASSOCIATED_TASKS": "Associated tasks",
    "EDIT_PLAN": "Edit plan",
    "FAILED_CROP": "Failed crop?",
    "PLAN_NOTES": "Plan notes"
  },
  "MANAGEMENT_PLAN": {
    "ABANDON_MANAGEMENT_PLAN_CONTENT": "Abandoning this management plan will abandon all the incomplete tasks associated with it and remove it from your farm map.",
    "ABANDON_MANAGEMENT_PLAN_TITLE": "Abandon mangement plan?",
    "ADD_MANAGEMENT_PLAN": "Add a management plan",
    "AGE": "Age",
    "AS_COVER_CROP": "As cover crop",
    "BEDS": "Beds",
    "BROADCAST": "Broadcast or drill",
    "COMPLETE_PLAN": {
      "ABANDON_PLAN": "Abandon plan",
      "ABANDON_REASON": "Reason for abandoning",
      "COMPLETE_PLAN": "Complete plan",
      "DATE_OF_CHANGE": "Date of status change",
      "RATING": "Rate this management plan"
    },
    "CONTAINER": "Container",
    "CONTAINER_OR_IN_GROUND": "Are you planting in a container or in ground?",
    "CONTAINER_TYPE": "Type of container",
    "COVER_INFO": "Selecting cover crop will create a field work task to terminate the cover crop at the end of the season. Selecting for harvest will create a harvest task instead.",
    "COVER_OR_HARVEST": "Is this being grown as a cover crop or for harvest?",
    "DAYS_FROM_PLANTING": "Days from planting to:",
    "DAYS_FROM_SEEDING": "Days from seed to:",
    "DAYS_TO_HARVEST": "Days from transplant to next harvest:",
    "DAYS_TO_TERMINATION": "Days from transplant to termination:",
    "DETAIL_SPOTLIGHT_TITLE": "Details",
    "DETAILS_SPOTLIGHT_1": "Edit your crop details",
    "DETAILS_SPOTLIGHT_2": "Upload or link compliance documents",
    "DO_YOU_WANT_TO_ABANDON_CONTENT": "Do you want to abandon this plan?",
    "DROP_PIN": "Drop pin",
    "DURATION_TOOLTIP": "These are suggested values. Please adjust for your local conditions.",
    "ESTIMATED_SEED": "Estimated seed required",
    "ESTIMATED_YIELD": "Estimated yield",
    "FIRST_MP_SPOTLIGHT": {
      "BODY": "LiteFarm has generated a few tasks based on your plan. You can edit or assign them on this screen. Additionally, you can add more tasks to this plan or edit your plan.",
      "TITLE": "Congrats! You’ve made your first management plan!"
    },
    "FOR_HARVEST": "For harvest",
    "GERMINATION": "Germination",
    "HARVEST": "Harvest",
    "HARVEST_DATE": "When do you expect your next harvest?",
    "HISTORICAL_CONTAINER_OR_IN_GROUND": "Was it planted in a container or in the ground?",
    "IN_GROUND": "In ground",
    "INCOMPLETE_TASK_CONTENT": "This plan has tasks that aren’t completed yet. You’ll need to mark the tasks complete in order to complete this crop management plan.",
    "INCOMPLETE_TASK_TITLE": "You have incomplete tasks",
    "INDIVIDUAL_CONTAINER": "Individual or container",
    "IS_TRANSPLANT": "Will this crop be transplanted?",
    "KNOW_HOW_IS_CROP_PLANTED": "Do you know how the crop was planted?",
    "LOCATION_SUBTEXT": "Only locations that can grow crops are shown.",
    "MANAGEMENT_PLAN_FLOW": "management plan creation",
    "MANAGEMENT_SPOTLIGHT_1": "Create new plans for this crop",
    "MANAGEMENT_SPOTLIGHT_2": "View and modify plans for this crop",
    "MANAGEMENT_SPOTLIGHT_3": "Create and assign tasks",
    "MANAGEMENT_SPOTLIGHT_TITLE": "Management",
    "NEXT_HARVEST": "When do you expect your next harvest?",
    "NUMBER_OF_CONTAINER": "# of containers",
    "PENDING_TASK": "Pending tasks",
    "PLAN_AND_ID": "Plan {{id}}",
    "PLAN_NAME": "Management plan name",
    "PLAN_NOTES": "Plan notes",
    "PLANT_SPACING": "Plant spacing",
    "PLANTED_ALREADY": "Will you be planting this crop or is it already in the ground?",
    "PLANTING": "Planting",
    "PLANTING_DATE": "What is your planting date?",
    "PLANTING_DATE_INFO": "Seeding date based on crop age: {{seed_date}}",
    "PLANTING_DATE_LABEL": "Planting date",
    "PLANTING_DEPTH": "Planting depth",
    "PLANTING_METHOD": "What is your planting method?",
    "PLANTING_METHOD_TOOLTIP": "Selecting the right planting method will help LiteFarm more accurately estimate the quantity of seed needed, yield, and other helpful insights.",
    "PLANTING_NOTE": "Planting notes",
    "PLANTING_SOIL": "Planting soil to be used",
    "PLANTS_PER_CONTAINER": "# of plants/container",
    "REMOVE_PIN": "Remove pin",
    "ROW_METHOD": {
      "HISTORICAL_SAME_LENGTH": "Were the rows all the same length?",
      "LENGTH_OF_ROW": "Length of row",
      "NUMBER_OF_ROWS": "# of rows",
      "SAME_LENGTH": "Are your rows all the same length?",
      "TOTAL_LENGTH": "Total length of rows"
    },
    "ROWS": "Rows",
    "SEED_DATE": "What is your seeding date?",
    "SEED_OR_SEEDLING": "How will you plant this crop?",
    "SEEDING_DATE": "Seeding date",
    "SEEDLING": "Seedling or planting stock",
    "SEEDLING_AGE": "What age is the the seedling or planting stock?",
    "SEEDLING_AGE_INFO": "Approximate age will help LiteFarm estimate harvest dates for seedlings. You can skip this question for other types of planting stock.",
    "SELECT_A_PLANTING_LOCATION": "Select a planting location",
    "SELECT_A_SEEDING_LOCATION": "Select a seeding location",
    "SELECT_CURRENT_LOCATION": "Select the crop's current location",
    "SELECTED_STARTING_LOCATION": "Always select this as the starting location for crops that will be transplanted",
    "SPOTLIGHT_HERE_YOU_CAN": "Here you can:",
    "STARTED": "Let's get started",
    "STATUS": {
      "ABANDONED": "Abandoned",
      "ACTIVE": "Active",
      "COMPLETED": "Completed",
      "PLANNED": "Planned"
    },
    "SUPPLIER": "Supplier",
    "TERMINATION": "Termination",
    "TERMINATION_DATE": "When will you terminate this crop?",
    "TOTAL_PLANTS": "# of plants",
    "TRANSPLANT": "Transplant",
    "TRANSPLANT_DATE": "What is your transplant date?",
    "TRANSPLANT_SPOTLIGHT": {
      "BODY": {
        "PLANTED": "planted",
        "SEEDED": "seeded",
        "TEXT": "Please indicate where this crop will be initially <1>{{fill}}</1>. We’ll ask about where you’ll transplant it to later."
      },
      "TITLE": {
        "PLANTING": "Planting",
        "SEEDING": "Seeding",
        "TEXT": "{{fill}} location"
      }
    },
    "VARIETY": "Variety",
    "WHAT_IS_AGE": "What is the age of the crop?",
    "WHAT_WAS_PLANTING_METHOD": "What was the planting method?",
    "WHERE_START_LOCATION": "Where is your starting location?",
    "WHERE_TRANSPLANT_LOCATION": "Where will you transplant to?",
    "WILD_CROP": "Are you harvesting a wild crop?",
    "WHAT_WAS_PLANTING_METHOD_INFO": "Selecting the right planting method will help LiteFarm more accurately estimate the quantity of seed needed, yield, and other helpful insights.",
    "TRANSPLANT_LOCATION": "Where will you transplant to?",
    "PLAN_AND_ID_plural": "MISSING"
  },
  "MY_FARM": {
    "CERTIFICATIONS": "Certifications",
    "FARM_INFO": "Farm info",
    "FARM_MAP": "Farm map",
    "PEOPLE": "People"
  },
  "NAVIGATION": {
    "SPOTLIGHT": {
      "FARM": "Here you can:, • Edit your farm settings, • Map your farm, • Manage your employees",
      "FARM_TITLE": "This is your farm profile",
      "NOTIFICATION": "Here you can:, • Manage your tasks, • See important updates, • Coordinate farm activities",
      "NOTIFICATION_TITLE": "This is your Notification Centre",
      "PROFILE": "Here you will find:, • Your info, • Helpful tips, • The log out button",
      "PROFILE_TITLE": "This is your profile"
    }
  },
  "NOTIFICATION": {
    "NOTIFICATION_TEASER": "Coming Soon!"
  },
  "OUTRO": {
    "ALL_DONE": "Great! You're all done. Ready to get your hands dirty?",
    "IMPORTANT_THINGS": "And finally, let us show you a couple of important things!"
  },
  "PASSWORD_RESET_SUCCESS_MODAL": {
    "BUTTON": "Great!",
    "DESCRIPTION": "Your password has been updated. Redirecting you to your farms in 10 seconds...",
    "TITLE": "Success!"
  },
  "PASSWORD_RESET": {
    "BUTTON": "Resend Link",
    "BUTTON_SENDING": "Sending...",
    "DESCRIPTION_BOTTOM": "Please check your email.",
    "DESCRIPTION_TOP": "A link has been sent.",
    "NEW_ACCOUNT_BUTTON": "Update",
    "NEW_ACCOUNT_TITLE": "Set your new password",
    "TITLE": "Link Sent"
  },
  "PLAN_GUIDANCE": {
    "ADDITIONAL_GUIDANCE": "Is there additional guidance you want to provide for this seeding task?",
    "BED": "Bed",
    "BEDS": "beds",
    "NOTES": "Planting notes",
    "PLANTING_DEPTH": "Planting depth",
    "ROW": "Row",
    "ROWS": "rows",
    "SPACE_BETWEEN": "Space between {{types}}",
    "SPECIFY": "Specify {{types}}",
    "SPECIFY_PLACEHOLDER": "Ex. {{types}} 1 - 4",
    "TOOLTIP": "The first 40 characters of this field will display anywhere your management plan is visible.",
    "WIDTH": "{{type}} width",
    "WORD_LIMIT": "Only {{limit}} characters can be displayed"
  },
  "PREPARING_EXPORT": {
    "MESSAGE": "LiteFarm is putting together your certification documents in the background and you’ll receive an email when we’re done - it could take a few minutes... You can click outside this box to continue using LiteFarm without interrupting the process.",
    "TITLE": "Your export is being prepared"
  },
  "PROFILE_FLOATER": {
    "HELP": "Help",
    "INFO": "My info",
    "LOG_OUT": "Log Out",
    "SWITCH": "Switch Farm"
  },
  "PROFILE": {
    "ACCOUNT_TAB": "Account",
    "ACCOUNT": {
      "CONVERT_TO_HAVE_ACCOUNT": "Convert this worker to a user with account",
      "EMAIL": "Email",
      "ENGLISH": "English",
      "FIRST_NAME": "First Name",
      "FRENCH": "French",
      "LANGUAGE": "Language",
      "LAST_NAME": "Last Name",
      "PERSONAL_INFORMATION": "My Info",
      "PHONE_NUMBER": "Phone Number",
      "PORTUGUESE": "Portuguese",
      "SPANISH": "Spanish",
      "USER_ADDRESS": "User Address"
    },
    "FARM_TAB": "Farm",
    "FARM": {
      "ADDRESS": "Address",
      "CURRENCY": "Currency",
      "FARM_NAME": "Farm Name",
      "IMPERIAL": "Imperial",
      "METRIC": "Metric",
      "PHONE_NUMBER": "Phone Number",
      "UNITS": "Units"
    },
    "PEOPLE_TAB": "People",
    "PEOPLE": {
      "EO": "Extension Officer",
      "FARM_MANAGER": "Farm Manager",
      "FARM_OWNER": "Farm Owner",
      "FARM_WORKER": "Farm Worker",
      "HOURLY": "hourly",
      "INVITE_USER": "Invite User",
      "PAY": "Pay",
      "RESTORE_ACCESS": "Restore User Access",
      "REVOKE_ACCESS": "Revoke User Access",
      "ROLE": "Role",
      "ROLE_CHANGE_ALERT": "Role change will take full effect upon next login. Workers cannot set themselves to Admins.",
      "SEARCH": "Search",
      "USERS_FOUND": "Users found"
    },
    "TABLE": {
      "HEADER_EMAIL": "Email",
      "HEADER_NAME": "Name",
      "HEADER_ROLE": "Role",
      "HEADER_STATUS": "Status"
    }
  },
  "REACT_SELECT": {
    "CLEAR_ALL": "Clear all"
  },
  "REQUEST_CONFIRMATION_MODAL": {
    "BUTTON": "Got it",
    "DESCRIPTION": "Someone will be in touch within 48 hours.",
    "TITLE": "Help request submitted"
  },
  "ROLE_SELECTION": {
    "FARM_EO": "Extension Officer",
    "FARM_MANAGER": "Farm Manager",
    "FARM_OWNER": "Farm Owner",
    "IS_OWNER_OPERATED": "Is this farm owner operated?",
    "TITLE": "What is your role on the farm?"
  },
  "SALE": {
    "ADD_SALE": {
      "CROP": "Crop",
      "CROP_PLACEHOLDER": "Select crop",
      "CROP_REQUIRED": "Required",
      "CUSTOMER_NAME": "Customer Name",
      "CUSTOMER_NAME_REQUIRED": "Required",
      "DATE": "Date",
      "TABLE_HEADERS": {
        "CROPS": "Crops",
        "QUANTITY": "Quantity",
        "TOTAL": "Total"
      },
      "TITLE": "Add New Sale"
    },
    "DETAIL": {
      "ACTION": "Action",
      "CROP": "Crop",
      "CUSTOMER_NAME": "Customer Name",
      "DELETE_CONFIRMATION": "Are you sure you want to delete this sale?",
      "QUANTITY": "Quantity",
      "TITLE": "Sale Detail",
      "VALUE": "Value"
    },
    "EDIT_SALE": {
      "DATE": "Date",
      "DELETE_CONFIRMATION": "Are you sure you want to delete this sale?",
      "TITLE": "Edit Sale"
    },
    "ESTIMATED_REVENUE": {
      "CALCULATION": "Calculation",
      "CALCULATION_DESCRIPTION": "We calculate estimated revenue using the end date of crops estimated in the fields module. To include a crop in your estimated revenue calculation make sure you capture its end date within your financial report end date.",
      "TITLE": "Estimated Revenue"
    },
    "EXPENSE_DETAIL": {
      "ACTION": "Action",
      "COST": "Cost",
      "DESCRIPTION": "Expense Description",
      "TEMP_DELETE_CONFIRMATION": "Are you sure you want to delete this expenses?",
      "TITLE": "Expense Detail"
    },
    "FINANCES": {
      "ACTION": "Action",
      "ACTUAL": "Actual",
      "ACTUAL_REVENUE_ESTIMATED": "Estimated",
      "ACTUAL_REVENUE_LABEL": "Actual",
      "ADD_NEW_EXPENSE": "Add New Expense",
      "ADD_NEW_SALE": "Add New Sale",
      "BALANCE": "Balance",
      "BALANCE_BY_CROP": "Balance (By Crop)",
      "BALANCE_EXPLANATION": "We compute a real-time balance (‘cost of production’) for each crop on your farm. This is a simple equation of expenses minus revenue.  Expenses for each crop are calculated from two parts, one part is the labour expenses from hours logged for farm activities, the other part is from the other expenses logged for the whole farm. Where expenses are logged for the whole farm we equally divide them amongst the crops on the farm. Unallocated means that a shift(s) has been submitted for a field when there is not a crop yet on that field. This shift(s) will be assigned to crops as they are added to that field within the financial reporting time window.",
      "BALANCE_FOR_FARM": "Balance (Whole Farm)",
      "ENSURE_ONE_CROP_WARNING": "Please ensure that at least 1 crop and an associated sale or shift has been allocated to see this information.",
      "EXPENSES": "Expenses",
      "FINANCE_HELP": "Finance Help",
      "HAS_UNALLOCATED_LINE1": "*Unallocated means that work has been done on an empty field for the selected date range.",
      "HAS_UNALLOCATED_LINE10_1": "If lettuce is added to Field1 but no shift related to lettuce or Field1 is submitted, or submitted later than April 1st, then Corn will be allocated with a full amount of ",
      "HAS_UNALLOCATED_LINE10_2": "From Field1.",
      "HAS_UNALLOCATED_LINE2": "If one or more crops were added to an empty field later and there exists a shift related to the crops, then the work done on that empty field will be evenly distributed to each crop.",
      "HAS_UNALLOCATED_LINE3_1": "For date range",
      "HAS_UNALLOCATED_LINE3_2": "January 1st",
      "HAS_UNALLOCATED_LINE3_3": "April 1st",
      "HAS_UNALLOCATED_LINE4": "And two empty fields",
      "HAS_UNALLOCATED_LINE5_1": "Assume shifts has been submitted for both fields(cost=",
      "HAS_UNALLOCATED_LINE5_2": "30 for each field)",
      "HAS_UNALLOCATED_LINE6_1": "then the Unallocated value would be",
      "HAS_UNALLOCATED_LINE6_2": "Field1's work + Field2's work = -",
      "HAS_UNALLOCATED_LINE7_1": "Later corn and lettuce has been planted on",
      "HAS_UNALLOCATED_LINE7_2": "and related shifts have been submitted within the date range, then the Unallocated value would be",
      "HAS_UNALLOCATED_LINE8": "Field2's work = -",
      "HAS_UNALLOCATED_LINE9": "Corn and lettuce will each be allocated with an extra cost of",
      "LABOUR_LABEL": "Labour",
      "OTHER_EXPENSES_LABEL": "Other Expenses",
      "REVENUE": "Revenue",
      "TITLE": "Finances",
      "UNALLOCATED_CROP": "Unallocated",
      "UNALLOCATED_TIP": "What is unallocated?"
    },
    "LABOUR": {
      "BY": "By",
      "CROPS": "Crops",
      "EMPLOYEES": "Employees",
      "TABLE": {
        "AMOUNT": "Amount",
        "CROP": "Crop",
        "DATE": "Date",
        "EMPLOYEE": "Employee",
        "EST_REVENUE": "Estimated Revenue",
        "LABOUR_COST": "Labour Cost",
        "TASK": "Task",
        "TIME": "Time",
        "TYPE": "Type"
      },
      "TASKS": "Tasks",
      "TITLE": "Labour"
    },
    "SUMMARY": {
      "AMOUNT": "Amount",
      "CROP": "Crop",
      "DATE": "Date",
      "DETAILED_HISTORY": "Detailed History",
      "SUBTOTAL": "Subtotal",
      "SUMMARY": "Summary",
      "TITLE": "Sales",
      "TOTAL": "Total",
      "TYPE": "Type",
      "VALUE": "Value"
    }
  },
  "SHIFT": {
    "ACTION": "Action",
    "ADD_NEW": "Add New Shift",
    "EDIT_SHIFT": {
      "ADD_CUSTOM_TASK": "Add Custom Task",
      "ADD_TASK": "Add a Task",
      "ALL": "All locations",
      "ALL_CROPS": "All crops",
      "ASSIGN_TIME_TO_TASK": "Assign time to task by",
      "CHOOSE_DATE": "Choose a Date",
      "CHOOSE_WORKERS": "Choose worker",
      "CROPS": "Crops",
      "CROPS_LABEL": "Crops",
      "DID_NOT_PROVIDE_ANSWER": "Did not provide answer",
      "HAPPY": "Happy",
      "INDIVIDUAL_CROPS": "Individual Crops",
      "LOCATIONS": "Locations",
      "LOCATIONS_LABEL": "Locations",
      "MOOD": "How did this shift make you feel?",
      "NAME_TASK": "Name of the custom task",
      "NEUTRAL": "Neutral",
      "RATHER_NOT_SAY": "Rather Not Say",
      "SAD": "Sad",
      "SELECT_ALL": "Select All",
      "SELECT_CROPS": "Select crops",
      "SELECT_FIELDS": "Select locations",
      "VERY_HAPPY": "Very Happy",
      "VERY_SAD": "Very Sad",
      "WHAT_TASKS_YOU_DID": "What tasks did you do today?",
      "WORKER": "Worker",
      "WORKER_MOOD": "How did this worker feel during this shift?"
    },
    "MY_SHIFT": {
      "DELETE_CONFIRMATION": "Are you sure you want to delete this shift?",
      "DURATION": "Duration",
      "LOCATION_CROPS": "Locations/Crops",
      "SUBMITTED_FOR": "Submitted For",
      "TASK": "Task",
      "TITLE": "Shift Detail"
    },
    "NAME": "Name",
    "NEW_SHIFT": {
      "STEP_ONE": "Add a shift",
      "STEP_TWO": "Add a shift"
    },
    "RETIRED": "Location Retired",
    "SHIFT_DATE": "Date",
    "SHIFT_HISTORY": "Shift History",
    "TIME_TOTAL": "Total",
    "TITLE": "Shifts"
  },
  "SIGNUP": {
    "EMAIL_INVALID": "Email is invalid",
    "ENTER_EMAIL": "Enter your email address",
    "EXPIRED_ERROR": "We've updated our infrastructure and you'll need to reset your password. Check your inbox to proceed.",
    "GOOGLE_BUTTON": "CONTINUE WITH GOOGLE",
    "INVITED_ERROR": "We've updated our infrastructure and you'll need to check your inbox for a farm invitation to proceed.",
    "PASSWORD_ERROR": "Password incorrect",
    "SIGN_IN": "Sign In",
    "SSO_ERROR": "Please login by clicking the Google button above",
    "WELCOME_BACK": "Welcome back",
    "WRONG_BROWSER": "LiteFarm is not optimized for this browser.",
    "WRONG_BROWSER_BOTTOM": "Please login using Chrome."
  },
  "SLIDE_MENU": {
    "CROPS": "Crops",
    "DOCUMENTS": "Documents",
    "FINANCES": "Finances",
    "INSIGHTS": "Insights",
    "MANAGE": "Manage",
    "TASKS": "Tasks"
  },
  "STATUS": {
    "ACTIVE": "Active",
    "INACTIVE": "Inactive",
    "INVITED": "Invited"
  },
  "SWITCH_OUTRO": {
    "BUTTON": "Let's Go!",
    "DESCRIPTION_BOTTOM": "Heading to: ",
    "DESCRIPTION_TOP": "The barn door is secure.",
    "TITLE": "Switching Farms"
  },
  "TABLE": {
    "LOADING_TEXT": "Loading...",
    "NEXT_TEXT": "Next",
    "NO_DATA_TEXT": "No rows found",
    "OF_TEXT": "of",
    "PAGE_TEXT": "Page",
    "PREVIOUS_TEXT": "Previous",
    "ROWS_TEXT": "rows"
  },
  "TASK": {
<<<<<<< HEAD
    "ABANDON": {
      "ABANDON": "Abandon",
      "INFO": "Abandoning this task will change its' status to abandoned and remove it from all users ‘To do’ and ‘Unassigned’ lists.",
      "NOTES": "Task abandonment notes",
      "REASON_FOR_ABANDONMENT": "Reason for abandoning",
      "REASON": {
        "CROP_FAILURE": "Crop failure",
        "LABOUR_ISSUE": "Labour issue",
        "MACHINERY_ISSUE": "Machinery issue",
        "MARKET_PROBLEM": "Market problem",
        "OTHER": "Other",
        "SCHEDULING_ISSUE": "Scheduling issue",
        "WEATHER": "Weather"
      },
      "TITLE": "Abandon task",
      "WHAT_HAPPENED": "What happened?"
    },
=======
    "ABANDON_TASK": "Abandon this task",
>>>>>>> 3a70a506
    "ADD_TASK": "Create a task",
    "ADD_TASK_FLOW": "task creation",
    "ALL": "All",
    "CARD": {
      "MULTIPLE_CROPS": "Multiple crops",
      "MULTIPLE_LOCATIONS": "Multiple locations"
    },
    "COMPLETE_TASK": "Complete task",
    "COMPLETE_TASK_CHANGES": "Did you have to make any changes to this task?",
    "COMPLETE_TASK_DURATION": "How long did the task take to complete?",
    "COMPLETION_NOTES": "Task completion notes",
    "DETAILS": "Details",
    "DID_YOU_ENJOY": "Did you enjoy this task?",
    "DUE_DATE": "Due date",
    "DURATION": "Duration",
    "EDIT_TASK": "Edit Task",
    "NO_TASKS_TO_DISPLAY": "There are no tasks to display.",
    "PAGE_TITLE": "Tasks",
    "PREFER_NOT_TO_SAY": "I prefer not to say",
    "PROVIDE_RATING": "Provide a rating",
    "SELECT_DATE": "Select the task date",
    "SELECT_TASK_LOCATIONS": "Select the task location(s)",
    "STATUS": {
      "ABANDONED": "Abandoned",
      "COMPLETED": "Completed",
      "FOR_REVIEW": "For Review",
      "LATE": "Late",
      "PLANNED": "Planned"
    },
    "TARGET": "Target",
    "TASK": "task",
    "TASKS_COUNT": "{{count}} task",
    "TASKS_COUNT_plural": "{{count}} tasks",
    "TODO": "To do",
    "UNASSIGNED": "Unassigned"
  },
  "UNIT": {
    "TIME": {
      "DAY": "days",
      "MONTH": "months",
      "WEEK": "weeks",
      "YEAR": "years"
    },
    "VALID_VALUE": "Please enter a value between 0-"
  },
  "WEATHER": {
    "HUMIDITY": "Humidity",
    "WIND": "Wind"
  },
  "WELCOME_SCREEN": {
    "BUTTON": "Let's get started"
  },
  "YEAR_SELECTOR": {
    "TITLE": "Select Year"
  }
}<|MERGE_RESOLUTION|>--- conflicted
+++ resolved
@@ -1339,7 +1339,6 @@
     "ROWS_TEXT": "rows"
   },
   "TASK": {
-<<<<<<< HEAD
     "ABANDON": {
       "ABANDON": "Abandon",
       "INFO": "Abandoning this task will change its' status to abandoned and remove it from all users ‘To do’ and ‘Unassigned’ lists.",
@@ -1357,9 +1356,7 @@
       "TITLE": "Abandon task",
       "WHAT_HAPPENED": "What happened?"
     },
-=======
     "ABANDON_TASK": "Abandon this task",
->>>>>>> 3a70a506
     "ADD_TASK": "Create a task",
     "ADD_TASK_FLOW": "task creation",
     "ALL": "All",
