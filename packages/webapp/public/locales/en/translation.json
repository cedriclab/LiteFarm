{
  "ADD_FARM": {
    "ADDRESS_IS_REQUIRED": "Address is required",
    "ENTER_A_VALID_ADDRESS": "Please enter a valid address or coordinate",
    "ENTER_LOCATION_PLACEHOLDER": "Enter Location",
    "FARM_IS_REQUIRED": "Farm name is required",
    "FARM_LOCATION": "Farm location",
    "FARM_LOCATION_INPUT_INFO": "Street address or comma separated latitude and longitude (e.g. 49.250945, -123.238492)",
    "FARM_NAME": "Farm name",
    "INVALID_FARM_LOCATION": "Invalid farm location",
    "LOCATING": "Locating...",
    "NO_ADDRESS": "No location found! Try latitude and longitude",
    "TELL_US_ABOUT_YOUR_FARM": "Tell us about your farm"
  },
  "BROADCAST_PLAN": {
    "AREA_USED": "Area used",
    "ESTIMATED_SEED": "Estimated seed required",
    "ESTIMATED_YIELD": "Estimated yield",
    "LOCATION_SIZE": "Location size",
    "PERCENTAGE_LABEL": "% of location",
    "PERCENTAGE_LOCATION": "What percent of the location are you planting?",
    "PLANTING_NOTES": "Planting notes",
    "SEEDING_RATE": "Seeding rate"
  },
  "CANCEL_FLOW_MODAL": {
    "BODY": "Any information you’ve entered will be discarded. Do you want to proceed?",
    "TITLE": {
      "MANAGEMENT_PLAN": "Cancel your management plan?"
    }
  },
  "CERTIFICATION": {
    "CERTIFICATION_SELECTION": {
      "REQUEST_CERTIFICATION": "Request another type of certification",
      "SUBTITLE_ONE": "Here's a list of",
      "SUBTITLE_TWO": "certifiers we work with in your country.",
      "TITLE": "What type of certification?",
      "TOOLTIP": "Don't see your certification? LiteFarm is dedicated to supporting sustainable agriculture and certifications are a big part of that. Request another certification here and we'll do our best to incorporate it in the app."
    },
    "CERTIFIER_SELECTION": {
      "INFO": "That probably means LiteFarm doesn't currently work with your certifier - sorry! LiteFarm does produce generic forms that are helpful in most cases though.",
      "NOT_FOUND": "Don’t see your certifier?",
      "REQUEST_CERTIFIER": "Request a certifier",
      "TITLE": "Who is your certifier?"
    },
    "INPUT_PLACEHOLDER": "Type to search",
    "INTERESTED_IN_CERTIFICATION": {
      "PARAGRAPH": "Do you plan to pursue or renew a certification this season?",
      "TITLE": "Interested in certifications?",
      "WHY": "Why are we asking this?",
      "WHY_ANSWER": "LiteFarm generates forms required for organic certification. Some information will be mandatory."
    },
    "REQUEST_CERTIFIER": {
      "LABEL": "Requested Certifier",
      "REQUEST": "What certifier would you like to request?",
      "SORRY_ONE": "We're sorry - we don’t currently work with any",
      "SORRY_THREE": "certifiers in your country. Would you like to request one?",
      "SORRY_TWO": "certifiers. Would you like to request one?",
      "TITLE": "Request a certifier"
    },
    "SUMMARY": {
      "BAD_NEWS": "LiteFarm doesn't currently collect the information you need to generate your certification documents - sorry!",
      "BAD_NEWS_INFO": "However, we can create generic forms that are useful for most certifiers. We'll indicate this information throughout the app with a leaf icon.",
      "CERTIFICATION": "certification",
      "GOOD_NEWS": "Good news! LiteFarm can gather the information you need to generate your certification documents!",
      "INFORMATION": "We'll indicate this information throughout the app with a leaf icon.",
      "TITLE": "You are interested in applying for:"
    },
    "WARNING": "This feature is currently under development and may not be ready this season. However, clicking 'Yes' will turn it on for your farm when it is ready."
  },
  "CHOOSE_FARM": {
    "ADD_NEW": "Add new farm",
    "CHOOSE_TITLE": "Choose your farm",
    "INPUT_PLACEHOLDER": "Search",
    "SWITCH_TITLE": "Switch to another farm"
  },
  "COMMON_ERRORS": {
    "UNIT": {
      "NON_NEGATIVE": "Must be a non negative number",
      "REQUIRED": "Required",
      "TWO_DECIMALS": "Quantity must be up to 2 decimal places"
    }
  },
  "CONSENT": {
    "DATA_POLICY": "Our Data Policy",
    "LABEL": "I Agree"
  },
  "CREATE_USER": {
    "BIRTH_YEAR": "Birth year",
    "BIRTH_YEAR_ERROR": "Birth year needs to be between 1900 and",
    "BIRTH_YEAR_TOOLTIP": "Age information is collected for research purposes only and will only be shared with  personally identifying information removed",
    "CREATE_BUTTON": "Create Account",
    "EMAIL": "Email",
    "FULL_NAME": "Full name",
    "GENDER": "Gender",
    "GENDER_TOOLTIP": "Gender information is collected for research purposes only and will only be shared with  personally identifying information removed",
    "PASSWORD": "Password",
    "TITLE": "Create new user account"
  },
  "CROP_CATALOGUE": {
    "ADD_CROP": "Add a new crop",
    "ADD_CROPS_T0_YOUR_FARM": "Add crops to your farm",
    "ADD_TO_YOUR_FARM": "Add to your farm",
    "CAN_NOT_FIND": "Can't find what you're looking for?",
    "COVER_CROP": "Can this be grown as a cover crop?",
    "CREATE_MANAGEMENT_PLANS": "Create management plans",
    "CROP_CATALOGUE": "Crop catalogue",
    "CROP_GROUP": "Crop group",
    "CROP_GROUP_TOOL_TIP": "Selecting a crop group allows LiteFarm to pre-populate a lot of information about this crop such as growing season, nutritional values, and estimated yield. Don't worry, you can change these values below once you've selected a crop group.",
    "CROP_STATUS": "Crop status on:",
    "DOCUMENT_NECESSARY_INFO_FOR_ORGANIC_PRODUCTION": "Document necessary info for organic production",
    "FILTER": {
      "LOCATION": "Location",
      "STATUS": "Status",
      "SUPPLIERS": "Suppliers",
      "TITLE": "Crop Catalogue Filter"
    },
    "HERE_YOU_CAN": "Here you can:",
    "LETS_BEGIN": "Let's begin",
    "NO_RESULTS_FOUND": "No results found. Please change your filters.",
    "ON_YOUR_FARM": "On your farm",
    "SELECT_A_CROP": "Select a crop to add it to your farm. Use search and filters to find crops more quickly.",
    "FILTER_TITLE": "Crop Catalogue Filter"
  },
  "CROP_DETAIL": {
    "ADD_PLAN": "Add a plan",
    "ANNUAL": "Annual",
    "ANNUAL_PERENNIAL": "Is the crop an annual or perennial?",
    "COMMERCIAL_AVAILABILITY": "Did you perform a commercial availability search?",
    "COMPLIANCE_DOC": "Compliance Documents",
    "DETAIL_TAB": "Details",
    "EDIT_CROP_DETAIL": "Edit crop details",
    "EXPENSE_RECORD": "Expense Record",
    "GENETICALLY_ENGINEERED": "Is this crop genetically engineered?",
    "MANAGEMENT_PLANS": "Management Plans",
    "MANAGEMENT_TAB": "Management",
    "ORGANIC": "Is the crop certified Organic?",
    "PERENNIAL": "Perennial",
    "TREATED": "Have the seeds for this crop been treated?",
    "ORGANIC_COMPLIANCE": "Organic Compliance"
  },
  "CROP_MANAGEMENT": {
    "GERMINATE": "Germinate",
    "HARVEST": "Harvest",
    "SEED": "Seed",
    "TERMINATE": "Terminate",
    "TRANSPLANT": "Transplant"
  },
  "CROP_VARIETIES": {
    "ADD_VARIETY": "Add a new variety",
    "CROP_VARIETIES": "variety",
    "NEEDS_PLAN": "Needs Plan"
  },
  "CROP": {
    "ADD_COMPLIANCE_FILE": "Link to a compliance file",
    "ADD_CROP": "Add a crop",
    "ADD_IMAGE": "Add Custom Image",
    "ANNUAL": "Annual",
    "ANNUAL_OR_PERENNIAL": "Is the crop an annual or perennial?",
    "EDIT_CROP": "Edit crop",
    "EDIT_MODAL": {
      "BODY": "Editing this crop will not modify any existing crop management plans. Only  management plans created after your edits will be impacted. Proceed to edit?",
      "TITLE": "Edit crop?"
    },
    "IS_GENETICALLY_ENGINEERED": "Is the crop genetically engineered?",
    "IS_ORGANIC": "Is the crop certified organic?",
    "NEED_DOCUMENT_GENETICALLY_ENGINEERED": "Your certifier may ask for documentation supporting your claim this crop isn't genetically engineered.",
    "NEED_DOCUMENT_PERFORM_SEARCH": "Your certifier may ask for documentation supporting your search.",
    "NEED_DOCUMENT_TREATED": "Your certifier may ask for documentation describing any treatments.",
    "PERENNIAL": "Perennial",
    "PERFORM_SEARCH": "Did you perform a commercial availability search?",
    "TREATED": "Have the seeds for this crop been treated?",
    "UPLOAD_LATER": "You can upload files at a later time as well"
  },
  "DATE_RANGE": {
    "HELP_BODY": "Select the date range to create a financial report for your farm for a given time window.",
    "HELP_TITLE": "Date Range Help",
    "TITLE": "Filter Report by Date"
  },
  "DOCUMENTS": {
    "ADD_DOCUMENT": "Add a new document",
    "ADD": {
      "ADD_MORE_PAGES": "Add more pages",
      "DOCUMENT_NAME": "Document name",
      "DOES_NOT_EXPIRE": "This file does not expire",
      "TITLE": "Add a document",
      "TYPE": "Type",
      "VALID_UNTIL": "Valid until"
    },
    "ARCHIVED": "Archived",
<<<<<<< HEAD
    "COMPLIANCE_DOCUMENTS_AND_CERTIFICATION": "Compliance documents and your certification",
    "DOCUMENTS": "Documents",
    "SPOTLIGHT": {
      "CDC": "When it comes time to generate your certification export, LiteFarm will automatically export all compliance documents that are valid on the export date you specify. Compliance documents will be automatically archived when they expire.",
      "HERE_YOU_CAN": "Here you can:",
      "YOU_CAN_ONE": "Upload documents that you want included in your certification export",
      "YOU_CAN_THREE": "Archive unneeded documents",
      "YOU_CAN_TWO": "Categorize and keep tabs on your documents expiration dates"
    },
=======
    "DOCUMENTS": "Documents",
>>>>>>> 387c4031
    "TYPE": {
      "CLEANING_PRODUCT": "Cleaning product",
      "CROP_COMPLIANCE": "Crop compliance",
      "FERTILIZING_PRODUCT": "Fertilizing product",
      "OTHER": "Other",
      "PEST_CONTROL_PRODUCT": "Pest control product",
      "SOIL_AMENDMENT": "Soil Amendment"
    },
    "VALID": "Valid"
  },
  "ENTER_PASSWORD": {
    "FORGOT": "Forgot password?",
    "HINT": "Hint",
    "LABEL": "Password",
    "ONE_NUMBER": "at least one number",
    "ONE_SPECIAL_CHARACTER": "at least one special character",
    "ONE_UPPER_CASE": "at least one upper case character",
    "TOO_SHORT": "at least 8 characters"
  },
  "EXPENSE": {
    "ADD_EXPENSE": {
      "MIN_ERROR": "Please enter a value greater than ",
      "REQUIRED_ERROR": "Expense is required",
      "TITLE_1": "New Expense (1 of 2)",
      "TITLE_2": "New Expense (2 of 2)"
    },
    "ADD_MORE_ITEMS": "Add more items",
    "DETAILED_HISTORY": "Detailed History",
    "EDIT_EXPENSE": {
      "DATE_PLACEHOLDER": "Choose a Date",
      "DESELECTING_CATEGORY": "Deselecting a category will remove existing expenses under this category for this expenses log.",
      "REMOVE_ALL": "You removed all expenses, click Save to submit.",
      "TITLE_1": "Edit Expense(1 of 2)",
      "TITLE_2": "Edit Expense (2 of 2)"
    },
    "ITEM": "Item",
    "NAME": "Name",
    "NO_EXPENSE": "No expense found",
    "NO_EXPENSE_YEAR": "You have no expense recorded for this year",
    "OTHER_EXPENSES_TITLE": "Other Expenses",
    "SUMMARY": "Summary",
    "VALUE": "Value"
  },
  "EXPIRED_TOKEN": {
    "RESET_PASSWORD_LINK": "Send new password link."
  },
  "FARM_MAP": {
    "AREA_DETAILS": {
      "NETWORK": "Network connectivity issues.",
      "PERIMETER": "Perimeter",
      "TOTAL_AREA": "Total area"
    },
    "BARN": {
      "COLD_STORAGE": "Does this barn have cold storage?",
      "EDIT_TITLE": "Edit barn",
      "NAME": "Barn name",
      "TITLE": "Add barn",
      "WASH_PACK": "Does this barn have a wash and pack station?"
    },
    "BUFFER_ZONE": {
      "EDIT_TITLE": "Edit buffer zone",
      "NAME": "Buffer zone name",
      "TITLE": "Add buffer zone",
      "WIDTH": "Buffer zone width"
    },
    "CEREMONIAL_AREA": {
      "EDIT_TITLE": "Edit ceremonial area",
      "NAME": "Ceremonial area name",
      "TITLE": "Add ceremonial area"
    },
    "CONFIRM_RETIRE": {
      "BODY": "Retiring this location will remove it from the farm map.",
      "TITLE": "Retire location?"
    },
    "DRAWING_MANAGER": {
      "REDRAW": "Redraw",
      "ZERO_AREA_DETECTED": "Field with no area detected. Please add more points to current drawing or draw again."
    },
    "EXPORT_MODAL": {
      "BODY": "How do you want to export your farm map?",
      "DOWNLOAD": "Download",
      "EMAIL_TO_ME": "Email to me",
      "EMAILING": "Emailing",
      "TITLE": "Export your farm map"
    },
    "FARM_SITE_BOUNDARY": {
      "EDIT_TITLE": "Edit farm site boundary",
      "NAME": "Farm site boundary name",
      "TITLE": "Add farm site boundary"
    },
    "FENCE": {
      "EDIT_TITLE": "Edit fence",
      "LENGTH": "Total length",
      "NAME": "Fence name",
      "PRESSURE_TREATED": "Is this fence pressure treated?",
      "TITLE": "Add fence"
    },
    "FIELD": {
      "DATE": "Eligible transition date",
      "EDIT_TITLE": "Edit field",
      "FIELD_TYPE": "What type of field is this?",
      "NAME": "Field name",
      "NON_ORGANIC": "Non-organic",
      "ORGANIC": "Organic",
      "TITLE": "Add field",
      "TRANSITIONING": "Transitioning"
    },
    "GARDEN": {
      "DATE": "Eligible transition date",
      "EDIT_TITLE": "Edit garden",
      "GARDEN_TYPE": "What type of garden is this?",
      "NAME": "Garden name",
      "NON_ORGANIC": "Non-organic",
      "ORGANIC": "Organic",
      "TITLE": "Add garden",
      "TRANSITIONING": "Transitioning"
    },
    "GATE": {
      "EDIT_TITLE": "Edit gate",
      "NAME": "Gate name",
      "TITLE": "Add gate"
    },
    "GREENHOUSE": {
      "CO2_ENRICHMENT": "Is there CO₂ enrichment?",
      "DATE": "Eligible transition date",
      "EDIT_TITLE": "Edit greenhouse",
      "GREENHOUSE_HEATED": "Is the greenhouse heated?",
      "GREENHOUSE_TYPE": "What type of greenhouse is this?",
      "NAME": "Greenhouse name",
      "NON_ORGANIC": "Non-organic",
      "ORGANIC": "Organic",
      "SUPPLEMENTAL_LIGHTING": "Is there supplemental lighting?",
      "TITLE": "Add greenhouse",
      "TRANSITIONING": "Transitioning"
    },
    "LINE_DETAILS": {
      "BUFFER_TITLE": "What is the width?",
      "BUFFER_ZONE_WIDTH": "Buffer zone width",
      "RIPARIAN_BUFFER": "Riparian buffer",
      "WATERCOURSE": "Watercourse",
      "WATERCOURSE_TITLE": "What are the following widths ?"
    },
    "MAP_FILTER": {
      "ADD_TITLE": "Add to your map",
      "AREAS": "Areas",
      "BARN": "Barn",
      "BZ": "Buffer zone",
      "CA": "Ceremonial area",
      "FENCE": "Fence",
      "FIELD": "Field",
      "FSB": "Farm site boundary",
      "GARDEN": "Garden",
      "GATE": "Gate",
      "GREENHOUSE": "Greenhouse",
      "HIDE_ALL": "Hide all",
      "LABEL": "Labels",
      "LINES": "Lines",
      "NA": "Natural area",
      "POINTS": "Points",
      "RESIDENCE": "Residence",
      "SATELLITE": "Satellite background",
      "SHOW_ALL": "Show all",
      "SURFACE_WATER": "Surface water",
      "TITLE": "Filter your map",
      "WATERCOURSE": "Watercourse",
      "WV": "Water valve"
    },
    "NATURAL_AREA": {
      "EDIT_TITLE": "Edit natural area",
      "NAME": "Natural area name",
      "TITLE": "Add natural area"
    },
    "RESIDENCE": {
      "EDIT_TITLE": "Edit residence",
      "NAME": "Residence name",
      "TITLE": "Add residence"
    },
    "SPOTLIGHT": {
      "ADD": "Add locations to your map",
      "ADD_TITLE": "Add to your map",
      "EXPORT": "Download or share your map",
      "EXPORT_TITLE": "Export your map",
      "FILTER": "Change what locations you see on your map",
      "FILTER_TITLE": "Filter your map",
      "HERE_YOU_CAN": "Here you can:"
    },
    "SURFACE_WATER": {
      "EDIT_TITLE": "Edit surface water",
      "IRRIGATION": "Is this area used for irrigation?",
      "NAME": "Surface water name",
      "TITLE": "Add surface water"
    },
    "TAB": {
      "CROPS": "Crops",
      "DETAILS": "Details"
    },
    "TITLE": "Farm map",
    "TUTORIAL": {
      "ADJUST_AREA": {
        "TEXT": "Click-and-drag points to adjust the area",
        "TITLE": "Adjust area"
      },
      "ADJUST_LINE": {
        "TEXT": "Click-and-drag points to adjust the line",
        "TITLE": "Adjust line"
      },
      "AREA": {
        "STEP_ONE": "Click anywhere to start drawing",
        "STEP_THREE": "Click-and-drag points to adjust the shape",
        "STEP_TWO": "Click the initial point to close the area",
        "TITLE": "Draw an area"
      },
      "LINE": {
        "STEP_FOUR": "(For certain line types) add a width",
        "STEP_ONE": "Click anywhere to start drawing",
        "STEP_THREE": "Optionally, adjust your line",
        "STEP_TWO": "Double-click to finish your line",
        "TITLE": "Draw a line"
      }
    },
    "UNABLE_TO_RETIRE": {
      "BODY": "You can only retire locations that have no active or planned crops, logs, or shifts.",
      "TITLE": "Unable to retire"
    },
    "WATER_VALVE": {
      "EDIT_TITLE": "Edit water valve",
      "GROUNDWATER": "Groundwater",
      "MAX_FLOW_RATE": "Maximum flow rate",
      "MUNICIPAL_WATER": "Municipal water",
      "NAME": "Water valve name",
      "RAIN_WATER": "Rain water",
      "SURFACE_WATER": "Surface water",
      "TITLE": "Add water valve",
      "WATER_VALVE_TYPE": "What is the source?"
    },
    "WATERCOURSE": {
      "BUFFER": "Riparian buffer",
      "EDIT_TITLE": "Edit watercourse",
      "IRRIGATION": "Is this area used for irrigation?",
      "LENGTH": "Total length",
      "NAME": "Watercourse name",
      "TITLE": "Add watercourse",
      "WIDTH": "Watercourse width"
    }
  },
  "FIELDS": {
    "ADD_NEW_FIELD": "Add New Field",
    "EDIT_FIELD": {
      "CROP": {
        "ADD_NEW_CROP_OR_VARIETY": "Add New Crop or Variety",
        "AREA_USED": "Area Used",
        "AREA_USED_HECTARE": "Area used in hectare",
        "AREA_USED_IN": "Area Used in",
        "BED": "bed",
        "BED_LENGTH": "Bed Length",
        "BED_WIDTH": "Bed Width",
        "BY_AREA": "By Area",
        "BY_BEDS": "By Bed",
        "CHOOSE_END_DATE": "Choose end date",
        "CHOOSE_START_DATE": "Choose start date",
        "CROP_COMMON_NAME": "Common Name",
        "CROP_GROUP_INFO": "Crop Group Info",
        "CROP_GROUP_SUBGROUP": "Crop Group and Subgroup",
        "DELETE_CONFIRMATION": "Are you sure you want to delete this field crop?",
        "EDIT_CROP_DETAIL": "Edit Crop Detail",
        "EDIT_ESTIMATED_PRICE": "Edit estimated price for the crop",
        "EDIT_ESTIMATED_YIELD": "Edit estimated yield for the crop",
        "END_DATE": "End Date",
        "ENTER_CROP_DETAILS": "Enter Crop Details",
        "ENTER_START_FINISH": "Enter start and finish dates",
        "ESTIMATED_PRICE": "Estimated price",
        "ESTIMATED_PRODUCTION": "Estimated Production",
        "ESTIMATED_REVENUE": "Estimated Revenue",
        "ESTIMATED_YIELD_PLACEHOLDER": "Estimated Yield",
        "FIELD_SIZE": "Field size",
        "GENUS": "Genus",
        "HOW_MUCH_FIELD": "How much of the field do you wish to use?",
        "NEW_CROP": "New Crop",
        "NEW_CROP_INFOBOX": "If you have information on the details of your crop or variety such as it’s nutrient content, or physiological traits, you can edit them here.",
        "NEW_CROP_VARIETY": "New Crop or Variety",
        "NEW_FIELD_CROP": "New Field Crop",
        "NO_DATA": "No Data",
        "NUMBER_EXPIRED": "Number of Expired Crops",
        "NUMBER_OF_BEDS": "Number of Beds",
        "NUTRIENT_LABEL": "Nutrients in Edible Portion (per 100g)",
        "PERCENTAGE": "Percentage",
        "REMOVE_CROP": "Remove crop",
        "SELECT_CROP_GROUP": "Select crop group",
        "SELECT_CROP_SUBGROUP": "Select crop subgroup",
        "SELECT_CROP_TEMPLATE": "Select a crop template",
        "SPECIES": "Species",
        "START_DATE": "Start Date",
        "VARIETY_NAME": "Variety Name"
      },
      "DELETE_FIELD": "Delete Field",
      "DELETE_FIELD_WARNING": "Are you sure you want to delete this field?",
      "EDIT_NAME": "Edit Field Name",
      "NAME": "Field Name",
      "NUMBER_CROPS": "Number of Crops",
      "SELECT": "Select...",
      "TITLE": "Edit Field",
      "TOTAL_AREA": "Total Area",
      "VARIETY": "Variety",
      "DELETE_FIELD_CONFIRM": "I would like to delete this field."
    },
    "EXPLORE": "Explore Your Fields",
    "LIST": "List",
    "MAP": "Map",
    "NEW_FIELD": {
      "DRAW": "Draw",
      "FIELD_NAME": "Field Name",
      "FIELD_NAME_PLACEHOLDER": "Enter Field Name",
      "REDRAW": "Redraw",
      "SAVE_FIELD": "Save Field",
      "SEARCH_BOX_PLACEHOLDER": "Search",
      "TITLE": "New Field (2 of 2)",
      "ZERO_AREA_DETECTED": "Field with no area detected. Please draw again."
    },
    "TABLE": {
      "AREA": "Area",
      "EDIT": "Edit",
      "FIELD_NAME": "Field Name"
    },
    "TITLE": "Fields"
  },
  "FILTER": {
    "CLEAR_ALL_FILTERS": "Clear all filters"
  },
  "HELP": {
    "ATTACHMENT_LABEL": "Upload screenshot or file",
    "EMAIL": "Email",
    "MESSAGE_LABEL": "Message",
    "OPTIONS": {
      "OTHER": "Other",
      "REPORT_BUG": "Report a bug",
      "REQUEST_FEATURE": "Request a feature",
      "REQUEST_INFO": "Request information"
    },
    "PREFERRED_CONTACT": "Preferred contact method",
    "REQUIRED_LABEL": "Required Field",
    "TITLE": "Request Help",
    "TYPE_SUPPORT_LABEL": "Type of support",
    "TYPE_SUPPORT_PLACEHOLDER": "Choose type of support",
    "WHATSAPP": "Whatsapp",
    "WHATSAPP_NUMBER_LABEL": "Whatsapp number"
  },
  "HOME": {
    "GREETING": "Good day, "
  },
  "INSIGHTS": {
    "BIODIVERSITY": {
      "AMPHIBIANS": "Amphibians",
      "BIRDS": "Birds",
      "CROPS": "Crops",
      "HEADER": "Number of species",
      "INFO": "Biodiversity is great for people and the planet. We count species richness from all known records of biodiversity on your farm from the boundaries of your fields. You can increase your biodiversity count on your farm by using the https://www.inaturalist.org/app.",
      "INSECTS": "Insects",
      "PLANTS": "Plants",
      "SPECIES_COUNT": "{{count}} species",
      "SPECIES_COUNT_plural": "{{count}} species",
      "TITLE": "Biodiversity"
    },
    "CURRENT": "Current",
    "INFO": "Insights provides added data insights into what is happening on your farm. The more data you provide in the application, the more insights can be generated. See individual insights for further information.",
    "LABOUR_HAPPINESS": {
      "HEADER": "Tasks",
      "INFO": "We estimate the impact of different tasks on labour happiness by using the satisfaction scores and labour hours spent on each task from shifts.",
      "TITLE": "Labour Happiness"
    },
    "NITROGEN_BALANCE": {
      "ABANDON": "Abandon schedule",
      "CHOOSE_A_FREQUENCY": "Choose a frequency",
      "CHOOSE_FREQUENCY": "Choose Frequency...",
      "COUNT_MONTHS": "{{count}} month",
      "COUNT_MONTHS_plural": "{{count}} months",
      "CYCLE_INDICATOR": "Your Nitrogen Balance is on a {{frequency}} months cycle and data will show on: {{refreshDate}}",
      "FIRST_TIME": "It looks like it's your first time running this! Please select a frequency to calculate your nitrogen balance.",
      "GO_BACK": "Go back",
      "HEADER": "Every {{frequency}} months: {{refreshDate}}",
      "INFO_1": "The nitrogen balance tells you if you have applied too little or too much fertilizer. It relies on your harvest logs, nitrogen credits from legumes, and fertilization logs. You can run the balance on your desired time interval.",
      "INFO_2": "Click the delete button to reset your schedule.",
      "SELECT_FREQUENCY": "Select Frequency",
      "TITLE": "Nitrogen Balance"
    },
    "PEOPLE_FED": {
      "CALORIES": "Calories",
      "FAT": "Fat",
      "HEADER": "Number of Meals",
      "INFO": "We estimate the number of potential meals provided by your farm based on sales data, and crop composition databases. We assume that daily requirements are divided equally across three meals a day.",
      "MEAL_COUNT": "{{count}} meal",
      "MEAL_COUNT_plural": "{{count}} meals",
      "MEALS": "meals",
      "PROTEIN": "Protein",
      "TITLE": "People Fed",
      "VITAMIN_A": "Vitamin A",
      "VITAMIN_C": "Vitamin C"
    },
    "PRICES": {
      "INFO": "We show you the trajectory of your sales prices against the sales prices for the same goods within a given distance of you, collected across the LiteFarm network.",
      "NEARBY_FARMS": "Network price is based on {{count}} farms in your local area",
      "NEARBY_FARMS_plural": "Network price is based on {{count}} farms in your local area",
      "NETWORK_PRICE": "Network Price",
      "NO_ADDRESS": "You currently do not have an address in LiteFarm. Please update it in your Profile to get nearby prices information!",
      "OWN_PRICE": "Own Price",
      "PERCENT_OF_MARKET": "{{percentage}}% of market",
      "SALES_FROM_DISTANCE_AWAY": "Sales from {{distance}} {{unit}} away",
      "TITLE": "Prices",
      "Y_TITLE": "Price ({{currency}}/{{mass}})"
    },
    "SOIL_OM": {
      "ALTERNATE_TITLE": "Soil OM Content",
      "HEADER": "Soil Organic Matter",
      "INFO": "Soil Organic Matter is needed to maintain a healthy soil environment for your crop. We populate these data from your most recent soil analysis logs. If you do not have any data we predict the potential soil organic matter for your location globally.",
      "TITLE": "Soil OM"
    },
    "TITLE": "Insights",
    "UNAVAILABLE": "Unavailable",
    "WATER_BALANCE": {
      "FIRST_TIME": "Looks like this is your first time running this! For more info on what this does, please click the information button to see.",
      "INFO_1": "The water balance tells you whether your crops have too little or too much water. It relies on weather data, and it is updated by your irrigation and soil texture data from your soil analysis logs.",
      "INFO_2": "This feature has not been widely tested across farms with low surrounding weather station density so use with caution. We welcome feedback on how well it performs for your farm.",
      "NO_SCHEDULE_RUN": "Your scheduled water balance hasn't run yet, please check back in two days and ensure you have at least one soil analysis that records soil texture for a field to see water balance data for crops in that field. If the problem persists please contact LiteFarm.",
      "REGISTER_FARM": "Register Farm",
      "TITLE": "Water Balance"
    }
  },
  "INTRODUCE_MAP": {
    "BODY": "The farm map has new features. It is now found under the My Farm menu.",
    "TITLE": "We've updated farm maps!"
  },
  "INVITATION": {
    "BIRTH_YEAR": "Birth year",
    "BIRTH_YEAR_ERROR": "Birth year needs to be between 1900 and",
    "BIRTH_YEAR_TOOLTIP": "Age information is collected for research purposes only and will only be shared with  personally identifying information removed",
    "CREATE_ACCOUNT": "Create New Account",
    "CREATE_NEW_ACCOUNT": "Create New Account",
    "EMAIL": "Email",
    "FULL_NAME": "Full name",
    "GENDER": "Gender",
    "GENDER_TOOLTIP": "Gender information is collected for research purposes only and will only be shared with  personally identifying information removed",
    "PASSWORD": "Password",
    "YOUR_INFORMATION": "Your information"
  },
  "INVITE_SIGN_UP": {
    "ERROR0": "You'll need user",
    "ERROR1": "to accept this farm invitation.",
    "HOW_TO_CREATE": "How do you want to create your new account?",
    "LITEFARM_ACCOUNT": "Create a LiteFarm account",
    "SIGN_IN_WITH": "Sign in with",
    "TITLE": "Create your account"
  },
  "INVITE_USER": {
    "BIRTH_YEAR": "Birth Year",
    "BIRTH_YEAR_ERROR": "Birth year needs to be between 1900 and",
    "BIRTH_YEAR_TOOLTIP": "Age information is collected for research purposes only and will only be shared with personally identifying information removed",
    "CHOOSE_ROLE": "Choose Role",
    "EMAIL": "Email",
    "EMAIL_INFO": "Users without an email won't be able to log in",
    "FULL_NAME": "Full name",
    "GENDER": "Gender",
    "GENDER_TOOLTIP": "Gender information is collected for research purposes only and will only be shared with personally identifying information removed",
    "INVALID_EMAIL_ERROR": "Please enter a valid email",
    "INVITE": "Invite",
    "PHONE": "Phone",
    "PHONE_ERROR": "Please enter a valid phone number",
    "ROLE": "Role",
    "TITLE": "Invite a user",
    "WAGE": "Hourly Wage",
    "WAGE_ERROR": "Wage must be a valid, non-negative decimal number"
  },
  "JOIN_FARM_SUCCESS": {
    "IMPORTANT_THINGS": "Let us show you a couple of important things!",
    "SUCCESSFULLY_JOINED": "You have successfully joined"
  },
  "LOCATION_CROPS": {
    "ACTIVE_CROPS": "Active crops",
    "ADD_NEW": "Add a crop",
    "INPUT_PLACEHOLDER": "Type to search",
    "PAST_CROPS": "Past crops",
    "PLANNED_CROPS": "Planned crops"
  },
  "LOG_COMMON": {
    "ACTION": "Action",
    "ACTIVITY": "Activity",
    "ADD_A_LOG": "Add a log",
    "ADD_CUSTOM_PRODUCT": "Add a custom product ",
    "ADD_NEW_LOG": "Add New Log",
    "ALL": "All",
    "ALL_CROPS": "All crops",
    "ALL_LOCATIONS": "All locations",
    "AMMONIA": "Ammonia",
    "CHEMICAL_COMPOSITION": "Chemical Composition",
    "CHOOSE_DATE": "Choose a date",
    "CROP": "Crop",
    "DATE": "Date",
    "DEFAULT_PRODUCT": "Default Product",
    "DELETE_CONFIRMATION": "Are you sure you want to delete this log?",
    "EDIT_A_LOG": "Edit a log",
    "ERROR_MISSING_CROP_FIELDS": "Error: Missing Crops or fields",
    "FARM_LOG": "Farm Log",
    "FERTILIZING": "Fertilizing",
    "FIELD_CROPS": "Crops",
    "FIELD_WORK": "Field Work",
    "FIELDS": "Locations",
    "FROM": "From",
    "HARVEST": "Harvest",
    "HIDE": "Hide",
    "IRRIGATION": "Irrigation",
    "LOCATION": "Location",
    "LOCATIONS": "Locations",
    "LOG_ALL_CROPS": "All crops",
    "LOG_HELP": "Log Help",
    "LOG_HELP_EXPLANATION": "Use the filters below to search your log history. Useful for keeping records of inputs and other farm activities for your team and certifiers.",
    "LOG_HISTORY": "Log History",
    "NITRATE": "Nitrate",
    "NOTES": "Notes",
    "OTHER": "Other",
    "PEST": "Pest Control",
    "PHOSPHATE": "Phosphate",
    "POTASSIUM": "Potassium",
    "PRODUCT": "Product",
    "PRODUCT_CHEMICAL_COMPOSITION": "Product Chemical Composition",
    "PRODUCT_NAME": "Product Name",
    "PRODUCT_TEMPLATE_PLACEHOLDER": "select product template",
    "QUANTITY": "Quantity",
    "SCOUTING": "Scouting",
    "SEARCH_BY_ACTIVITY": "Search Log By Activity",
    "SEEDING": "Seeding",
    "SELECT_CROP": "Select crop",
    "SELECT_LOCATION": "Select location",
    "SELECT_LOCATIONS": "Select locations",
    "SELECT_PRODUCT": "Select product",
    "SELECT_TASK": "Select task",
    "SELECT_TYPE": "Select Type",
    "SHOW": "Show",
    "SOIL_DATA": "Soil Data",
    "TO": "To",
    "TYPE": "Type",
    "WARNING": "To use this type of log please add crops to fields. You can do this by navigating to Fields -> Your field -> New Field Crop",
    "WATER": "Water",
    "ALL_FIELDS": "All Fields"
  },
  "LOG_DETAIL": {
    "ACTION_NEEDED": "Action Needed",
    "ACTIVITY_KIND": "Activity Kind",
    "FLOW_RATE": "Flow Rate",
    "HOURS": "Hours",
    "NO": "No",
    "NOTE": "Note",
    "SUBMITTED_FOR": "Submitted For",
    "TITLE": "Log Detail",
    "TYPE": "Type",
    "YES": "Yes"
  },
  "LOG_FERTILIZING": {
    "ADD_FERTILIZER": "Add a Fertilizer",
    "FERTILIZER_TYPE": "Fertilizer Type",
    "FERTILIZING_QUANTITY": "Fertilizer Quantity",
    "SELECT_TEMPLATE": "Select product template",
    "TITLE": "Fertilizing Log"
  },
  "LOG_FIELD_WORK": {
    "DISCING": "Discing",
    "MULCH_TILL": "Mulch Till",
    "PLOW": "plow",
    "RIDGE_TILL": "Ridge Till",
    "RIPPING": "Ripping",
    "TITLE": "Field Work Log",
    "ZONE_TILL": "Zone Till"
  },
  "LOG_HARVEST": {
    "ADD_A_HARVEST_USE": "Add a harvest use",
    "ADD_CUSTOM_HARVEST_USE": "Add custom harvest use",
    "CROP": "Crop",
    "CROP_PLACEHOLDER": "Select a crop",
    "CUSTOM_HARVEST_USE": "Custom harvest uses",
    "DISEASE": "Disease",
    "HARVEST": "Harvest",
    "HARVEST_ALLOCATION_SUBTITLE": "About how much of the harvest will be used for each purpose?",
    "HARVEST_QUANTITY": "Harvest Quantity",
    "HARVEST_USE": "Harvest Use",
    "HARVEST_USE_TYPE_SUBTITLE": "How will the harvest be used?",
    "OTHER": "Other",
    "PEST": "Pest",
    "QUANTITY": "Quantity",
    "QUANTITY_ERROR": "Quantity must be up to 2 decimal places",
    "TITLE": "Harvest Log",
    "WEED": "Weed",
    "HARVEST_ALLOCATION_SUBTITLE_TWO": "Amount to allocate"
  },
  "LOG_IRRIGATION": {
    "DRIP": "Drip",
    "FLOOD": "Flood",
    "FLOW_RATE": "Flow Rate",
    "SPRINKLER": "Sprinkler",
    "SUBSURFACE": "Subsurface",
    "TITLE": "Irrigation Log",
    "TOTAL_TIME": "Total Time"
  },
  "LOG_OTHER": {
    "TITLE": "Other Log"
  },
  "LOG_PESTICIDE": {
    "ACTIVE_INGREDIENTS": "Active Ingredients",
    "ADD_CUSTOM_PESTICIDE": "Add a custom pesticide",
    "ADD_DISEASE": "Add a disease",
    "ADD_PESTICIDE": "Add a pesticide",
    "ADD_TARGET": "Add a Target",
    "BIOLOGICAL_CONTROL": "Biological Control",
    "BURNING": "Burning",
    "CHOOSE_GROUP_PLACEHOLDER": "Choose Group",
    "CHOOSE_TARGET_PLACEHOLDER": "Choose a target",
    "CHOOSE_TYPE_PLACEHOLDER": "Choose a Type",
    "COMMON_NAME": "Common Name",
    "CONCENTRATION": "Concentration",
    "DAYS": "days",
    "DISEASE_GROUP": "Disease Group",
    "DISEASE_TARGET": "Disease Target",
    "ENTRY_INTERVAL": "Entry Interval",
    "FOLIAR_SPRAY": "Foliar spray",
    "HAND_PICK": "Hand pick",
    "HARVEST_INTERVAL": "Harvest Interval",
    "HEAT_TREATMENT": "Heat treatment",
    "MISSING_DATA": "Error: Missing Data",
    "PESTICIDE_CONTROL_TYPE": "Pesticide Control Type",
    "PESTICIDE_DETAILS": "Pesticide Product Details",
    "PESTICIDE_INFO_LABEL": "Pesticide Info",
    "PESTICIDE_LABEL": "Pesticide",
    "PESTICIDE_NAME_LABEL": "Pesticide Name",
    "PESTICIDE_QUANTITY": "Pesticide Quantity",
    "SCIENTIFIC_NAME": "Scientific Name (if known)",
    "SOIL_FUMIGATION": "Soil fumigation",
    "SYSTEMIC_SPRAY": "Systemic spray",
    "TARGET": "Target",
    "TARGET_DISEASE": "Targeted Disease",
    "TARGET_GROUP": "Target Group",
    "TITLE": "Pest Control Log",
    "TYPE": "Type"
  },
  "LOG_SCOUTING": {
    "ACTION_NEEDED": "Action Needed",
    "TITLE": "Scouting Log"
  },
  "LOG_SEEDING": {
    "RATE": "Rate",
    "SEED_SPACING": "Seed Spacing",
    "SEEDING_DEPTH": "Seeding Depth",
    "SPACE_DEPTH": "Space depth",
    "SPACE_LENGTH": "Space length",
    "SPACE_WIDTH": "Space Width",
    "TITLE": "Seeding Log"
  },
  "LOG_SOIL": {
    "BULK_DENSITY": "Bulk Density",
    "DEPTH": "Depth",
    "INORGANIC_CARBON": "Inorganic Carbon",
    "MORE_INFO": "More Info",
    "OM": "OM",
    "ORGANIC_CARBON": "Organic Carbon",
    "SELECT_DEPTH": "Select Depth",
    "SELECT_TEXTURE": "Select Texture",
    "SOIL_TEXTURE": "Soil Texture",
    "TEXTURE": "Texture",
    "TITLE": "Soil Data Log",
    "TOTAL_CARBON": "Total Carbon"
  },
  "MANAGEMENT_PLAN": {
    "ADD_MANAGEMENT_PLAN": "Add a management plan",
    "AS_COVER_CROP": "As cover crop",
    "BEDS": "Beds",
    "BROADCAST": "Broadcast",
    "CONTAINER": "Container",
    "CONTAINER_OR_IN_GROUND": "Are you planting in a container or in ground?",
    "CONTAINER_TYPE": "Type of container",
    "COVER_INFO": "Selecting cover crop will create a field work task to terminate the cover crop at the end of the season. Selecting for harvest will create a harvest task instead.",
    "COVER_OR_HARVEST": "Is this being grown as a cover crop or for harvest?",
    "DAYS_FROM_SEEDING": "Days from seed to:",
    "DETAIL_SPOTLIGHT_TITLE": "Details",
    "DETAILS_SPOTLIGHT_1": "Edit your crop details",
    "DETAILS_SPOTLIGHT_2": "Upload or link compliance documents",
    "DURATION_TOOLTIP": "These are suggested values. Please adjust for your local conditions.",
    "FOR_HARVEST": "For harvest",
    "GERMINATION": "Germination",
    "HARVEST": "Harvest",
    "IN_GROUND": "In ground",
    "INDIVIDUAL_CONTAINER": "Individual or container",
    "IS_TRANSPLANT": "Will this crop be transplanted?",
    "LOCATION_SUBTEXT": "Only locations that can grow crops are shown.",
    "MANAGEMENT_SPOTLIGHT_1": "Create new plans for this crop",
    "MANAGEMENT_SPOTLIGHT_2": "View and modify plans for this crop",
    "MANAGEMENT_SPOTLIGHT_3": "Create and assign tasks",
    "MANAGEMENT_SPOTLIGHT_TITLE": "Management",
    "NUMBER_OF_CONTAINER": "# of containers",
    "PLAN_NAME": "Management plan name",
    "PLAN_NOTES": "Plan notes",
    "PLANT_SPACING": "Plant spacing",
    "PLANTING_DATE": "What is your planting date?",
    "PLANTING_DEPTH": "Planting depth",
    "PLANTING_METHOD": "What is your planting method?",
    "PLANTING_METHOD_TOOLTIP": "Selecting the right planting method will help LiteFarm more accurately estimate the quantity of seed needed, yield, and other helpful insights.",
    "PLANTING_NOTE": "Planting notes",
    "PLANTING_SOIL": "Planting soil to be used ",
    "PLANTS_PER_CONTAINER": "# of plants/container",
    "ROWS": "Rows",
    "SELECT_PLANTING_LOCATION": "Where is your planting location?",
    "SELECT_STARTING_LOCATION": "Where is your starting location?",
    "SPOTLIGHT_HERE_YOU_CAN": "Here you can:",
    "STARTED": "Let's get started",
    "TERMINATION": "Termination",
    "TOTAL_PLANTS": "# of plants",
    "TRANSPLANT": "Transplant",
    "TRANSPLANT_LOCATION": "Where will you transplant to?"
  },
  "MY_FARM": {
    "FARM_INFO": "Farm info",
    "FARM_MAP": "Farm map",
    "PEOPLE": "People"
  },
  "NAVIGATION": {
    "SPOTLIGHT": {
      "FARM": "Here you can:, • Edit your farm settings, • Map your farm, • Manage your employees",
      "FARM_TITLE": "This is your farm profile",
      "NOTIFICATION": "Here you can:, • Manage your tasks, • See important updates, • Coordinate farm activities",
      "NOTIFICATION_TITLE": "This is your Notification Centre",
      "PROFILE": "Here you will find:, • Your info, • Helpful tips, • The log out button",
      "PROFILE_TITLE": "This is your profile"
    }
  },
  "NOTIFICATION": {
    "NOTIFICATION_TEASER": "Coming Soon!"
  },
  "OUTRO": {
    "ALL_DONE": "Great! You're all done. Ready to get your hands dirty?",
    "IMPORTANT_THINGS": "And finally, let us show you a couple of important things!"
  },
  "PASSWORD_RESET_SUCCESS_MODAL": {
    "BUTTON": "Great!",
    "DESCRIPTION": "Your password has been updated. Redirecting you to your farms in 10 seconds...",
    "TITLE": "Success!"
  },
  "PASSWORD_RESET": {
    "BUTTON": "Resend Link",
    "BUTTON_SENDING": "Sending...",
    "DESCRIPTION_BOTTOM": "Please check your email.",
    "DESCRIPTION_TOP": "A link has been sent.",
    "NEW_ACCOUNT_BUTTON": "Update",
    "NEW_ACCOUNT_TITLE": "Set your new password",
    "TITLE": "Link Sent"
  },
  "PROFILE_FLOATER": {
    "HELP": "Help",
    "INFO": "My info",
    "LOG_OUT": "Log Out",
    "SWITCH": "Switch Farm"
  },
  "PROFILE": {
    "ACCOUNT_TAB": "Account",
    "ACCOUNT": {
      "CONVERT_TO_HAVE_ACCOUNT": "Convert this worker to a user with account",
      "EMAIL": "Email",
      "ENGLISH": "English",
      "FIRST_NAME": "First Name",
      "FRENCH": "French",
      "LANGUAGE": "Language",
      "LAST_NAME": "Last Name",
      "PERSONAL_INFORMATION": "My Info",
      "PHONE_NUMBER": "Phone Number",
      "PORTUGUESE": "Portuguese",
      "SPANISH": "Spanish",
      "USER_ADDRESS": "User Address"
    },
    "FARM_TAB": "Farm",
    "FARM": {
      "ADDRESS": "Address",
      "CURRENCY": "Currency",
      "FARM_NAME": "Farm Name",
      "IMPERIAL": "Imperial",
      "METRIC": "Metric",
      "PHONE_NUMBER": "Phone Number",
      "UNITS": "Units"
    },
    "PEOPLE_TAB": "People",
    "PEOPLE": {
      "EO": "Extension Officer",
      "FARM_MANAGER": "Farm Manager",
      "FARM_OWNER": "Farm Owner",
      "FARM_WORKER": "Farm Worker",
      "HOURLY": "hourly",
      "INVITE_USER": "Invite User",
      "PAY": "Pay",
      "RESTORE_ACCESS": "Restore User Access",
      "REVOKE_ACCESS": "Revoke User Access",
      "ROLE": "Role",
      "ROLE_CHANGE_ALERT": "Role change will take full effect upon next login. Workers cannot set themselves to Admins.",
      "SEARCH": "Search",
      "USERS_FOUND": "Users found"
    },
    "TABLE": {
      "HEADER_EMAIL": "Email",
      "HEADER_NAME": "Name",
      "HEADER_ROLE": "Role",
      "HEADER_STATUS": "Status"
    }
  },
  "REACT_SELECT": {
    "CLEAR_ALL": "Clear all"
  },
  "REQUEST_CONFIRMATION_MODAL": {
    "BUTTON": "Got it",
    "DESCRIPTION": "Someone will be in touch within 48 hours.",
    "TITLE": "Help request submitted"
  },
  "ROLE_SELECTION": {
    "FARM_EO": "Extension Officer",
    "FARM_MANAGER": "Farm Manager",
    "FARM_OWNER": "Farm Owner",
    "IS_OWNER_OPERATED": "Is this farm owner operated?",
    "TITLE": "What is your role on the farm?"
  },
  "SALE": {
    "ADD_SALE": {
      "CROP": "Crop",
      "CROP_PLACEHOLDER": "Select crop",
      "CROP_REQUIRED": "Required",
      "CUSTOMER_NAME": "Customer Name",
      "CUSTOMER_NAME_REQUIRED": "Required",
      "DATE": "Date",
      "TABLE_HEADERS": {
        "CROPS": "Crops",
        "QUANTITY": "Quantity",
        "TOTAL": "Total"
      },
      "TITLE": "Add New Sale"
    },
    "DETAIL": {
      "ACTION": "Action",
      "CROP": "Crop",
      "CUSTOMER_NAME": "Customer Name",
      "DELETE_CONFIRMATION": "Are you sure you want to delete this sale?",
      "QUANTITY": "Quantity",
      "TITLE": "Sale Detail",
      "VALUE": "Value"
    },
    "EDIT_SALE": {
      "DATE": "Date",
      "DELETE_CONFIRMATION": "Are you sure you want to delete this sale?",
      "TITLE": "Edit Sale"
    },
    "ESTIMATED_REVENUE": {
      "CALCULATION": "Calculation",
      "CALCULATION_DESCRIPTION": "We calculate estimated revenue using the end date of crops estimated in the fields module. To include a crop in your estimated revenue calculation make sure you capture its end date within your financial report end date.",
      "TITLE": "Estimated Revenue"
    },
    "EXPENSE_DETAIL": {
      "ACTION": "Action",
      "COST": "Cost",
      "DESCRIPTION": "Expense Description",
      "TEMP_DELETE_CONFIRMATION": "Are you sure you want to delete this expenses?",
      "TITLE": "Expense Detail"
    },
    "FINANCES": {
      "ACTION": "Action",
      "ACTUAL": "Actual",
      "ACTUAL_REVENUE_ESTIMATED": "Estimated",
      "ACTUAL_REVENUE_LABEL": "Actual",
      "ADD_NEW_EXPENSE": "Add New Expense",
      "ADD_NEW_SALE": "Add New Sale",
      "BALANCE": "Balance",
      "BALANCE_BY_CROP": "Balance (By Crop)",
      "BALANCE_EXPLANATION": "We compute a real-time balance (‘cost of production’) for each crop on your farm. This is a simple equation of expenses minus revenue.  Expenses for each crop are calculated from two parts, one part is the labour expenses from hours logged for farm activities, the other part is from the other expenses logged for the whole farm. Where expenses are logged for the whole farm we equally divide them amongst the crops on the farm. Unallocated means that a shift(s) has been submitted for a field when there is not a crop yet on that field. This shift(s) will be assigned to crops as they are added to that field within the financial reporting time window.",
      "BALANCE_FOR_FARM": "Balance (Whole Farm)",
      "ENSURE_ONE_CROP_WARNING": "Please ensure that at least 1 crop and an associated sale or shift has been allocated to see this information.",
      "EXPENSES": "Expenses",
      "FINANCE_HELP": "Finance Help",
      "HAS_UNALLOCATED_LINE1": "*Unallocated means that work has been done on an empty field for the selected date range.",
      "HAS_UNALLOCATED_LINE10_1": "If lettuce is added to Field1 but no shift related to lettuce or Field1 is submitted, or submitted later than April 1st, then Corn will be allocated with a full amount of ",
      "HAS_UNALLOCATED_LINE10_2": "From Field1.",
      "HAS_UNALLOCATED_LINE2": "If one or more crops were added to an empty field later and there exists a shift related to the crops, then the work done on that empty field will be evenly distributed to each crop.",
      "HAS_UNALLOCATED_LINE3_1": "For date range",
      "HAS_UNALLOCATED_LINE3_2": "January 1st",
      "HAS_UNALLOCATED_LINE3_3": "April 1st",
      "HAS_UNALLOCATED_LINE4": "And two empty fields",
      "HAS_UNALLOCATED_LINE5_1": "Assume shifts has been submitted for both fields(cost=",
      "HAS_UNALLOCATED_LINE5_2": "30 for each field)",
      "HAS_UNALLOCATED_LINE6_1": "then the Unallocated value would be",
      "HAS_UNALLOCATED_LINE6_2": "Field1's work + Field2's work = -",
      "HAS_UNALLOCATED_LINE7_1": "Later corn and lettuce has been planted on",
      "HAS_UNALLOCATED_LINE7_2": "and related shifts have been submitted within the date range, then the Unallocated value would be",
      "HAS_UNALLOCATED_LINE8": "Field2's work = -",
      "HAS_UNALLOCATED_LINE9": "Corn and lettuce will each be allocated with an extra cost of",
      "LABOUR_LABEL": "Labour",
      "OTHER_EXPENSES_LABEL": "Other Expenses",
      "REVENUE": "Revenue",
      "TITLE": "Finances",
      "UNALLOCATED_CROP": "Unallocated",
      "UNALLOCATED_TIP": "What is unallocated?"
    },
    "LABOUR": {
      "BY": "By",
      "CROPS": "Crops",
      "EMPLOYEES": "Employees",
      "TABLE": {
        "AMOUNT": "Amount",
        "CROP": "Crop",
        "DATE": "Date",
        "EMPLOYEE": "Employee",
        "EST_REVENUE": "Estimated Revenue",
        "LABOUR_COST": "Labour Cost",
        "TASK": "Task",
        "TIME": "Time",
        "TYPE": "Type"
      },
      "TASKS": "Tasks",
      "TITLE": "Labour"
    },
    "SUMMARY": {
      "AMOUNT": "Amount",
      "CROP": "Crop",
      "DATE": "Date",
      "DETAILED_HISTORY": "Detailed History",
      "SUBTOTAL": "Subtotal",
      "SUMMARY": "Summary",
      "TITLE": "Sales",
      "TOTAL": "Total",
      "TYPE": "Type",
      "VALUE": "Value"
    }
  },
  "SHIFT": {
    "ACTION": "Action",
    "ADD_NEW": "Add New Shift",
    "EDIT_SHIFT": {
      "ADD_CUSTOM_TASK": "Add Custom Task",
      "ADD_TASK": "Add a Task",
      "ALL": "All locations",
      "ALL_CROPS": "All crops",
      "ASSIGN_TIME_TO_TASK": "Assign time to task by",
      "CHOOSE_DATE": "Choose a Date",
      "CHOOSE_WORKERS": "Choose worker",
      "CROPS": "Crops",
      "CROPS_LABEL": "Crops",
      "DID_NOT_PROVIDE_ANSWER": "Did not provide answer",
      "HAPPY": "Happy",
      "INDIVIDUAL_CROPS": "Individual Crops",
      "LOCATIONS": "Locations",
      "LOCATIONS_LABEL": "Locations",
      "MOOD": "How did this shift make you feel?",
      "NAME_TASK": "Name of the custom task",
      "NEUTRAL": "Neutral",
      "RATHER_NOT_SAY": "Rather Not Say",
      "SAD": "Sad",
      "SELECT_ALL": "Select All",
      "SELECT_CROPS": "Select crops",
      "SELECT_FIELDS": "Select locations",
      "VERY_HAPPY": "Very Happy",
      "VERY_SAD": "Very Sad",
      "WHAT_TASKS_YOU_DID": "What tasks did you do today?",
      "WORKER": "Worker",
      "WORKER_MOOD": "How did this worker feel during this shift?"
    },
    "MY_SHIFT": {
      "DELETE_CONFIRMATION": "Are you sure you want to delete this shift?",
      "DURATION": "Duration",
      "LOCATION_CROPS": "Locations/Crops",
      "SUBMITTED_FOR": "Submitted For",
      "TASK": "Task",
      "TITLE": "Shift Detail"
    },
    "NAME": "Name",
    "NEW_SHIFT": {
      "STEP_ONE": "Add a shift",
      "STEP_TWO": "Add a shift"
    },
    "RETIRED": "Location Retired",
    "SHIFT_DATE": "Date",
    "SHIFT_HISTORY": "Shift History",
    "TIME_TOTAL": "Total",
    "TITLE": "Shifts"
  },
  "SIGNUP": {
    "EMAIL_INVALID": "Email is invalid",
    "ENTER_EMAIL": "Enter your email address",
    "EXPIRED_ERROR": "We've updated our infrastructure and you'll need to reset your password. Check your inbox to proceed.",
    "GOOGLE_BUTTON": "CONTINUE WITH GOOGLE",
    "INVITED_ERROR": "We've updated our infrastructure and you'll need to check your inbox for a farm invitation to proceed.",
    "PASSWORD_ERROR": "Password incorrect",
    "SIGN_IN": "Sign In",
    "SSO_ERROR": "Please login by clicking the Google button above",
    "WELCOME_BACK": "Welcome back",
    "WRONG_BROWSER": "LiteFarm is not optimized for this browser.",
    "WRONG_BROWSER_BOTTOM": "Please login using Chrome."
  },
  "SLIDE_MENU": {
    "CROPS": "Crops",
    "DOCUMENTS": "Documents",
    "FINANCES": "Finances",
    "INSIGHTS": "Insights",
    "LOGS": "Logs",
    "MANAGE": "Manage",
    "SHIFTS": "Shifts"
  },
  "STATUS": {
    "ACTIVE": "Active",
    "INACTIVE": "Inactive",
    "INVITED": "Invited"
  },
  "SWITCH_OUTRO": {
    "BUTTON": "Let's Go!",
    "DESCRIPTION_BOTTOM": "Heading to: ",
    "DESCRIPTION_TOP": "The barn door is secure.",
    "TITLE": "Switching Farms"
  },
  "TABLE": {
    "LOADING_TEXT": "Loading...",
    "NEXT_TEXT": "Next",
    "NO_DATA_TEXT": "No rows found",
    "OF_TEXT": "of",
    "PAGE_TEXT": "Page",
    "PREVIOUS_TEXT": "Previous",
    "ROWS_TEXT": "rows"
  },
  "UNIT": {
    "INVALID_NUMBER": "Invalid number",
    "MAXIMUM": "Maximum value exceeded"
  },
  "WEATHER": {
    "HUMIDITY": "Humidity",
    "WIND": "Wind"
  },
  "WELCOME_SCREEN": {
    "BUTTON": "Let's get started"
  },
  "YEAR_SELECTOR": {
    "TITLE": "Select Year"
  }
}<|MERGE_RESOLUTION|>--- conflicted
+++ resolved
@@ -187,7 +187,6 @@
       "VALID_UNTIL": "Valid until"
     },
     "ARCHIVED": "Archived",
-<<<<<<< HEAD
     "COMPLIANCE_DOCUMENTS_AND_CERTIFICATION": "Compliance documents and your certification",
     "DOCUMENTS": "Documents",
     "SPOTLIGHT": {
@@ -197,9 +196,6 @@
       "YOU_CAN_THREE": "Archive unneeded documents",
       "YOU_CAN_TWO": "Categorize and keep tabs on your documents expiration dates"
     },
-=======
-    "DOCUMENTS": "Documents",
->>>>>>> 387c4031
     "TYPE": {
       "CLEANING_PRODUCT": "Cleaning product",
       "CROP_COMPLIANCE": "Crop compliance",
