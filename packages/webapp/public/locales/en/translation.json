{
  "ADD_FARM": {
    "ADDRESS_IS_REQUIRED": "Address is required",
    "ENTER_A_VALID_ADDRESS": "Please enter a valid address or coordinate",
    "ENTER_LOCATION_PLACEHOLDER": "Enter Location",
    "FARM_IS_REQUIRED": "Farm name is required",
    "FARM_LOCATION": "Farm location",
    "FARM_LOCATION_INPUT_INFO": "Street address or comma separated latitude and longitude (e.g. 49.250945, -123.238492)",
    "FARM_NAME": "Farm name",
    "INVALID_FARM_LOCATION": "Invalid farm location",
    "LOCATING": "Locating...",
    "NO_ADDRESS": "No location found! Try latitude and longitude",
    "TELL_US_ABOUT_YOUR_FARM": "Tell us about your farm"
  },
  "BROADCAST_PLAN": {
    "AREA_USED": "Area used",
    "ESTIMATED_SEED": "Estimated seed required",
    "ESTIMATED_YIELD": "Estimated yield",
    "LOCATION_SIZE": "Location size",
    "PERCENTAGE_LABEL": "% of location",
    "PERCENTAGE_LOCATION": "What percent of the location are you planting?",
    "PLANTING_NOTES": "Planting notes",
    "SEEDING_RATE": "Seeding rate"
  },
  "CANCEL_FLOW_MODAL": {
    "BODY": "Any information you’ve entered will be discarded. Do you want to proceed?",
    "TITLE": {
      "MANAGEMENT_PLAN": "Cancel your management plan?"
    }
  },
  "CERTIFICATION": {
    "CERTIFICATION_SELECTION": {
      "REQUEST_CERTIFICATION": "Request another type of certification",
      "SUBTITLE_ONE": "Here's a list of",
      "SUBTITLE_TWO": "certifiers we work with in your country.",
      "TITLE": "What type of certification?",
      "TOOLTIP": "Don't see your certification? LiteFarm is dedicated to supporting sustainable agriculture and certifications are a big part of that. Request another certification here and we'll do our best to incorporate it in the app."
    },
    "CERTIFIER_SELECTION": {
      "INFO": "That probably means LiteFarm doesn't currently work with your certifier - sorry! LiteFarm does produce generic forms that are helpful in most cases though.",
      "NOT_FOUND": "Don’t see your certifier?",
      "REQUEST_CERTIFIER": "Request a certifier",
      "TITLE": "Who is your certifier?"
    },
    "INPUT_PLACEHOLDER": "Type to search",
    "INTERESTED_IN_CERTIFICATION": {
      "PARAGRAPH": "Do you plan to pursue or renew a certification this season?",
      "TITLE": "Interested in certifications?",
      "WHY": "Why are we asking this?",
      "WHY_ANSWER": "LiteFarm generates forms required for organic certification. Some information will be mandatory."
    },
    "REQUEST_CERTIFIER": {
      "LABEL": "Requested Certifier",
      "REQUEST": "What certifier would you like to request?",
      "SORRY_ONE": "We're sorry - we don’t currently work with any",
      "SORRY_THREE": "certifiers in your country. Would you like to request one?",
      "SORRY_TWO": "certifiers. Would you like to request one?",
      "TITLE": "Request a certifier"
    },
    "SUMMARY": {
      "BAD_NEWS": "LiteFarm doesn't currently collect the information you need to generate your certification documents - sorry!",
      "BAD_NEWS_INFO": "However, we can create generic forms that are useful for most certifiers. We'll indicate this information throughout the app with a leaf icon.",
      "CERTIFICATION": "certification",
      "GOOD_NEWS": "Good news! LiteFarm can gather the information you need to generate your certification documents!",
      "INFORMATION": "We'll indicate this information throughout the app with a leaf icon.",
      "TITLE": "You are interested in applying for:"
    },
    "WARNING": "This feature is currently under development and may not be ready this season. However, clicking 'Yes' will turn it on for your farm when it is ready."
  },
  "CHOOSE_FARM": {
    "ADD_NEW": "Add new farm",
    "CHOOSE_TITLE": "Choose your farm",
    "INPUT_PLACEHOLDER": "Search",
    "SWITCH_TITLE": "Switch to another farm"
  },
  "COMMON_ERRORS": {
    "UNIT": {
      "NON_NEGATIVE": "Must be a non negative number",
      "REQUIRED": "Required",
      "TWO_DECIMALS": "Quantity must be up to 2 decimal places"
    }
  },
  "CONSENT": {
    "DATA_POLICY": "Our Data Policy",
    "LABEL": "I Agree"
  },
  "CREATE_USER": {
    "BIRTH_YEAR": "Birth year",
    "BIRTH_YEAR_ERROR": "Birth year needs to be between 1900 and",
    "BIRTH_YEAR_TOOLTIP": "Age information is collected for research purposes only and will only be shared with  personally identifying information removed",
    "CREATE_BUTTON": "Create Account",
    "EMAIL": "Email",
    "FULL_NAME": "Full name",
    "GENDER": "Gender",
    "GENDER_TOOLTIP": "Gender information is collected for research purposes only and will only be shared with  personally identifying information removed",
    "PASSWORD": "Password",
    "TITLE": "Create new user account"
  },
  "CROP_CATALOGUE": {
    "ADD_CROP": "Add a new crop",
    "ADD_CROPS_T0_YOUR_FARM": "Add crops to your farm",
    "ADD_TO_YOUR_FARM": "Add to your farm",
    "CAN_NOT_FIND": "Can't find what you're looking for?",
    "COVER_CROP": "Can this be grown as a cover crop?",
    "CREATE_MANAGEMENT_PLANS": "Create management plans",
    "CROP_CATALOGUE": "Crop catalogue",
    "CROP_GROUP": "Crop group",
    "CROP_GROUP_TOOL_TIP": "Selecting a crop group allows LiteFarm to pre-populate a lot of information about this crop such as growing season, nutritional values, and estimated yield. Don't worry, you can change these values below once you've selected a crop group.",
    "CROP_STATUS": "Crop status on:",
    "DOCUMENT_NECESSARY_INFO_FOR_ORGANIC_PRODUCTION": "Document necessary info for organic production",
    "FILTER": {
      "LOCATION": "Location",
      "STATUS": "Status",
      "SUPPLIERS": "Suppliers",
      "TITLE": "Crop Catalogue Filter"
    },
    "HERE_YOU_CAN": "Here you can:",
    "LETS_BEGIN": "Let's begin",
    "NO_RESULTS_FOUND": "No results found. Please change your filters.",
    "ON_YOUR_FARM": "On your farm",
    "SELECT_A_CROP": "Select a crop to add it to your farm. Use search and filters to find crops more quickly.",
    "FILTER_TITLE": "Crop Catalogue Filter"
  },
  "CROP_DETAIL": {
    "ADD_PLAN": "Add a plan",
    "ANNUAL": "Annual",
    "ANNUAL_PERENNIAL": "Is the crop an annual or perennial?",
    "COMMERCIAL_AVAILABILITY": "Did you perform a commercial availability search?",
    "COMPLIANCE_DOC": "Compliance Documents",
    "DETAIL_TAB": "Details",
    "EDIT_CROP_DETAIL": "Edit crop details",
    "EXPENSE_RECORD": "Expense Record",
    "GENETICALLY_ENGINEERED": "Is this crop genetically engineered?",
    "MANAGEMENT_PLANS": "Management Plans",
    "MANAGEMENT_TAB": "Management",
    "ORGANIC": "Is the crop certified Organic?",
    "PERENNIAL": "Perennial",
    "TREATED": "Have the seeds for this crop been treated?",
    "ORGANIC_COMPLIANCE": "Organic Compliance"
  },
  "CROP_MANAGEMENT": {
    "GERMINATE": "Germinate",
    "HARVEST": "Harvest",
    "SEED": "Seed",
    "TERMINATE": "Terminate",
    "TRANSPLANT": "Transplant"
  },
  "CROP_VARIETIES": {
    "ADD_VARIETY": "Add a new variety",
    "CROP_VARIETIES": "variety",
    "NEEDS_PLAN": "Needs Plan"
  },
  "CROP": {
    "ADD_COMPLIANCE_FILE": "Link to a compliance file",
    "ADD_CROP": "Add a crop",
    "ADD_IMAGE": "Add Custom Image",
    "ANNUAL": "Annual",
    "ANNUAL_OR_PERENNIAL": "Is the crop an annual or perennial?",
    "EDIT_CROP": "Edit crop",
    "EDIT_MODAL": {
      "BODY": "Editing this crop will not modify any existing crop management plans. Only  management plans created after your edits will be impacted. Proceed to edit?",
      "TITLE": "Edit crop?"
    },
    "IS_GENETICALLY_ENGINEERED": "Is the crop genetically engineered?",
    "IS_ORGANIC": "Is the crop certified organic?",
    "NEED_DOCUMENT_GENETICALLY_ENGINEERED": "Your certifier may ask for documentation supporting your claim this crop isn't genetically engineered.",
    "NEED_DOCUMENT_PERFORM_SEARCH": "Your certifier may ask for documentation supporting your search.",
    "NEED_DOCUMENT_TREATED": "Your certifier may ask for documentation describing any treatments.",
    "PERENNIAL": "Perennial",
    "PERFORM_SEARCH": "Did you perform a commercial availability search?",
    "TREATED": "Have the seeds for this crop been treated?",
    "UPLOAD_LATER": "You can upload files at a later time as well"
  },
  "DATE_RANGE": {
    "HELP_BODY": "Select the date range to create a financial report for your farm for a given time window.",
    "HELP_TITLE": "Date Range Help",
    "TITLE": "Filter Report by Date"
  },
  "DOCUMENTS": {
    "ADD_DOCUMENT": "Add a new document",
    "ADD": {
      "ADD_MORE_PAGES": "Add more pages",
      "DOCUMENT_NAME": "Document name",
      "DOES_NOT_EXPIRE": "This file does not expire",
      "TITLE": "Add a document",
      "TYPE": "Type",
      "VALID_UNTIL": "Valid until"
    },
    "ARCHIVED": "Archived",
    "DOCUMENTS": "Documents",
    "TYPE": {
      "CLEANING_PRODUCT": "Cleaning product",
      "CROP_COMPLIANCE": "Crop compliance",
      "FERTILIZING_PRODUCT": "Fertilizing product",
      "OTHER": "Other",
      "PEST_CONTROL_PRODUCT": "Pest control product",
      "SOIL_AMENDMENT": "Soil Amendment"
    },
    "VALID": "Valid"
  },
  "ENTER_PASSWORD": {
    "FORGOT": "Forgot password?",
    "HINT": "Hint",
    "LABEL": "Password",
    "ONE_NUMBER": "at least one number",
    "ONE_SPECIAL_CHARACTER": "at least one special character",
    "ONE_UPPER_CASE": "at least one upper case character",
    "TOO_SHORT": "at least 8 characters"
  },
  "EXPENSE": {
    "ADD_EXPENSE": {
      "MIN_ERROR": "Please enter a value greater than ",
      "REQUIRED_ERROR": "Expense is required",
      "TITLE_1": "New Expense (1 of 2)",
      "TITLE_2": "New Expense (2 of 2)"
    },
    "ADD_MORE_ITEMS": "Add more items",
    "DETAILED_HISTORY": "Detailed History",
    "EDIT_EXPENSE": {
      "DATE_PLACEHOLDER": "Choose a Date",
      "DESELECTING_CATEGORY": "Deselecting a category will remove existing expenses under this category for this expenses log.",
      "REMOVE_ALL": "You removed all expenses, click Save to submit.",
      "TITLE_1": "Edit Expense(1 of 2)",
      "TITLE_2": "Edit Expense (2 of 2)"
    },
    "ITEM": "Item",
    "NAME": "Name",
    "NO_EXPENSE": "No expense found",
    "NO_EXPENSE_YEAR": "You have no expense recorded for this year",
    "OTHER_EXPENSES_TITLE": "Other Expenses",
    "SUMMARY": "Summary",
    "VALUE": "Value"
  },
  "EXPIRED_TOKEN": {
    "RESET_PASSWORD_LINK": "Send new password link."
  },
  "FARM_MAP": {
    "AREA_DETAILS": {
      "NETWORK": "Network connectivity issues.",
      "PERIMETER": "Perimeter",
      "TOTAL_AREA": "Total area"
    },
    "BARN": {
      "COLD_STORAGE": "Does this barn have cold storage?",
      "EDIT_TITLE": "Edit barn",
      "NAME": "Barn name",
      "TITLE": "Add barn",
      "WASH_PACK": "Does this barn have a wash and pack station?"
    },
    "BUFFER_ZONE": {
      "EDIT_TITLE": "Edit buffer zone",
      "NAME": "Buffer zone name",
      "TITLE": "Add buffer zone",
      "WIDTH": "Buffer zone width"
    },
    "CEREMONIAL_AREA": {
      "EDIT_TITLE": "Edit ceremonial area",
      "NAME": "Ceremonial area name",
      "TITLE": "Add ceremonial area"
    },
    "CONFIRM_RETIRE": {
      "BODY": "Retiring this location will remove it from the farm map.",
      "TITLE": "Retire location?"
    },
    "DRAWING_MANAGER": {
      "REDRAW": "Redraw",
      "ZERO_AREA_DETECTED": "Field with no area detected. Please add more points to current drawing or draw again."
    },
    "EXPORT_MODAL": {
      "BODY": "How do you want to export your farm map?",
      "DOWNLOAD": "Download",
      "EMAIL_TO_ME": "Email to me",
      "EMAILING": "Emailing",
      "TITLE": "Export your farm map"
    },
    "FARM_SITE_BOUNDARY": {
      "EDIT_TITLE": "Edit farm site boundary",
      "NAME": "Farm site boundary name",
      "TITLE": "Add farm site boundary"
    },
    "FENCE": {
      "EDIT_TITLE": "Edit fence",
      "LENGTH": "Total length",
      "NAME": "Fence name",
      "PRESSURE_TREATED": "Is this fence pressure treated?",
      "TITLE": "Add fence"
    },
    "FIELD": {
      "DATE": "Eligible transition date",
      "EDIT_TITLE": "Edit field",
      "FIELD_TYPE": "What type of field is this?",
      "NAME": "Field name",
      "NON_ORGANIC": "Non-organic",
      "ORGANIC": "Organic",
      "TITLE": "Add field",
      "TRANSITIONING": "Transitioning"
    },
    "GARDEN": {
      "DATE": "Eligible transition date",
      "EDIT_TITLE": "Edit garden",
      "GARDEN_TYPE": "What type of garden is this?",
      "NAME": "Garden name",
      "NON_ORGANIC": "Non-organic",
      "ORGANIC": "Organic",
      "TITLE": "Add garden",
      "TRANSITIONING": "Transitioning"
    },
    "GATE": {
      "EDIT_TITLE": "Edit gate",
      "NAME": "Gate name",
      "TITLE": "Add gate"
    },
    "GREENHOUSE": {
      "CO2_ENRICHMENT": "Is there CO₂ enrichment?",
      "DATE": "Eligible transition date",
      "EDIT_TITLE": "Edit greenhouse",
      "GREENHOUSE_HEATED": "Is the greenhouse heated?",
      "GREENHOUSE_TYPE": "What type of greenhouse is this?",
      "NAME": "Greenhouse name",
      "NON_ORGANIC": "Non-organic",
      "ORGANIC": "Organic",
      "SUPPLEMENTAL_LIGHTING": "Is there supplemental lighting?",
      "TITLE": "Add greenhouse",
      "TRANSITIONING": "Transitioning"
    },
    "LINE_DETAILS": {
      "BUFFER_TITLE": "What is the width?",
      "BUFFER_ZONE_WIDTH": "Buffer zone width",
      "RIPARIAN_BUFFER": "Riparian buffer",
      "WATERCOURSE": "Watercourse",
      "WATERCOURSE_TITLE": "What are the following widths ?"
    },
    "MAP_FILTER": {
      "ADD_TITLE": "Add to your map",
      "AREAS": "Areas",
      "BARN": "Barn",
      "BZ": "Buffer zone",
      "CA": "Ceremonial area",
      "FENCE": "Fence",
      "FIELD": "Field",
      "FSB": "Farm site boundary",
      "GARDEN": "Garden",
      "GATE": "Gate",
      "GREENHOUSE": "Greenhouse",
      "HIDE_ALL": "Hide all",
      "LABEL": "Labels",
      "LINES": "Lines",
      "NA": "Natural area",
      "POINTS": "Points",
      "RESIDENCE": "Residence",
      "SATELLITE": "Satellite background",
      "SHOW_ALL": "Show all",
      "SURFACE_WATER": "Surface water",
      "TITLE": "Filter your map",
      "WATERCOURSE": "Watercourse",
      "WV": "Water valve"
    },
    "NATURAL_AREA": {
      "EDIT_TITLE": "Edit natural area",
      "NAME": "Natural area name",
      "TITLE": "Add natural area"
    },
    "RESIDENCE": {
      "EDIT_TITLE": "Edit residence",
      "NAME": "Residence name",
      "TITLE": "Add residence"
    },
    "SPOTLIGHT": {
      "ADD": "Add locations to your map",
      "ADD_TITLE": "Add to your map",
      "EXPORT": "Download or share your map",
      "EXPORT_TITLE": "Export your map",
      "FILTER": "Change what locations you see on your map",
      "FILTER_TITLE": "Filter your map",
      "HERE_YOU_CAN": "Here you can:"
    },
    "SURFACE_WATER": {
      "EDIT_TITLE": "Edit surface water",
      "IRRIGATION": "Is this area used for irrigation?",
      "NAME": "Surface water name",
      "TITLE": "Add surface water"
    },
    "TAB": {
      "CROPS": "Crops",
      "DETAILS": "Details"
    },
    "TITLE": "Farm map",
    "TUTORIAL": {
      "ADJUST_AREA": {
        "TEXT": "Click-and-drag points to adjust the area",
        "TITLE": "Adjust area"
      },
      "ADJUST_LINE": {
        "TEXT": "Click-and-drag points to adjust the line",
        "TITLE": "Adjust line"
      },
      "AREA": {
        "STEP_ONE": "Click anywhere to start drawing",
        "STEP_THREE": "Click-and-drag points to adjust the shape",
        "STEP_TWO": "Click the initial point to close the area",
        "TITLE": "Draw an area"
      },
      "LINE": {
        "STEP_FOUR": "(For certain line types) add a width",
        "STEP_ONE": "Click anywhere to start drawing",
        "STEP_THREE": "Optionally, adjust your line",
        "STEP_TWO": "Double-click to finish your line",
        "TITLE": "Draw a line"
      }
    },
    "UNABLE_TO_RETIRE": {
      "BODY": "You can only retire locations that have no active or planned crops, logs, or shifts.",
      "TITLE": "Unable to retire"
    },
    "WATER_VALVE": {
      "EDIT_TITLE": "Edit water valve",
      "GROUNDWATER": "Groundwater",
      "MAX_FLOW_RATE": "Maximum flow rate",
      "MUNICIPAL_WATER": "Municipal water",
      "NAME": "Water valve name",
      "RAIN_WATER": "Rain water",
      "SURFACE_WATER": "Surface water",
      "TITLE": "Add water valve",
      "WATER_VALVE_TYPE": "What is the source?"
    },
    "WATERCOURSE": {
      "BUFFER": "Riparian buffer",
      "EDIT_TITLE": "Edit watercourse",
      "IRRIGATION": "Is this area used for irrigation?",
      "LENGTH": "Total length",
      "NAME": "Watercourse name",
      "TITLE": "Add watercourse",
      "WIDTH": "Watercourse width"
    }
  },
  "FIELDS": {
    "ADD_NEW_FIELD": "Add New Field",
    "EDIT_FIELD": {
      "CROP": {
        "ADD_NEW_CROP_OR_VARIETY": "Add New Crop or Variety",
        "AREA_USED": "Area Used",
        "AREA_USED_HECTARE": "Area used in hectare",
        "AREA_USED_IN": "Area Used in",
        "BED": "bed",
        "BED_LENGTH": "Bed Length",
        "BED_WIDTH": "Bed Width",
        "BY_AREA": "By Area",
        "BY_BEDS": "By Bed",
        "CHOOSE_END_DATE": "Choose end date",
        "CHOOSE_START_DATE": "Choose start date",
        "CROP_COMMON_NAME": "Common Name",
        "CROP_GROUP_INFO": "Crop Group Info",
        "CROP_GROUP_SUBGROUP": "Crop Group and Subgroup",
        "DELETE_CONFIRMATION": "Are you sure you want to delete this field crop?",
        "EDIT_CROP_DETAIL": "Edit Crop Detail",
        "EDIT_ESTIMATED_PRICE": "Edit estimated price for the crop",
        "EDIT_ESTIMATED_YIELD": "Edit estimated yield for the crop",
        "END_DATE": "End Date",
        "ENTER_CROP_DETAILS": "Enter Crop Details",
        "ENTER_START_FINISH": "Enter start and finish dates",
        "ESTIMATED_PRICE": "Estimated price",
        "ESTIMATED_PRODUCTION": "Estimated Production",
        "ESTIMATED_REVENUE": "Estimated Revenue",
        "ESTIMATED_YIELD_PLACEHOLDER": "Estimated Yield",
        "FIELD_SIZE": "Field size",
        "GENUS": "Genus",
        "HOW_MUCH_FIELD": "How much of the field do you wish to use?",
        "NEW_CROP": "New Crop",
        "NEW_CROP_INFOBOX": "If you have information on the details of your crop or variety such as it’s nutrient content, or physiological traits, you can edit them here.",
        "NEW_CROP_VARIETY": "New Crop or Variety",
        "NEW_FIELD_CROP": "New Field Crop",
        "NO_DATA": "No Data",
        "NUMBER_EXPIRED": "Number of Expired Crops",
        "NUMBER_OF_BEDS": "Number of Beds",
        "NUTRIENT_LABEL": "Nutrients in Edible Portion (per 100g)",
        "PERCENTAGE": "Percentage",
        "REMOVE_CROP": "Remove crop",
        "SELECT_CROP_GROUP": "Select crop group",
        "SELECT_CROP_SUBGROUP": "Select crop subgroup",
        "SELECT_CROP_TEMPLATE": "Select a crop template",
        "SPECIES": "Species",
        "START_DATE": "Start Date",
        "VARIETY_NAME": "Variety Name"
      },
      "DELETE_FIELD": "Delete Field",
      "DELETE_FIELD_WARNING": "Are you sure you want to delete this field?",
      "EDIT_NAME": "Edit Field Name",
      "NAME": "Field Name",
      "NUMBER_CROPS": "Number of Crops",
      "SELECT": "Select...",
      "TITLE": "Edit Field",
      "TOTAL_AREA": "Total Area",
      "VARIETY": "Variety",
      "DELETE_FIELD_CONFIRM": "I would like to delete this field."
    },
    "EXPLORE": "Explore Your Fields",
    "LIST": "List",
    "MAP": "Map",
    "NEW_FIELD": {
      "DRAW": "Draw",
      "FIELD_NAME": "Field Name",
      "FIELD_NAME_PLACEHOLDER": "Enter Field Name",
      "REDRAW": "Redraw",
      "SAVE_FIELD": "Save Field",
      "SEARCH_BOX_PLACEHOLDER": "Search",
      "TITLE": "New Field (2 of 2)",
      "ZERO_AREA_DETECTED": "Field with no area detected. Please draw again."
    },
    "TABLE": {
      "AREA": "Area",
      "EDIT": "Edit",
      "FIELD_NAME": "Field Name"
    },
    "TITLE": "Fields"
  },
  "FILTER": {
    "CLEAR_ALL_FILTERS": "Clear all filters"
  },
  "HELP": {
    "ATTACHMENT_LABEL": "Upload screenshot or file",
    "EMAIL": "Email",
    "MESSAGE_LABEL": "Message",
    "OPTIONS": {
      "OTHER": "Other",
      "REPORT_BUG": "Report a bug",
      "REQUEST_FEATURE": "Request a feature",
      "REQUEST_INFO": "Request information"
    },
    "PREFERRED_CONTACT": "Preferred contact method",
    "REQUIRED_LABEL": "Required Field",
    "TITLE": "Request Help",
    "TYPE_SUPPORT_LABEL": "Type of support",
    "TYPE_SUPPORT_PLACEHOLDER": "Choose type of support",
    "WHATSAPP": "Whatsapp",
    "WHATSAPP_NUMBER_LABEL": "Whatsapp number"
  },
  "HOME": {
    "GREETING": "Good day, "
  },
  "INSIGHTS": {
    "BIODIVERSITY": {
      "AMPHIBIANS": "Amphibians",
      "BIRDS": "Birds",
      "CROPS": "Crops",
      "HEADER": "Number of species",
      "INFO": "Biodiversity is great for people and the planet. We count species richness from all known records of biodiversity on your farm from the boundaries of your fields. You can increase your biodiversity count on your farm by using the https://www.inaturalist.org/app.",
      "INSECTS": "Insects",
      "PLANTS": "Plants",
      "SPECIES_COUNT": "{{count}} species",
      "SPECIES_COUNT_plural": "{{count}} species",
      "TITLE": "Biodiversity"
    },
    "CURRENT": "Current",
    "INFO": "Insights provides added data insights into what is happening on your farm. The more data you provide in the application, the more insights can be generated. See individual insights for further information.",
    "LABOUR_HAPPINESS": {
      "HEADER": "Tasks",
      "INFO": "We estimate the impact of different tasks on labour happiness by using the satisfaction scores and labour hours spent on each task from shifts.",
      "TITLE": "Labour Happiness"
    },
    "NITROGEN_BALANCE": {
      "ABANDON": "Abandon schedule",
      "CHOOSE_A_FREQUENCY": "Choose a frequency",
      "CHOOSE_FREQUENCY": "Choose Frequency...",
      "COUNT_MONTHS": "{{count}} month",
      "COUNT_MONTHS_plural": "{{count}} months",
      "CYCLE_INDICATOR": "Your Nitrogen Balance is on a {{frequency}} months cycle and data will show on: {{refreshDate}}",
      "FIRST_TIME": "It looks like it's your first time running this! Please select a frequency to calculate your nitrogen balance.",
      "GO_BACK": "Go back",
      "HEADER": "Every {{frequency}} months: {{refreshDate}}",
      "INFO_1": "The nitrogen balance tells you if you have applied too little or too much fertilizer. It relies on your harvest logs, nitrogen credits from legumes, and fertilization logs. You can run the balance on your desired time interval.",
      "INFO_2": "Click the delete button to reset your schedule.",
      "SELECT_FREQUENCY": "Select Frequency",
      "TITLE": "Nitrogen Balance"
    },
    "PEOPLE_FED": {
      "CALORIES": "Calories",
      "FAT": "Fat",
      "HEADER": "Number of Meals",
      "INFO": "We estimate the number of potential meals provided by your farm based on sales data, and crop composition databases. We assume that daily requirements are divided equally across three meals a day.",
      "MEAL_COUNT": "{{count}} meal",
      "MEAL_COUNT_plural": "{{count}} meals",
      "MEALS": "meals",
      "PROTEIN": "Protein",
      "TITLE": "People Fed",
      "VITAMIN_A": "Vitamin A",
      "VITAMIN_C": "Vitamin C"
    },
    "PRICES": {
      "INFO": "We show you the trajectory of your sales prices against the sales prices for the same goods within a given distance of you, collected across the LiteFarm network.",
      "NEARBY_FARMS": "Network price is based on {{count}} farms in your local area",
      "NEARBY_FARMS_plural": "Network price is based on {{count}} farms in your local area",
      "NETWORK_PRICE": "Network Price",
      "NO_ADDRESS": "You currently do not have an address in LiteFarm. Please update it in your Profile to get nearby prices information!",
      "OWN_PRICE": "Own Price",
      "PERCENT_OF_MARKET": "{{percentage}}% of market",
      "SALES_FROM_DISTANCE_AWAY": "Sales from {{distance}} {{unit}} away",
      "TITLE": "Prices",
      "Y_TITLE": "Price ({{currency}}/{{mass}})"
    },
    "SOIL_OM": {
      "ALTERNATE_TITLE": "Soil OM Content",
      "HEADER": "Soil Organic Matter",
      "INFO": "Soil Organic Matter is needed to maintain a healthy soil environment for your crop. We populate these data from your most recent soil analysis logs. If you do not have any data we predict the potential soil organic matter for your location globally.",
      "TITLE": "Soil OM"
    },
    "TITLE": "Insights",
    "UNAVAILABLE": "Unavailable",
    "WATER_BALANCE": {
      "FIRST_TIME": "Looks like this is your first time running this! For more info on what this does, please click the information button to see.",
      "INFO_1": "The water balance tells you whether your crops have too little or too much water. It relies on weather data, and it is updated by your irrigation and soil texture data from your soil analysis logs.",
      "INFO_2": "This feature has not been widely tested across farms with low surrounding weather station density so use with caution. We welcome feedback on how well it performs for your farm.",
      "NO_SCHEDULE_RUN": "Your scheduled water balance hasn't run yet, please check back in two days and ensure you have at least one soil analysis that records soil texture for a field to see water balance data for crops in that field. If the problem persists please contact LiteFarm.",
      "REGISTER_FARM": "Register Farm",
      "TITLE": "Water Balance"
    }
  },
  "INTRODUCE_MAP": {
    "BODY": "The farm map has new features. It is now found under the My Farm menu.",
    "TITLE": "We've updated farm maps!"
  },
  "INVITATION": {
    "BIRTH_YEAR": "Birth year",
    "BIRTH_YEAR_ERROR": "Birth year needs to be between 1900 and",
    "BIRTH_YEAR_TOOLTIP": "Age information is collected for research purposes only and will only be shared with  personally identifying information removed",
    "CREATE_ACCOUNT": "Create New Account",
    "CREATE_NEW_ACCOUNT": "Create New Account",
    "EMAIL": "Email",
    "FULL_NAME": "Full name",
    "GENDER": "Gender",
    "GENDER_TOOLTIP": "Gender information is collected for research purposes only and will only be shared with  personally identifying information removed",
    "PASSWORD": "Password",
    "YOUR_INFORMATION": "Your information"
  },
  "INVITE_SIGN_UP": {
    "ERROR0": "You'll need user",
    "ERROR1": "to accept this farm invitation.",
    "HOW_TO_CREATE": "How do you want to create your new account?",
    "LITEFARM_ACCOUNT": "Create a LiteFarm account",
    "SIGN_IN_WITH": "Sign in with",
    "TITLE": "Create your account"
  },
  "INVITE_USER": {
    "BIRTH_YEAR": "Birth Year",
    "BIRTH_YEAR_ERROR": "Birth year needs to be between 1900 and",
    "BIRTH_YEAR_TOOLTIP": "Age information is collected for research purposes only and will only be shared with personally identifying information removed",
    "CHOOSE_ROLE": "Choose Role",
    "EMAIL": "Email",
    "EMAIL_INFO": "Users without an email won't be able to log in",
    "FULL_NAME": "Full name",
    "GENDER": "Gender",
    "GENDER_TOOLTIP": "Gender information is collected for research purposes only and will only be shared with personally identifying information removed",
    "INVALID_EMAIL_ERROR": "Please enter a valid email",
    "INVITE": "Invite",
    "PHONE": "Phone",
    "PHONE_ERROR": "Please enter a valid phone number",
    "ROLE": "Role",
    "TITLE": "Invite a user",
    "WAGE": "Hourly Wage",
    "WAGE_ERROR": "Wage must be a valid, non-negative decimal number"
  },
  "JOIN_FARM_SUCCESS": {
    "IMPORTANT_THINGS": "Let us show you a couple of important things!",
    "SUCCESSFULLY_JOINED": "You have successfully joined"
  },
  "LOCATION_CROPS": {
    "ACTIVE_CROPS": "Active crops",
    "ADD_NEW": "Add a crop",
    "INPUT_PLACEHOLDER": "Type to search",
    "PAST_CROPS": "Past crops",
    "PLANNED_CROPS": "Planned crops"
  },
  "LOG_COMMON": {
    "ACTION": "Action",
    "ACTIVITY": "Activity",
    "ADD_A_LOG": "Add a log",
    "ADD_CUSTOM_PRODUCT": "Add a custom product ",
    "ADD_NEW_LOG": "Add New Log",
    "ALL": "All",
    "ALL_CROPS": "All crops",
    "ALL_LOCATIONS": "All locations",
    "AMMONIA": "Ammonia",
    "CHEMICAL_COMPOSITION": "Chemical Composition",
    "CHOOSE_DATE": "Choose a date",
    "CROP": "Crop",
    "DATE": "Date",
    "DEFAULT_PRODUCT": "Default Product",
    "DELETE_CONFIRMATION": "Are you sure you want to delete this log?",
    "EDIT_A_LOG": "Edit a log",
    "ERROR_MISSING_CROP_FIELDS": "Error: Missing Crops or fields",
    "FARM_LOG": "Farm Log",
    "FERTILIZING": "Fertilizing",
    "FIELD_CROPS": "Crops",
    "FIELD_WORK": "Field Work",
    "FIELDS": "Locations",
    "FROM": "From",
    "HARVEST": "Harvest",
    "HIDE": "Hide",
    "IRRIGATION": "Irrigation",
    "LOCATION": "Location",
    "LOCATIONS": "Locations",
    "LOG_ALL_CROPS": "All crops",
    "LOG_HELP": "Log Help",
    "LOG_HELP_EXPLANATION": "Use the filters below to search your log history. Useful for keeping records of inputs and other farm activities for your team and certifiers.",
    "LOG_HISTORY": "Log History",
    "NITRATE": "Nitrate",
    "NOTES": "Notes",
    "OTHER": "Other",
    "PEST": "Pest Control",
    "PHOSPHATE": "Phosphate",
    "POTASSIUM": "Potassium",
    "PRODUCT": "Product",
    "PRODUCT_CHEMICAL_COMPOSITION": "Product Chemical Composition",
    "PRODUCT_NAME": "Product Name",
    "PRODUCT_TEMPLATE_PLACEHOLDER": "select product template",
    "QUANTITY": "Quantity",
    "SCOUTING": "Scouting",
    "SEARCH_BY_ACTIVITY": "Search Log By Activity",
    "SEEDING": "Seeding",
    "SELECT_CROP": "Select crop",
    "SELECT_LOCATION": "Select location",
    "SELECT_LOCATIONS": "Select locations",
    "SELECT_PRODUCT": "Select product",
    "SELECT_TASK": "Select task",
    "SELECT_TYPE": "Select Type",
    "SHOW": "Show",
    "SOIL_DATA": "Soil Data",
    "TO": "To",
    "TYPE": "Type",
    "WARNING": "To use this type of log please add crops to fields. You can do this by navigating to Fields -> Your field -> New Field Crop",
    "WATER": "Water",
    "ALL_FIELDS": "All Fields"
  },
  "LOG_DETAIL": {
    "ACTION_NEEDED": "Action Needed",
    "ACTIVITY_KIND": "Activity Kind",
    "FLOW_RATE": "Flow Rate",
    "HOURS": "Hours",
    "NO": "No",
    "NOTE": "Note",
    "SUBMITTED_FOR": "Submitted For",
    "TITLE": "Log Detail",
    "TYPE": "Type",
    "YES": "Yes"
  },
  "LOG_FERTILIZING": {
    "ADD_FERTILIZER": "Add a Fertilizer",
    "FERTILIZER_TYPE": "Fertilizer Type",
    "FERTILIZING_QUANTITY": "Fertilizer Quantity",
    "SELECT_TEMPLATE": "Select product template",
    "TITLE": "Fertilizing Log"
  },
  "LOG_FIELD_WORK": {
    "DISCING": "Discing",
    "MULCH_TILL": "Mulch Till",
    "PLOW": "plow",
    "RIDGE_TILL": "Ridge Till",
    "RIPPING": "Ripping",
    "TITLE": "Field Work Log",
    "ZONE_TILL": "Zone Till"
  },
  "LOG_HARVEST": {
    "ADD_A_HARVEST_USE": "Add a harvest use",
    "ADD_CUSTOM_HARVEST_USE": "Add custom harvest use",
    "CROP": "Crop",
    "CROP_PLACEHOLDER": "Select a crop",
    "CUSTOM_HARVEST_USE": "Custom harvest uses",
    "DISEASE": "Disease",
    "HARVEST": "Harvest",
    "HARVEST_ALLOCATION_SUBTITLE": "About how much of the harvest will be used for each purpose?",
    "HARVEST_QUANTITY": "Harvest Quantity",
    "HARVEST_USE": "Harvest Use",
    "HARVEST_USE_TYPE_SUBTITLE": "How will the harvest be used?",
    "OTHER": "Other",
    "PEST": "Pest",
    "QUANTITY": "Quantity",
    "QUANTITY_ERROR": "Quantity must be up to 2 decimal places",
    "TITLE": "Harvest Log",
    "WEED": "Weed",
    "HARVEST_ALLOCATION_SUBTITLE_TWO": "Amount to allocate"
  },
  "LOG_IRRIGATION": {
    "DRIP": "Drip",
    "FLOOD": "Flood",
    "FLOW_RATE": "Flow Rate",
    "SPRINKLER": "Sprinkler",
    "SUBSURFACE": "Subsurface",
    "TITLE": "Irrigation Log",
    "TOTAL_TIME": "Total Time"
  },
  "LOG_OTHER": {
    "TITLE": "Other Log"
  },
  "LOG_PESTICIDE": {
    "ACTIVE_INGREDIENTS": "Active Ingredients",
    "ADD_CUSTOM_PESTICIDE": "Add a custom pesticide",
    "ADD_DISEASE": "Add a disease",
    "ADD_PESTICIDE": "Add a pesticide",
    "ADD_TARGET": "Add a Target",
    "BIOLOGICAL_CONTROL": "Biological Control",
    "BURNING": "Burning",
    "CHOOSE_GROUP_PLACEHOLDER": "Choose Group",
    "CHOOSE_TARGET_PLACEHOLDER": "Choose a target",
    "CHOOSE_TYPE_PLACEHOLDER": "Choose a Type",
    "COMMON_NAME": "Common Name",
    "CONCENTRATION": "Concentration",
    "DAYS": "days",
    "DISEASE_GROUP": "Disease Group",
    "DISEASE_TARGET": "Disease Target",
    "ENTRY_INTERVAL": "Entry Interval",
    "FOLIAR_SPRAY": "Foliar spray",
    "HAND_PICK": "Hand pick",
    "HARVEST_INTERVAL": "Harvest Interval",
    "HEAT_TREATMENT": "Heat treatment",
    "MISSING_DATA": "Error: Missing Data",
    "PESTICIDE_CONTROL_TYPE": "Pesticide Control Type",
    "PESTICIDE_DETAILS": "Pesticide Product Details",
    "PESTICIDE_INFO_LABEL": "Pesticide Info",
    "PESTICIDE_LABEL": "Pesticide",
    "PESTICIDE_NAME_LABEL": "Pesticide Name",
    "PESTICIDE_QUANTITY": "Pesticide Quantity",
    "SCIENTIFIC_NAME": "Scientific Name (if known)",
    "SOIL_FUMIGATION": "Soil fumigation",
    "SYSTEMIC_SPRAY": "Systemic spray",
    "TARGET": "Target",
    "TARGET_DISEASE": "Targeted Disease",
    "TARGET_GROUP": "Target Group",
    "TITLE": "Pest Control Log",
    "TYPE": "Type"
  },
  "LOG_SCOUTING": {
    "ACTION_NEEDED": "Action Needed",
    "TITLE": "Scouting Log"
  },
  "LOG_SEEDING": {
    "RATE": "Rate",
    "SEED_SPACING": "Seed Spacing",
    "SEEDING_DEPTH": "Seeding Depth",
    "SPACE_DEPTH": "Space depth",
    "SPACE_LENGTH": "Space length",
    "SPACE_WIDTH": "Space Width",
    "TITLE": "Seeding Log"
  },
  "LOG_SOIL": {
    "BULK_DENSITY": "Bulk Density",
    "DEPTH": "Depth",
    "INORGANIC_CARBON": "Inorganic Carbon",
    "MORE_INFO": "More Info",
    "OM": "OM",
    "ORGANIC_CARBON": "Organic Carbon",
    "SELECT_DEPTH": "Select Depth",
    "SELECT_TEXTURE": "Select Texture",
    "SOIL_TEXTURE": "Soil Texture",
    "TEXTURE": "Texture",
    "TITLE": "Soil Data Log",
    "TOTAL_CARBON": "Total Carbon"
  },
  "MANAGEMENT_PLAN": {
    "ADD_MANAGEMENT_PLAN": "Add a management plan",
    "AS_COVER_CROP": "As cover crop",
    "BEDS": "Beds",
    "BROADCAST": "Broadcast",
    "CONTAINER": "Container",
    "CONTAINER_OR_IN_GROUND": "Are you planting in a container or in ground?",
    "CONTAINER_TYPE": "Type of container",
    "COVER_INFO": "Selecting cover crop will create a field work task to terminate the cover crop at the end of the season. Selecting for harvest will create a harvest task instead.",
    "COVER_OR_HARVEST": "Is this being grown as a cover crop or for harvest?",
    "DAYS_FROM_SEEDING": "Days from seed to:",
    "DETAIL_SPOTLIGHT_TITLE": "Details",
    "DETAILS_SPOTLIGHT_1": "Edit your crop details",
    "DETAILS_SPOTLIGHT_2": "Upload or link compliance documents",
    "DURATION_TOOLTIP": "These are suggested values. Please adjust for your local conditions.",
    "FOR_HARVEST": "For harvest",
    "GERMINATION": "Germination",
    "HARVEST": "Harvest",
    "IN_GROUND": "In ground",
    "INDIVIDUAL_CONTAINER": "Individual or container",
    "IS_TRANSPLANT": "Will this crop be transplanted?",
    "LOCATION_SUBTEXT": "Only locations that can grow crops are shown.",
    "MANAGEMENT_SPOTLIGHT_1": "Create new plans for this crop",
    "MANAGEMENT_SPOTLIGHT_2": "View and modify plans for this crop",
    "MANAGEMENT_SPOTLIGHT_3": "Create and assign tasks",
    "MANAGEMENT_SPOTLIGHT_TITLE": "Management",
    "NUMBER_OF_CONTAINER": "# of containers",
    "PLAN_NAME": "Management plan name",
    "PLAN_NOTES": "Plan notes",
    "PLANT_SPACING": "Plant spacing",
    "PLANTING_DATE": "What is your planting date?",
    "PLANTING_DEPTH": "Planting depth",
    "PLANTING_METHOD": "What is your planting method?",
    "PLANTING_METHOD_TOOLTIP": "Selecting the right planting method will help LiteFarm more accurately estimate the quantity of seed needed, yield, and other helpful insights.",
    "PLANTING_NOTE": "Planting notes",
    "PLANTING_SOIL": "Planting soil to be used ",
    "PLANTS_PER_CONTAINER": "# of plants/container",
    "ROWS": "Rows",
    "SELECT_PLANTING_LOCATION": "Where is your planting location?",
    "SELECT_STARTING_LOCATION": "Where is your starting location?",
    "SPOTLIGHT_HERE_YOU_CAN": "Here you can:",
    "STARTED": "Let's get started",
    "TERMINATION": "Termination",
    "TOTAL_PLANTS": "# of plants",
    "TRANSPLANT": "Transplant",
    "TRANSPLANT_LOCATION": "Where will you transplant to?"
  },
  "MY_FARM": {
    "FARM_INFO": "Farm info",
    "FARM_MAP": "Farm map",
    "PEOPLE": "People"
  },
  "NAVIGATION": {
    "SPOTLIGHT": {
      "FARM": "Here you can:, • Edit your farm settings, • Map your farm, • Manage your employees",
      "FARM_TITLE": "This is your farm profile",
      "NOTIFICATION": "Here you can:, • Manage your tasks, • See important updates, • Coordinate farm activities",
      "NOTIFICATION_TITLE": "This is your Notification Centre",
      "PROFILE": "Here you will find:, • Your info, • Helpful tips, • The log out button",
      "PROFILE_TITLE": "This is your profile"
    }
  },
  "NOTIFICATION": {
    "NOTIFICATION_TEASER": "Coming Soon!"
  },
  "OUTRO": {
    "ALL_DONE": "Great! You're all done. Ready to get your hands dirty?",
    "IMPORTANT_THINGS": "And finally, let us show you a couple of important things!"
  },
  "PASSWORD_RESET_SUCCESS_MODAL": {
    "BUTTON": "Great!",
    "DESCRIPTION": "Your password has been updated. Redirecting you to your farms in 10 seconds...",
    "TITLE": "Success!"
  },
  "PASSWORD_RESET": {
    "BUTTON": "Resend Link",
    "BUTTON_SENDING": "Sending...",
    "DESCRIPTION_BOTTOM": "Please check your email.",
    "DESCRIPTION_TOP": "A link has been sent.",
    "NEW_ACCOUNT_BUTTON": "Update",
    "NEW_ACCOUNT_TITLE": "Set your new password",
    "TITLE": "Link Sent"
  },
  "PROFILE_FLOATER": {
    "HELP": "Help",
    "INFO": "My info",
    "LOG_OUT": "Log Out",
    "SWITCH": "Switch Farm"
  },
  "PROFILE": {
    "ACCOUNT_TAB": "Account",
    "ACCOUNT": {
      "CONVERT_TO_HAVE_ACCOUNT": "Convert this worker to a user with account",
      "EMAIL": "Email",
      "ENGLISH": "English",
      "FIRST_NAME": "First Name",
      "FRENCH": "French",
      "LANGUAGE": "Language",
      "LAST_NAME": "Last Name",
      "PERSONAL_INFORMATION": "My Info",
      "PHONE_NUMBER": "Phone Number",
      "PORTUGUESE": "Portuguese",
      "SPANISH": "Spanish",
      "USER_ADDRESS": "User Address"
    },
    "FARM_TAB": "Farm",
    "FARM": {
      "ADDRESS": "Address",
      "CURRENCY": "Currency",
      "FARM_NAME": "Farm Name",
      "IMPERIAL": "Imperial",
      "METRIC": "Metric",
      "PHONE_NUMBER": "Phone Number",
      "UNITS": "Units"
    },
    "PEOPLE_TAB": "People",
    "PEOPLE": {
      "EO": "Extension Officer",
      "FARM_MANAGER": "Farm Manager",
      "FARM_OWNER": "Farm Owner",
      "FARM_WORKER": "Farm Worker",
      "HOURLY": "hourly",
      "INVITE_USER": "Invite User",
      "PAY": "Pay",
      "RESTORE_ACCESS": "Restore User Access",
      "REVOKE_ACCESS": "Revoke User Access",
      "ROLE": "Role",
      "ROLE_CHANGE_ALERT": "Role change will take full effect upon next login. Workers cannot set themselves to Admins.",
      "SEARCH": "Search",
      "USERS_FOUND": "Users found"
    },
    "TABLE": {
      "HEADER_EMAIL": "Email",
      "HEADER_NAME": "Name",
      "HEADER_ROLE": "Role",
      "HEADER_STATUS": "Status"
    }
  },
  "REACT_SELECT": {
    "CLEAR_ALL": "Clear all"
  },
  "REQUEST_CONFIRMATION_MODAL": {
    "BUTTON": "Got it",
    "DESCRIPTION": "Someone will be in touch within 48 hours.",
    "TITLE": "Help request submitted"
  },
  "ROLE_SELECTION": {
    "FARM_EO": "Extension Officer",
    "FARM_MANAGER": "Farm Manager",
    "FARM_OWNER": "Farm Owner",
    "IS_OWNER_OPERATED": "Is this farm owner operated?",
    "TITLE": "What is your role on the farm?"
  },
  "SALE": {
    "ADD_SALE": {
      "CROP": "Crop",
      "CROP_PLACEHOLDER": "Select crop",
      "CROP_REQUIRED": "Required",
      "CUSTOMER_NAME": "Customer Name",
      "CUSTOMER_NAME_REQUIRED": "Required",
      "DATE": "Date",
      "TABLE_HEADERS": {
        "CROPS": "Crops",
        "QUANTITY": "Quantity",
        "TOTAL": "Total"
      },
      "TITLE": "Add New Sale"
    },
    "DETAIL": {
      "ACTION": "Action",
      "CROP": "Crop",
      "CUSTOMER_NAME": "Customer Name",
      "DELETE_CONFIRMATION": "Are you sure you want to delete this sale?",
      "QUANTITY": "Quantity",
      "TITLE": "Sale Detail",
      "VALUE": "Value"
    },
    "EDIT_SALE": {
      "DATE": "Date",
      "DELETE_CONFIRMATION": "Are you sure you want to delete this sale?",
      "TITLE": "Edit Sale"
    },
    "ESTIMATED_REVENUE": {
      "CALCULATION": "Calculation",
      "CALCULATION_DESCRIPTION": "We calculate estimated revenue using the end date of crops estimated in the fields module. To include a crop in your estimated revenue calculation make sure you capture its end date within your financial report end date.",
      "TITLE": "Estimated Revenue"
    },
    "EXPENSE_DETAIL": {
      "ACTION": "Action",
      "COST": "Cost",
      "DESCRIPTION": "Expense Description",
      "TEMP_DELETE_CONFIRMATION": "Are you sure you want to delete this expenses?",
      "TITLE": "Expense Detail"
    },
    "FINANCES": {
      "ACTION": "Action",
      "ACTUAL": "Actual",
      "ACTUAL_REVENUE_ESTIMATED": "Estimated",
      "ACTUAL_REVENUE_LABEL": "Actual",
      "ADD_NEW_EXPENSE": "Add New Expense",
      "ADD_NEW_SALE": "Add New Sale",
      "BALANCE": "Balance",
      "BALANCE_BY_CROP": "Balance (By Crop)",
      "BALANCE_EXPLANATION": "We compute a real-time balance (‘cost of production’) for each crop on your farm. This is a simple equation of expenses minus revenue.  Expenses for each crop are calculated from two parts, one part is the labour expenses from hours logged for farm activities, the other part is from the other expenses logged for the whole farm. Where expenses are logged for the whole farm we equally divide them amongst the crops on the farm. Unallocated means that a shift(s) has been submitted for a field when there is not a crop yet on that field. This shift(s) will be assigned to crops as they are added to that field within the financial reporting time window.",
      "BALANCE_FOR_FARM": "Balance (Whole Farm)",
      "ENSURE_ONE_CROP_WARNING": "Please ensure that at least 1 crop and an associated sale or shift has been allocated to see this information.",
      "EXPENSES": "Expenses",
      "FINANCE_HELP": "Finance Help",
      "HAS_UNALLOCATED_LINE1": "*Unallocated means that work has been done on an empty field for the selected date range.",
      "HAS_UNALLOCATED_LINE10_1": "If lettuce is added to Field1 but no shift related to lettuce or Field1 is submitted, or submitted later than April 1st, then Corn will be allocated with a full amount of ",
      "HAS_UNALLOCATED_LINE10_2": "From Field1.",
      "HAS_UNALLOCATED_LINE2": "If one or more crops were added to an empty field later and there exists a shift related to the crops, then the work done on that empty field will be evenly distributed to each crop.",
      "HAS_UNALLOCATED_LINE3_1": "For date range",
      "HAS_UNALLOCATED_LINE3_2": "January 1st",
      "HAS_UNALLOCATED_LINE3_3": "April 1st",
      "HAS_UNALLOCATED_LINE4": "And two empty fields",
      "HAS_UNALLOCATED_LINE5_1": "Assume shifts has been submitted for both fields(cost=",
      "HAS_UNALLOCATED_LINE5_2": "30 for each field)",
      "HAS_UNALLOCATED_LINE6_1": "then the Unallocated value would be",
      "HAS_UNALLOCATED_LINE6_2": "Field1's work + Field2's work = -",
      "HAS_UNALLOCATED_LINE7_1": "Later corn and lettuce has been planted on",
      "HAS_UNALLOCATED_LINE7_2": "and related shifts have been submitted within the date range, then the Unallocated value would be",
      "HAS_UNALLOCATED_LINE8": "Field2's work = -",
      "HAS_UNALLOCATED_LINE9": "Corn and lettuce will each be allocated with an extra cost of",
      "LABOUR_LABEL": "Labour",
      "OTHER_EXPENSES_LABEL": "Other Expenses",
      "REVENUE": "Revenue",
      "TITLE": "Finances",
      "UNALLOCATED_CROP": "Unallocated",
      "UNALLOCATED_TIP": "What is unallocated?"
    },
    "LABOUR": {
      "BY": "By",
      "CROPS": "Crops",
      "EMPLOYEES": "Employees",
      "TABLE": {
        "AMOUNT": "Amount",
        "CROP": "Crop",
        "DATE": "Date",
        "EMPLOYEE": "Employee",
        "EST_REVENUE": "Estimated Revenue",
        "LABOUR_COST": "Labour Cost",
        "TASK": "Task",
        "TIME": "Time",
        "TYPE": "Type"
      },
      "TASKS": "Tasks",
      "TITLE": "Labour"
    },
    "SUMMARY": {
      "AMOUNT": "Amount",
      "CROP": "Crop",
      "DATE": "Date",
      "DETAILED_HISTORY": "Detailed History",
      "SUBTOTAL": "Subtotal",
      "SUMMARY": "Summary",
      "TITLE": "Sales",
      "TOTAL": "Total",
      "TYPE": "Type",
      "VALUE": "Value"
    }
  },
  "SHIFT": {
    "ACTION": "Action",
    "ADD_NEW": "Add New Shift",
    "EDIT_SHIFT": {
      "ADD_CUSTOM_TASK": "Add Custom Task",
      "ADD_TASK": "Add a Task",
      "ALL": "All locations",
      "ALL_CROPS": "All crops",
      "ASSIGN_TIME_TO_TASK": "Assign time to task by",
      "CHOOSE_DATE": "Choose a Date",
      "CHOOSE_WORKERS": "Choose worker",
      "CROPS": "Crops",
      "CROPS_LABEL": "Crops",
      "DID_NOT_PROVIDE_ANSWER": "Did not provide answer",
      "HAPPY": "Happy",
      "INDIVIDUAL_CROPS": "Individual Crops",
      "LOCATIONS": "Locations",
      "LOCATIONS_LABEL": "Locations",
      "MOOD": "How did this shift make you feel?",
      "NAME_TASK": "Name of the custom task",
      "NEUTRAL": "Neutral",
      "RATHER_NOT_SAY": "Rather Not Say",
      "SAD": "Sad",
      "SELECT_ALL": "Select All",
      "SELECT_CROPS": "Select crops",
      "SELECT_FIELDS": "Select locations",
      "VERY_HAPPY": "Very Happy",
      "VERY_SAD": "Very Sad",
      "WHAT_TASKS_YOU_DID": "What tasks did you do today?",
      "WORKER": "Worker",
      "WORKER_MOOD": "How did this worker feel during this shift?"
    },
    "MY_SHIFT": {
      "DELETE_CONFIRMATION": "Are you sure you want to delete this shift?",
      "DURATION": "Duration",
      "LOCATION_CROPS": "Locations/Crops",
      "SUBMITTED_FOR": "Submitted For",
      "TASK": "Task",
      "TITLE": "Shift Detail"
    },
    "NAME": "Name",
    "NEW_SHIFT": {
      "STEP_ONE": "Add a shift",
      "STEP_TWO": "Add a shift"
    },
    "RETIRED": "Location Retired",
    "SHIFT_DATE": "Date",
    "SHIFT_HISTORY": "Shift History",
    "TIME_TOTAL": "Total",
    "TITLE": "Shifts"
  },
  "SIGNUP": {
    "EMAIL_INVALID": "Email is invalid",
    "ENTER_EMAIL": "Enter your email address",
    "EXPIRED_ERROR": "We've updated our infrastructure and you'll need to reset your password. Check your inbox to proceed.",
    "GOOGLE_BUTTON": "CONTINUE WITH GOOGLE",
    "INVITED_ERROR": "We've updated our infrastructure and you'll need to check your inbox for a farm invitation to proceed.",
    "PASSWORD_ERROR": "Password incorrect",
    "SIGN_IN": "Sign In",
    "SSO_ERROR": "Please login by clicking the Google button above",
    "WELCOME_BACK": "Welcome back",
    "WRONG_BROWSER": "LiteFarm is not optimized for this browser.",
    "WRONG_BROWSER_BOTTOM": "Please login using Chrome."
  },
  "SLIDE_MENU": {
    "CROPS": "Crops",
    "DOCUMENTS": "Documents",
    "FINANCES": "Finances",
    "INSIGHTS": "Insights",
    "LOGS": "Logs",
    "MANAGE": "Manage",
    "SHIFTS": "Shifts"
  },
  "STATUS": {
    "ACTIVE": "Active",
    "INACTIVE": "Inactive",
    "INVITED": "Invited"
  },
  "SWITCH_OUTRO": {
    "BUTTON": "Let's Go!",
    "DESCRIPTION_BOTTOM": "Heading to: ",
    "DESCRIPTION_TOP": "The barn door is secure.",
    "TITLE": "Switching Farms"
  },
  "TABLE": {
    "LOADING_TEXT": "Loading...",
    "NEXT_TEXT": "Next",
    "NO_DATA_TEXT": "No rows found",
    "OF_TEXT": "of",
    "PAGE_TEXT": "Page",
    "PREVIOUS_TEXT": "Previous",
    "ROWS_TEXT": "rows"
  },
  "UNIT": {
    "INVALID_NUMBER": "Invalid number",
    "MAXIMUM": "Maximum value exceeded"
  },
  "WEATHER": {
    "HUMIDITY": "Humidity",
    "WIND": "Wind"
  },
  "WELCOME_SCREEN": {
    "BUTTON": "Let's get started"
  },
  "YEAR_SELECTOR": {
    "TITLE": "Select Year"
<<<<<<< HEAD
  },
  "DOCUMENTS": {
    "DOCUMENTS": "Documents",
    "ADD_DOCUMENT": "Add a new document",
    "VALID": "Valid",
    "ARCHIVED": "Archived",
    "ADD": {
      "TITLE": "Add a document",
      "DOCUMENT_NAME": "Document name",
      "TYPE": "Type",
      "VALID_UNTIL": "Valid until",
      "DOES_NOT_EXPIRE": "This file does not expire",
      "ADD_MORE_PAGES": "Add more pages"
    },
    "TYPE": {
      "CLEANING_PRODUCT":  "Cleaning product",
      "CROP_COMPLIANCE": "Crop compliance",
      "FERTILIZING_PRODUCT":  "Fertilizing product",
      "PEST_CONTROL_PRODUCT": "Pest control product",
      "SOIL_AMENDMENT":  "Soil Amendment",
      "OTHER": "Other"
    },
    "CROP_COMPLIANCE": "Crop compliance",
    "CLEANING_PRODUCT": "Cleaning product",
    "FERTILIZING_PRODUCT": "Fertilizing product",
    "PEST_CONTROL_PRODUCT": "Pest control product",
    "SOIL_AMENDMENT": "Soil amendment",
    "OTHER": "Other"
  },
  "FILE_SIZE_MODAL": {
    "TITLE": "File size too large",
    "BODY": "Files can not exceed 25MB or 5 pages."
=======
>>>>>>> ebe63e9a
  }
}<|MERGE_RESOLUTION|>--- conflicted
+++ resolved
@@ -1222,40 +1222,9 @@
   },
   "YEAR_SELECTOR": {
     "TITLE": "Select Year"
-<<<<<<< HEAD
-  },
-  "DOCUMENTS": {
-    "DOCUMENTS": "Documents",
-    "ADD_DOCUMENT": "Add a new document",
-    "VALID": "Valid",
-    "ARCHIVED": "Archived",
-    "ADD": {
-      "TITLE": "Add a document",
-      "DOCUMENT_NAME": "Document name",
-      "TYPE": "Type",
-      "VALID_UNTIL": "Valid until",
-      "DOES_NOT_EXPIRE": "This file does not expire",
-      "ADD_MORE_PAGES": "Add more pages"
-    },
-    "TYPE": {
-      "CLEANING_PRODUCT":  "Cleaning product",
-      "CROP_COMPLIANCE": "Crop compliance",
-      "FERTILIZING_PRODUCT":  "Fertilizing product",
-      "PEST_CONTROL_PRODUCT": "Pest control product",
-      "SOIL_AMENDMENT":  "Soil Amendment",
-      "OTHER": "Other"
-    },
-    "CROP_COMPLIANCE": "Crop compliance",
-    "CLEANING_PRODUCT": "Cleaning product",
-    "FERTILIZING_PRODUCT": "Fertilizing product",
-    "PEST_CONTROL_PRODUCT": "Pest control product",
-    "SOIL_AMENDMENT": "Soil amendment",
-    "OTHER": "Other"
   },
   "FILE_SIZE_MODAL": {
     "TITLE": "File size too large",
     "BODY": "Files can not exceed 25MB or 5 pages."
-=======
->>>>>>> ebe63e9a
   }
 }