{
  "ADD_FARM": {
    "ADDRESS_IS_REQUIRED": "Address is required",
    "ENTER_A_VALID_ADDRESS": "Please enter a valid address or coordinate",
    "FARM_IS_REQUIRED": "Farm name is required",
    "FARM_LOCATION": "Farm location",
    "FARM_LOCATION_INPUT_INFO": "Street address or comma separated latitude and longitude (e.g. 49.250945, -123.238492)",
    "FARM_NAME": "Farm name",
    "INVALID_FARM_LOCATION": "Invalid farm location",
    "LOCATING": "Locating...",
    "NO_ADDRESS": "No location found! Try latitude and longitude",
    "TELL_US_ABOUT_YOUR_FARM": "Tell us about your farm"
  },
  "CHOOSE_FARM": {
    "ADD_NEW": "Add new farm",
    "CHOOSE_TITLE": "Choose your farm",
    "INPUT_PLACEHOLDER": "Search",
    "SWITCH_TITLE": "Switch to another farm"
  },
  "COMMON_ERRORS": {
    "UNIT": {
      "NON_NEGATIVE": "Must be a non negative number",
      "REQUIRED": "Required",
      "TWO_DECIMALS": "Quantity must be up to 2 decimal places"
    }
  },
  "CONSENT": {
    "DATA_POLICY": "Our Data Policy",
    "LABEL": "I Agree"
  },
  "CREATE_USER": {
    "BIRTH_YEAR": "Birth year",
    "BIRTH_YEAR_ERROR": "Birth year needs to be between 1900 and",
    "BIRTH_YEAR_TOOLTIP": "Age information is collected for research purposes only and will only be shared with  personally identifying information removed",
    "CREATE_BUTTON": "Create Account",
    "EMAIL": "Email",
    "FULL_NAME": "Full name",
    "GENDER": "Gender",
    "GENDER_TOOLTIP": "Gender information is collected for research purposes only and will only be shared with  personally identifying information removed",
    "PASSWORD": "Password",
    "TITLE": "Create new user account"
  },
  "DATE_RANGE": {
    "HELP_BODY": "Select the date range to create a financial report for your farm for a given time window.",
    "HELP_TITLE": "Date Range Help",
    "TITLE": "Filter Report by Date"
  },
  "ENTER_PASSWORD": {
    "FORGOT": "Forgot password?",
    "HINT": "Hint",
    "LABEL": "Password",
    "ONE_NUMBER": "at least one number",
    "ONE_SPECIAL_CHARACTER": "at least one special character",
    "ONE_UPPER_CASE": "at least one upper case character",
    "TOO_SHORT": "at least 8 characters"
  },
  "EXPENSE": {
    "ADD_EXPENSE": {
      "MIN_ERROR": "Please enter a value greater than ",
      "REQUIRED_ERROR": "Expense is required",
      "TITLE_1": "New Expense (1 of 2)",
      "TITLE_2": "New Expense (2 of 2)"
    },
    "ADD_MORE_ITEMS": "Add more items",
    "DETAILED_HISTORY": "Detailed History",
    "EDIT_EXPENSE": {
      "DATE_PLACEHOLDER": "Choose a Date",
      "DESELECTING_CATEGORY": "Deselecting a category will remove existing expenses under this category for this expenses log.",
      "REMOVE_ALL": "You removed all expenses, click Save to submit.",
      "TITLE_1": "Edit Expense(1 of 2)",
      "TITLE_2": "Edit Expense (2 of 2)"
    },
    "ITEM": "Item",
    "NAME": "Name",
    "NO_EXPENSE": "No expense found",
    "NO_EXPENSE_YEAR": "You have no expense recorded for this year",
    "OTHER_EXPENSES_TITLE": "Other Expenses",
    "SUMMARY": "Summary",
    "VALUE": "Value"
  },
  "EXPIRED_TOKEN": {
    "RESET_PASSWORD_LINK": "Send new password link."
  },
  "FARM_MAP": {
    "AREA_DETAILS": {
      "NETWORK": "Network connectivity issues.",
      "PERIMETER": "Perimeter",
      "TOTAL_AREA": "Total area"
    },
    "DRAWING_MANAGER": {
      "ADJUST": "Adjust",
      "REDRAW": "Redraw",
      "ZERO_AREA_DETECTED": "Field with no area detected. Please add more points to current drawing or draw again."
    },
    "EXPORT_MODAL": {
      "BODY": "How do you want to export your farm map?",
      "DOWNLOAD": "Download",
      "EMAIL_TO_ME": "Email to me",
      "EMAILING": "Emailing",
      "TITLE": "Export your farm map"
    },
    "FARM_SITE_BOUNDARY": {
      "NAME": "Farm site boundary",
      "TITLE": "Add farm site boundary"
    },
    "FIELD": {
      "DATE": "Eligible transition date",
      "FIELD_TYPE": "What type of field is this?",
      "NAME": "Field",
      "NON_ORGANIC": "Non-organic",
      "ORGANIC": "Organic",
      "TITLE": "Add field",
      "TRANSITIONING": "Transitioning"
    },
<<<<<<< HEAD
=======
    "GARDEN": {
      "DATE": "Eligible transition date",
      "GARDEN_TYPE": "What type of garden is this?",
      "NAME": "Garden",
      "NON_ORGANIC": "Non-organic",
      "ORGANIC": "Organic",
      "TITLE": "Add garden",
      "TRANSITIONING": "Transitioning"
    },
>>>>>>> 2c2aed48
    "GATE": {
      "NAME": "Gate",
      "TITLE": "Add gate"
    },
    "MAP_FILTER": {
      "ADD_TITLE": "Add to your map",
      "AREAS": "Areas",
      "BARN": "Barn",
      "BZ": "Buffer zone",
      "CA": "Ceremonial area",
      "CREEK": "Creek",
      "FENCE": "Fence",
      "FIELD": "Field",
      "FSB": "Farm site boundary",
      "GARDEN": "Garden",
      "GATE": "Gate",
      "GREENHOUSE": "Greenhouse",
      "HIDE_ALL": "Hide all",
      "LINES": "Lines",
      "NA": "Natural area",
      "POINTS": "Points",
      "RESIDENCE": "Residence",
      "SATELLITE": "Satellite background",
      "SHOW_ALL": "Show all",
      "SURFACE_WATER": "Surface water",
      "TITLE": "Filter your map",
      "WV": "Water valve"
    },
    "SPOTLIGHT": {
      "ADD": "Add locations to your map",
      "ADD_TITLE": "Add to your map",
      "EXPORT": "Download or share your map",
      "EXPORT_TITLE": "Export your map",
      "FILTER": "Change what locations you see on your map",
      "FILTER_TITLE": "Filter your map",
      "HERE_YOU_CAN": "Here you can:"
    },
    "TITLE": "Farm map",
<<<<<<< HEAD
    "TUTORIAL": {
      "ADJUST": {
        "TEXT": "Click-and-drag points to adjust the shape",
        "TITLE": "Adjust shape"
      },
      "AREA": {
        "STEP_ONE": "Click anywhere to start drawing",
        "STEP_THREE": "Click-and-drag points to adjust the shape",
        "STEP_TWO": "Click the initial point to close the area",
        "TITLE": "Draw an area"
      },
      "LINE": {
        "STEP_FOUR": "(For certain line types) add a width",
        "STEP_ONE": "Click anywhere to start drawing",
        "STEP_THREE": "Optionally, adjust your line",
        "STEP_TWO": "Double-click to finish your line",
        "TITLE": "Draw a line"
      }
    },
    "WATER_VALVE": {
      "GROUNDWATER": "Groundwater",
=======
    "WATER_VALVE": {
      "GROUNDWATER": "SurfaceWater",
>>>>>>> 2c2aed48
      "MAX_FLOW_RATE": "Maximum flow rate",
      "MUNICIPAL_WATER": "Municipal water",
      "NAME": "Water valve",
      "RAIN_WATER": "Rain water",
      "SURFACE_WATER": "Surface water",
      "TITLE": "Add water valve",
      "WATER_VALVE_TYPE": "What is the source?"
    }
  },
  "FIELDS": {
    "ADD_NEW_FIELD": "Add New Field",
    "EDIT_FIELD": {
      "CROP": {
        "ADD_NEW_CROP_OR_VARIETY": "Add New Crop or Variety",
        "AREA_USED": "Area Used",
        "AREA_USED_HECTARE": "Area used in hectare",
        "AREA_USED_IN": "Area Used in",
        "BED": "bed",
        "BED_LENGTH": "Bed Length",
        "BED_WIDTH": "Bed Width",
        "BY_AREA": "By Area",
        "BY_BEDS": "By Bed",
        "CHOOSE_END_DATE": "Choose end date",
        "CHOOSE_START_DATE": "Choose start date",
        "CROP_COMMON_NAME": "Common Name",
        "CROP_GROUP_INFO": "Crop Group Info",
        "CROP_GROUP_SUBGROUP": "Crop Group and Subgroup",
        "DELETE_CONFIRMATION": "Are you sure you want to delete this field crop?",
        "EDIT_CROP_DETAIL": "Edit Crop Detail",
        "EDIT_ESTIMATED_PRICE": "Edit estimated price for the crop",
        "EDIT_ESTIMATED_YIELD": "Edit estimated yield for the crop",
        "END_DATE": "End Date",
        "ENTER_CROP_DETAILS": "Enter Crop Details",
        "ENTER_START_FINISH": "Enter start and finish dates",
        "ESTIMATED_PRICE": "Estimated price",
        "ESTIMATED_PRODUCTION": "Estimated Production",
        "ESTIMATED_REVENUE": "Estimated Revenue",
        "ESTIMATED_YIELD_PLACEHOLDER": "Estimated Yield",
        "FIELD_SIZE": "Field size",
        "GENUS": "Genus",
        "HOW_MUCH_FIELD": "How much of the field do you wish to use?",
        "NEW_CROP": "New Crop",
        "NEW_CROP_INFOBOX": "If you have information on the details of your crop or variety such as it’s nutrient content, or physiological traits, you can edit them here.",
        "NEW_CROP_VARIETY": "New Crop or Variety",
        "NEW_FIELD_CROP": "New Field Crop",
        "NO_DATA": "No Data",
        "NUMBER_EXPIRED": "Number of Expired Crops",
        "NUMBER_OF_BEDS": "Number of Beds",
        "NUTRIENT_LABEL": "Nutrients in Edible Portion (per 100g)",
        "PERCENTAGE": "Percentage",
        "SELECT_CROP_GROUP": "Select crop group",
        "SELECT_CROP_SUBGROUP": "Select crop subgroup",
        "SELECT_CROP_TEMPLATE": "Select a crop template",
        "SPECIES": "Species",
        "START_DATE": "Start Date",
        "VARIETY_NAME": "Variety Name"
      },
      "DELETE_FIELD": "Delete Field",
      "DELETE_FIELD_WARNING": "Are you sure you want to delete this field?",
      "EDIT_NAME": "Edit Field Name",
      "NAME": "Field Name",
      "NUMBER_CROPS": "Number of Crops",
      "SELECT": "Select...",
      "TITLE": "Edit Field",
      "TOTAL_AREA": "Total Area",
      "VARIETY": "Variety",
      "DELETE_FIELD_CONFIRM": "I would like to delete this field."
    },
    "EXPLORE": "Explore Your Fields",
    "LIST": "List",
    "MAP": "Map",
    "NEW_FIELD": {
      "DRAW": "Draw",
      "FIELD_NAME": "Field Name",
      "FIELD_NAME_PLACEHOLDER": "Enter Field Name",
      "REDRAW": "Redraw",
      "SAVE_FIELD": "Save Field",
      "SEARCH_BOX_PLACEHOLDER": "Search",
      "TITLE": "New Field (2 of 2)",
      "ZERO_AREA_DETECTED": "Field with no area detected. Please draw again."
    },
    "TABLE": {
      "AREA": "Area",
      "EDIT": "Edit",
      "FIELD_NAME": "Field Name"
    },
    "TITLE": "Fields"
  },
  "HELP": {
    "ATTACHMENT_LABEL": "Upload screenshot or file",
    "EMAIL": "Email",
    "MESSAGE_LABEL": "Message",
    "OPTIONS": {
      "OTHER": "Other",
      "REPORT_BUG": "Report a bug",
      "REQUEST_FEATURE": "Request a feature",
      "REQUEST_INFO": "Request information"
    },
    "PREFERRED_CONTACT": "Preferred contact method",
    "REQUIRED_LABEL": "Required Field",
    "TITLE": "Request Help",
    "TYPE_SUPPORT_LABEL": "Type of support",
    "TYPE_SUPPORT_PLACEHOLDER": "Choose type of support",
    "WHATSAPP": "Whatsapp",
    "WHATSAPP_NUMBER_LABEL": "Whatsapp number"
  },
  "HOME": {
    "GREETING": "Good day, "
  },
  "INSIGHTS": {
    "BIODIVERSITY": {
      "AMPHIBIANS": "Amphibians",
      "BIRDS": "Birds",
      "CROPS": "Crops",
      "HEADER": "Number of species",
      "INFO": "Biodiversity is great for people and the planet. We count species richness from all known records of biodiversity on your farm from the boundaries of your fields. You can increase your biodiversity count on your farm by using the https://www.inaturalist.org/app.",
      "INSECTS": "Insects",
      "PLANTS": "Plants",
      "SPECIES_COUNT": "{{count}} species",
      "SPECIES_COUNT_plural": "{{count}} species",
      "TITLE": "Biodiversity"
    },
    "CURRENT": "Current",
    "INFO": "Insights provides added data insights into what is happening on your farm. The more data you provide in the application, the more insights can be generated. See individual insights for further information.",
    "LABOUR_HAPPINESS": {
      "HEADER": "Tasks",
      "INFO": "We estimate the impact of different tasks on labour happiness by using the satisfaction scores and labour hours spent on each task from shifts.",
      "TITLE": "Labour Happiness"
    },
    "NITROGEN_BALANCE": {
      "CHOOSE_A_FREQUENCY": "Choose a frequency",
      "CHOOSE_FREQUENCY": "Choose Frequency...",
      "COUNT_MONTHS": "{{count}} month",
      "COUNT_MONTHS_plural": "{{count}} months",
      "CYCLE_INDICATOR": "Your Nitrogen Balance is on a {{frequency}} months cycle and data will show on: {{refreshDate}}",
      "FIRST_TIME": "It looks like it's your first time running this! Please select a frequency to calculate your nitrogen balance.",
      "HEADER": "Every {{frequency}} months: {{refreshDate}}",
      "INFO_1": "The nitrogen balance tells you if you have applied too little or too much fertilizer. It relies on your harvest logs, nitrogen credits from legumes, and fertilization logs. You can run the balance on your desired time interval.",
      "INFO_2": "Click the delete button to reset your schedule.",
      "SELECT_FREQUENCY": "Select Frequency",
      "TITLE": "Nitrogen Balance"
    },
    "PEOPLE_FED": {
      "CALORIES": "Calories",
      "FAT": "Fat",
      "HEADER": "Number of Meals",
      "INFO": "We estimate the number of potential meals provided by your farm based on sales data, and crop composition databases. We assume that daily requirements are divided equally across three meals a day.",
      "MEAL_COUNT": "{{count}} meal",
      "MEAL_COUNT_plural": "{{count}} meals",
      "MEALS": "meals",
      "PROTEIN": "Protein",
      "TITLE": "People Fed",
      "VITAMIN_A": "Vitamin A",
      "VITAMIN_C": "Vitamin C"
    },
    "PRICES": {
      "INFO": "We show you the trajectory of your sales prices against the sales prices for the same goods within a given distance of you, collected across the LiteFarm network.",
      "NEARBY_FARMS": "Pulling from {{count}} farm for sales data",
      "NEARBY_FARMS_plural": "Pulling from {{count}} farms for sales data",
      "NETWORK_PRICE": "Network Price",
      "NO_ADDRESS": "You currently do not have an address in LiteFarm. Please update it in your Profile to get nearby prices information!",
      "OWN_PRICE": "Own Price",
      "PERCENT_OF_MARKET": "{{percentage}}% of market",
      "SALES_FROM_DISTANCE_AWAY": "Sales from {{distance}} {{unit}} away",
      "TITLE": "Prices",
      "Y_TITLE": "Price ({{currency}}/{{mass}})"
    },
    "SOIL_OM": {
      "ALTERNATE_TITLE": "Soil OM Content",
      "HEADER": "Soil Organic Matter",
      "INFO": "Soil Organic Matter is needed to maintain a healthy soil environment for your crop. We populate these data from your most recent soil analysis logs. If you do not have any data we predict the potential soil organic matter for your location globally.",
      "TITLE": "Soil OM"
    },
    "TITLE": "Insights",
    "UNAVAILABLE": "Unavailable",
    "WATER_BALANCE": {
      "FIRST_TIME": "Looks like this is your first time running this! For more info on what this does, please click the information button to see.",
      "INFO_1": "The water balance tells you whether your crops have too little or too much water. It relies on weather data, and it is updated by your irrigation and soil texture data from your soil analysis logs.",
      "INFO_2": "This feature has not been widely tested across farms with low surrounding weather station density so use with caution. We welcome feedback on how well it performs for your farm.",
      "NO_SCHEDULE_RUN": "Your scheduled water balance hasn't run yet, please check back in two days and ensure you have at least one soil analysis that records soil texture for a field to see water balance data for crops in that field. If the problem persists please contact LiteFarm.",
      "REGISTER_FARM": "Register Farm",
      "TITLE": "Water Balance"
    }
  },
  "INVITATION": {
    "BIRTH_YEAR": "Birth year",
    "BIRTH_YEAR_ERROR": "Birth year needs to be between 1900 and",
    "BIRTH_YEAR_TOOLTIP": "Age information is collected for research purposes only and will only be shared with  personally identifying information removed",
    "CREATE_ACCOUNT": "Create New Account",
    "CREATE_NEW_ACCOUNT": "Create New Account",
    "EMAIL": "Email",
    "FULL_NAME": "Full name",
    "GENDER": "Gender",
    "GENDER_TOOLTIP": "Gender information is collected for research purposes only and will only be shared with  personally identifying information removed",
    "PASSWORD": "Password",
    "YOUR_INFORMATION": "Your information"
  },
  "INVITE_SIGN_UP": {
    "ERROR0": "You'll need user",
    "ERROR1": "to accept this farm invitation.",
    "HOW_TO_CREATE": "How do you want to create your new account?",
    "LITEFARM_ACCOUNT": "Create a LiteFarm account",
    "SIGN_IN_WITH": "Sign in with",
    "TITLE": "Create your account"
  },
  "INVITE_USER": {
    "BIRTH_YEAR": "Birth Year",
    "BIRTH_YEAR_ERROR": "Birth year needs to be between 1900 and",
    "BIRTH_YEAR_TOOLTIP": "Age information is collected for research purposes only and will only be shared with personally identifying information removed",
    "CHOOSE_ROLE": "Choose Role",
    "EMAIL": "Email",
    "EMAIL_INFO": "Users without an email won't be able to login",
    "FULL_NAME": "Full name",
    "GENDER": "Gender",
    "GENDER_TOOLTIP": "Gender information is collected for research purposes only and will only be shared with personally identifying information removed",
    "INVALID_EMAIL_ERROR": "Please enter a valid email",
    "INVITE": "Invite",
    "PHONE": "Phone",
    "PHONE_ERROR": "Please enter a valid phone number",
    "ROLE": "Role",
    "TITLE": "Invite a user",
    "WAGE": "Hourly Wage",
    "WAGE_ERROR": "Wage must be a valid, non-negative decimal number"
  },
  "JOIN_FARM_SUCCESS": {
    "IMPORTANT_THINGS": "Let us show you a couple of important things!",
    "SUCCESSFULLY_JOINED": "You have successfully joined"
  },
  "LOG_COMMON": {
    "ACTION": "Action",
    "ACTIVITY": "Activity",
    "ADD_CUSTOM_PRODUCT": "Add a custom product ",
    "ADD_NEW_LOG": "Add New Log",
    "ALL": "All",
    "ALL_CROPS": "All Crops",
    "ALL_FIELDS": "All Fields",
    "AMMONIA": "Ammonia",
    "CHEMICAL_COMPOSITION": "Chemical Composition",
    "CHOOSE_DATE": "Choose a Date",
    "CROP": "Crop",
    "DATE": "Date",
    "DEFAULT_PRODUCT": "Default Product",
    "DELETE_CONFIRMATION": "Are you sure you want to delete this log?",
    "ERROR_MISSING_CROP_FIELDS": "Error: Missing Crops or fields",
    "ERROR_MISSING_FIELDS": "Error missing fields",
    "FARM_LOG": "Farm Log",
    "FERTILIZING": "Fertilizing",
    "FIELD": "Field",
    "FIELD_CROPS": "Field Crops",
    "FIELD_WORK": "Field Work",
    "FIELDS": "Fields",
    "FROM": "From",
    "HARVEST": "Harvest",
    "HIDE": "Hide",
    "IRRIGATION": "Irrigation",
    "LOG_ALL_CROPS": "All Crops",
    "LOG_ALL_FIELDS": "All Fields",
    "LOG_HELP": "Log Help",
    "LOG_HELP_EXPLANATION": "Use the filters below to search your log history. Useful for keeping records of inputs and other farm activities for your team and certifiers.",
    "LOG_HISTORY": "Log History",
    "NEW_LOG": "New Log",
    "NITRATE": "Nitrate",
    "NOTES": "Notes",
    "OTHER": "Other",
    "PEST": "Pest Control",
    "PHOSPHATE": "Phosphate",
    "POTASSIUM": "Potassium",
    "PRODUCT": "Product",
    "PRODUCT_CHEMICAL_COMPOSITION": "Product Chemical Composition",
    "PRODUCT_NAME": "Product Name",
    "PRODUCT_TEMPLATE_PLACEHOLDER": "select product template",
    "QUANTITY": "Quantity",
    "SCOUTING": "Scouting",
    "SEARCH_BY_ACTIVITY": "Search Log By Activity",
    "SEEDING": "Seeding",
    "SELECT_FIELD": "Select Field",
    "SELECT_FIELD_CROP": "Select Field Crop",
    "SELECT_PRODUCT": "select product",
    "SELECT_TYPE": "Select Type",
    "SHOW": "Show",
    "SOIL_DATA": "Soil Data",
    "TO": "To",
    "TYPE": "Type",
    "WARNING": "To use this type of log please add crops to fields. You can do this by navigating to Fields -> Your field -> New Field Crop",
    "WATER": "Water",
    "WHAT_LOG": "What do you want to log?"
  },
  "LOG_DETAIL": {
    "ACTION_NEEDED": "Action Needed",
    "ACTIVITY_KIND": "Activity Kind",
    "FLOW_RATE": "Flow Rate",
    "HOURS": "Hours",
    "NO": "No",
    "NOTE": "Note",
    "SUBMITTED_FOR": "Submitted For",
    "TITLE": "Log Detail",
    "TYPE": "Type",
    "YES": "Yes"
  },
  "LOG_FERTILIZING": {
    "ADD_FERTILIZER": "Add a Fertilizer",
    "FERTILIZING_QUANTITY": "Fertilizer Quantity",
    "SELECT_TEMPLATE": "Select product template",
    "TITLE": "Fertilizing Log"
  },
  "LOG_FIELD_WORK": {
    "TITLE": "Field Work Log"
  },
  "LOG_HARVEST": {
    "ADD_CUSTOM_USE_TYPE": "Add custom use",
    "CROP": "Choose a crop",
    "CROP_PLACEHOLDER": "Select a crop",
    "FIELD": "Choose a field",
    "FIELD_PLACEHOLDER": "Select a field",
    "HARVEST_ALLOCATION_SUBTITLE": "About how much of the harvest will be used for each purpose?",
    "HARVEST_ALLOCATION_TITLE": "Harvest Log (step 3)",
    "HARVEST_QUANTITY": "Harvest Quantity",
    "HARVEST_USE": "Harvest Use",
    "HARVEST_USE_TYPE_SUBTITLE": "How will the harvest be used?",
    "HARVEST_USE_TYPE_TITLE": "Harvest Log (step 2)",
    "QUANTITY": "Quantity",
    "QUANTITY_ERROR": "Quantity must be up to 2 decimal places",
    "TITLE": "Harvest Log (step 1)",
    "HARVEST_ALLOCATION_SUBTITLE_TWO": "Amount to allocate"
  },
  "LOG_IRRIGATION": {
    "FLOW_RATE": "Flow Rate",
    "TITLE": "Irrigation Log",
    "TOTAL_TIME": "Total Time"
  },
  "LOG_OTHER": {
    "TITLE": "Other Log"
  },
  "LOG_PESTICIDE": {
    "ACTIVE_INGREDIENTS": "Active Ingredients",
    "ADD_CUSTOM_DISEASE": "Add a custom disease",
    "ADD_CUSTOM_PESTICIDE": "Add a custom pesticide",
    "ADD_DISEASE": "Add a disease",
    "ADD_PESTICIDE": "Add a pesticide",
    "ADD_TARGET": "Add a Target",
    "CHOOSE_GROUP_PLACEHOLDER": "Choose Group",
    "CHOOSE_TARGET_PLACEHOLDER": "Choose a target",
    "CHOOSE_TYPE_PLACEHOLDER": "Choose a Type",
    "COMMON_NAME": "Common Name",
    "CONCENTRATION": "Concentration",
    "DAYS": "days",
    "DISEASE_GROUP": "Disease Group",
    "DISEASE_TARGET": "Disease Target",
    "ENTRY_INTERVAL": "Entry Interval",
    "HARVEST_INTERVAL": "Harvest Interval",
    "MISSING_DATA": "Error: Missing Data",
    "PESTICIDE_CONTROL_TYPE": "Pesticide Control Type",
    "PESTICIDE_DETAILS": "Pesticide Product Details",
    "PESTICIDE_INFO_LABEL": "Pesticide Info",
    "PESTICIDE_LABEL": "Pesticide",
    "PESTICIDE_NAME_LABEL": "Pesticide Name",
    "PESTICIDE_QUANTITY": "Pesticide Quantity",
    "SCIENTIFIC_NAME": "Scientific Name (if known)",
    "TARGET": "Target",
    "TARGET_DISEASE": "Targeted Disease",
    "TARGET_GROUP": "Target Group",
    "TITLE": "Pest Control Log",
    "TYPE": "Type"
  },
  "LOG_SCOUTING": {
    "ACTION_NEEDED": "Action Needed",
    "TITLE": "Scouting Log"
  },
  "LOG_SEEDING": {
    "FIELD": "MISSING",
    "RATE": "Rate",
    "SEED_SPACING": "Seed Spacing",
    "SEEDING_DEPTH": "Seeding Depth",
    "SPACE_DEPTH": "Space depth",
    "SPACE_LENGTH": "Space length",
    "SPACE_WIDTH": "Space Width",
    "TITLE": "Seeding Log"
  },
  "LOG_SOIL": {
    "BULK_DENSITY": "Bulk Density",
    "DEPTH": "Depth",
    "INORGANIC_CARBON": "Inorganic Carbon",
    "MORE_INFO": "More Info",
    "OM": "OM",
    "ORGANIC_CARBON": "Organic Carbon",
    "SELECT_DEPTH": "Select Depth",
    "SELECT_TEXTURE": "Select Texture",
    "SOIL_TEXTURE": "Soil Texture",
    "TEXTURE": "Texture",
    "TITLE": "Soil Data Log",
    "TOTAL_CARBON": "Total Carbon"
  },
  "MY_FARM": {
    "FARM_INFO": "Farm info",
    "FARM_MAP": "Farm map",
    "PEOPLE": "People"
  },
  "NAVIGATION": {
    "SPOTLIGHT": {
      "FARM": "Here you can:, • Edit your farm settings, • Map your farm, • Manage your employees",
      "FARM_TITLE": "This is your farm profile",
      "NOTIFICATION": "Here you can:, • Manage your tasks, • See important updates, • Coordinate farm activities",
      "NOTIFICATION_TITLE": "This is your Notification Centre",
      "PROFILE": "Here you will find:, • Your info, • Helpful tips, • The log out button",
      "PROFILE_TITLE": "This is your profile"
    }
  },
  "NOTIFICATION": {
    "NOTIFICATION_TEASER": "Coming Soon!"
  },
  "ORGANIC": {
    "INTERESTED_IN_ORGANIC": {
      "PARAGRAPH": "Do you plan to pursue or renew organic certification this season?",
      "TITLE": "Interested in Organic?",
      "WHY": "Why are we asking this?",
      "WHY_ANSWER": "LiteFarm generates forms required for organic certification. Some information will be mandatory."
    },
    "PARTNERS": {
      "CERTIFIER_NAME_ERROR": "Certificate name is required",
      "CERTIFIER_NAME_INFO": "Our forms are accepted by most certifiers.",
      "CERTIFIER_NAME_LABEL": "Certifier’s name",
      "SELECT_CERTIFIER": "Please select your certifier",
      "THROUGH_APP": "throughout the app!",
      "WILL_INDICATE": "We'll indicate data required for organic certification with"
    },
    "WARNING": "This feature is currently under development and may not be ready this season. However, clicking 'Yes' will turn it on for your farm when it's ready."
  },
  "OUTRO": "And finally, let us show you a couple of important things!",
  "PASSWORD_RESET_SUCCESS_MODAL": {
    "BUTTON": "Great!",
    "DESCRIPTION": "Your password has been updated. Redirecting you to your farms in 10 seconds...",
    "TITLE": "Success!"
  },
  "PASSWORD_RESET": {
    "BUTTON": "Resend Link",
    "BUTTON_SENDING": "Sending...",
    "DESCRIPTION_BOTTOM": "Please check your email.",
    "DESCRIPTION_TOP": "A link has been sent.",
    "NEW_ACCOUNT_BUTTON": "Update",
    "NEW_ACCOUNT_TITLE": "Set your new password",
    "TITLE": "Link Sent"
  },
  "PROFILE_FLOATER": {
    "HELP": "Help",
    "INFO": "My info",
    "LOG_OUT": "Log Out",
    "SWITCH": "Switch Farm"
  },
  "PROFILE": {
    "ACCOUNT_TAB": "Account",
    "ACCOUNT": {
      "CONVERT_TO_HAVE_ACCOUNT": "Convert this worker to a user with account",
      "EMAIL": "Email",
      "ENGLISH": "English",
      "FIRST_NAME": "First Name",
      "FRENCH": "French",
      "LANGUAGE": "Language",
      "LAST_NAME": "Last Name",
      "PERSONAL_INFORMATION": "My Info",
      "PHONE_NUMBER": "Phone Number",
      "PORTUGUESE": "Portuguese",
      "SPANISH": "Spanish",
      "USER_ADDRESS": "User Address"
    },
    "FARM_TAB": "Farm",
    "FARM": {
      "ADDRESS": "Address",
      "CURRENCY": "Currency",
      "FARM_NAME": "Farm Name",
      "MAKE_REQUEST": "Make Request",
      "PHONE_NUMBER": "Phone Number",
      "REQUEST_DATA": "You can request a data download and we will send your farm's data to your email, in the form of csv.",
      "UNITS": "Units"
    },
    "PEOPLE_TAB": "People",
    "PEOPLE": {
      "EO": "Extension Officer",
      "FARM_MANAGER": "Farm Manager",
      "FARM_OWNER": "Farm Owner",
      "FARM_WORKER": "Farm Worker",
      "HOURLY": "hourly",
      "INVITE_USER": "Invite User",
      "PAY": "Pay",
      "RESTORE_ACCESS": "Restore User Access",
      "REVOKE_ACCESS": "Revoke User Access",
      "ROLE": "Role",
      "ROLE_CHANGE_ALERT": "Role change will take full effect upon next login. Workers cannot set themselves to Admins.",
      "SEARCH": "Search",
      "USERS_FOUND": "Users found"
    },
    "TABLE": {
      "HEADER_EMAIL": "Email",
      "HEADER_NAME": "Name",
      "HEADER_ROLE": "Role",
      "HEADER_STATUS": "Status"
    }
  },
  "REACT_SELECT": {
    "CLEAR_ALL": "Clear all"
  },
  "REQUEST_CONFIRMATION_MODAL": {
    "BUTTON": "Got it",
    "DESCRIPTION": "Someone will be in touch within 48 hours.",
    "TITLE": "Help request submitted"
  },
  "ROLE_SELECTION": {
    "FARM_EO": "Extension Officer",
    "FARM_MANAGER": "Farm Manager",
    "FARM_OWNER": "Farm Owner",
    "TITLE": "What is your role on the farm?"
  },
  "SALE": {
    "ADD_SALE": {
      "CROP": "Crop",
      "CROP_PLACEHOLDER": "Select crop",
      "CROP_REQUIRED": "Required",
      "CUSTOMER_NAME": "Customer Name",
      "CUSTOMER_NAME_REQUIRED": "Required",
      "DATE": "Date",
      "TABLE_HEADERS": {
        "CROPS": "Crops",
        "QUANTITY": "Quantity",
        "TOTAL": "Total"
      },
      "TITLE": "Add New Sale"
    },
    "DETAIL": {
      "ACTION": "Action",
      "CROP": "Crop",
      "CUSTOMER_NAME": "Customer Name",
      "DELETE_CONFIRMATION": "Are you sure you want to delete this sale?",
      "QUANTITY": "Quantity",
      "TITLE": "Sale Detail",
      "VALUE": "Value"
    },
    "EDIT_SALE": {
      "DATE": "Date",
      "DELETE_CONFIRMATION": "Are you sure you want to delete this sale?",
      "TITLE": "Edit Sale"
    },
    "ESTIMATED_REVENUE": {
      "CALCULATION": "Calculation",
      "CALCULATION_DESCRIPTION": "We calculate estimated revenue using the end date of crops estimated in the fields module. To include a crop in your estimated revenue calculation make sure you capture its end date within your financial report end date.",
      "TITLE": "Estimated Revenue"
    },
    "EXPENSE_DETAIL": {
      "ACTION": "Action",
      "COST": "Cost",
      "DESCRIPTION": "Expense Description",
      "TEMP_DELETE_CONFIRMATION": "Are you sure you want to delete this expenses?",
      "TITLE": "Expense Detail"
    },
    "FINANCES": {
      "ACTION": "Action",
      "ACTUAL": "Actual",
      "ACTUAL_REVENUE_ESTIMATED": "Estimated",
      "ACTUAL_REVENUE_LABEL": "Actual",
      "ADD_NEW_EXPENSE": "Add New Expense",
      "ADD_NEW_SALE": "Add New Sale",
      "BALANCE": "Balance",
      "BALANCE_BY_CROP": "Balance (By Crop)",
      "BALANCE_EXPLANATION": "We compute a real-time balance (‘cost of production’) for each crop on your farm. This is a simple equation of expenses minus revenue.  Expenses for each crop are calculated from two parts, one part is the labour expenses from hours logged for farm activities, the other part is from the other expenses logged for the whole farm. Where expenses are logged for the whole farm we equally divide them amongst the crops on the farm. Unallocated means that a shift(s) has been submitted for a field when there is not a crop yet on that field. This shift(s) will be assigned to crops as they are added to that field within the financial reporting time window.",
      "BALANCE_FOR_FARM": "Balance (Whole Farm)",
      "ENSURE_ONE_CROP_WARNING": "Please ensure that at least 1 crop and an associated sale or shift has been allocated to see this information.",
      "EXPENSES": "Expenses",
      "FINANCE_HELP": "Finance Help",
      "HAS_UNALLOCATED_LINE1": "*Unallocated means that work has been done on an empty field for the selected date range.",
      "HAS_UNALLOCATED_LINE10_1": "If lettuce is added to Field1 but no shift related to lettuce or Field1 is submitted, or submitted later than April 1st, then Corn will be allocated with a full amount of ",
      "HAS_UNALLOCATED_LINE10_2": "From Field1.",
      "HAS_UNALLOCATED_LINE2": "If one or more crops were added to an empty field later and there exists a shift related to the crops, then the work done on that empty field will be evenly distributed to each crop.",
      "HAS_UNALLOCATED_LINE3_1": "For date range",
      "HAS_UNALLOCATED_LINE3_2": "January 1st",
      "HAS_UNALLOCATED_LINE3_3": "April 1st",
      "HAS_UNALLOCATED_LINE4": "And two empty fields",
      "HAS_UNALLOCATED_LINE5_1": "Assume shifts has been submitted for both fields(cost=",
      "HAS_UNALLOCATED_LINE5_2": "30 for each field)",
      "HAS_UNALLOCATED_LINE6_1": "then the Unallocated value would be",
      "HAS_UNALLOCATED_LINE6_2": "Field1's work + Field2's work = -",
      "HAS_UNALLOCATED_LINE7_1": "Later corn and lettuce has been planted on",
      "HAS_UNALLOCATED_LINE7_2": "and related shifts have been submitted within the date range, then the Unallocated value would be",
      "HAS_UNALLOCATED_LINE8": "Field2's work = -",
      "HAS_UNALLOCATED_LINE9": "Corn and lettuce will each be allocated with an extra cost of",
      "LABOUR_LABEL": "Labour",
      "OTHER_EXPENSES_LABEL": "Other Expenses",
      "REVENUE": "Revenue",
      "TITLE": "Finances",
      "UNALLOCATED_CROP": "Unallocated",
      "UNALLOCATED_TIP": "What is unallocated?"
    },
    "LABOUR": {
      "BY": "By",
      "CROPS": "Crops",
      "EMPLOYEES": "Employees",
      "TABLE": {
        "AMOUNT": "Amount",
        "CROP": "Crop",
        "DATE": "Date",
        "EMPLOYEE": "Employee",
        "EST_REVENUE": "Estimated Revenue",
        "LABOUR_COST": "Labour Cost",
        "TASK": "Task",
        "TIME": "Time",
        "TYPE": "Type"
      },
      "TASKS": "Tasks",
      "TITLE": "Labour"
    },
    "SUMMARY": {
      "AMOUNT": "Amount",
      "CROP": "Crop",
      "DATE": "Date",
      "DETAILED_HISTORY": "Detailed History",
      "SUBTOTAL": "Subtotal",
      "SUMMARY": "Summary",
      "TITLE": "Sales",
      "TOTAL": "Total",
      "TYPE": "Type",
      "VALUE": "Value"
    }
  },
  "SHIFT": {
    "ACTION": "Action",
    "ADD_NEW": "Add New Shift",
    "EDIT_SHIFT": {
      "ADD_CUSTOM_TASK": "Add Custom Task",
      "ADD_TASK": "Add a Task",
      "ADJUST_HOURLY_WAGE": "Adjust Hourly Wage",
      "ALL": "All",
      "ALL_CROPS": "All Crops",
      "ALLOCATE_ACTIVITY": "If you need to allocate labour for an activity to your whole farm, you can allocate it to all of your fields, and we will do the rest.",
      "ASSIGN_TIME_TO_TASK": "Assign time to task by",
      "BREAK_DURATION": "Break Duration",
      "CHOOSE_DATE": "Choose a Date",
      "CHOOSE_WORKERS": "Choose worker",
      "CROPS_ON_THIS_FARM": "Crops on this farm",
      "CROPS_ON_YOUR_FARM": "Crops on your farm",
      "DID_NOT_PROVIDE_ANSWER": "Did not provide answer",
      "DURATION": "Duration",
      "FIELDS_ON_YOUR_FARM": "Fields on your farm",
      "HAPPY": "Happy",
      "INDIVIDUAL_CROPS": "Individual Crops",
      "MINUTES": "Min",
      "MOOD": "How did this shift make you feel?",
      "NAME_TASK": "Name of the custom task",
      "NEUTRAL": "Neutral",
      "NEW_SHIFT_TITLE_1": "New Shift (Step 1)",
      "NEW_SHIFT_TITLE_2": "New Shift (Step 1)",
      "NO_WAGE_SET": "You have no wage set, your labour cost for this shift is preset to 0, you can change it at ",
      "NO_WAGE_SET_LOCATION": "Profile->People->Edit",
      "RATHER_NOT_SAY": "Rather Not Say",
      "SAD": "Sad",
      "SELECT_CROPS": "Select Crops",
      "SELECT_FIELDS": "Select Fields",
      "TASKS_FOR_SHIFT": "These are the tasks selected for this shift",
      "TASKS_SELECTED": "The tasks selected for this shift are highlighted below. Deselecting a task will remove the task from this shift",
      "TIME_ALLOCATION": "Time Allocation",
      "TITLE_1": "Edit Shift (Step 1)",
      "TITLE_2": "Edit Shift (Step 2)",
      "TO_ASSIGN": "to assign",
      "VERY_HAPPY": "Very Happy",
      "VERY_SAD": "Very Sad",
      "WAGE_FOR_SHIFT": "Wage for this shift",
      "WHAT_TASKS_YOU_DID": "What tasks did you do today?",
      "WORKER": "Worker",
      "WORKER_MOOD": "How did this worker feel during this shift?",
      "YOU_HAVE": "You have"
    },
    "END_TIME": "End Time",
    "MY_SHIFT": {
      "DELETE_CONFIRMATION": "Are you sure you want to delete this shift?",
      "DURATION": "Duration",
      "FIELD_CROPS": "Fields/Crops",
      "SUBMITTED_FOR": "Submitted For",
      "TASK": "Task",
      "TITLE": "Shift Detail"
    },
    "NAME": "Name",
    "NEW_SHIFT": {
      "STEP_ONE": "New Shift (Step 1)",
      "STEP_TWO": "New Shift (Step 2)"
    },
    "SHIFT_DATE": "Date",
    "SHIFT_HISTORY": "Shift History",
    "START_TIME": "Start time",
    "TITLE": "Shifts"
  },
  "SIGNUP": {
    "EMAIL_INVALID": "Email is invalid",
    "ENTER_EMAIL": "Enter your email address",
    "EXPIRED_ERROR": "We've updated our infrastructure and you'll need to reset your password. Check your inbox to proceed.",
    "GOOGLE_BUTTON": "CONTINUE WITH GOOGLE",
    "INVITED_ERROR": "We've updated our infrastructure and you'll need to check your inbox for a farm invitation to proceed.",
    "PASSWORD_ERROR": "Password incorrect",
    "SIGN_IN": "Sign In",
    "SSO_ERROR": "Please login by clicking the Google button above",
    "WELCOME_BACK": "Welcome back",
    "WRONG_BROWSER": "LiteFarm is not optimized for this browser.",
    "WRONG_BROWSER_BOTTOM": "Please login using Chrome."
  },
  "SLIDE_MENU": {
    "FIELDS": "Fields",
    "FINANCES": "Finances",
    "INSIGHTS": "Insights",
    "LOGS": "Logs",
    "MANAGE": "Manage",
    "SHIFTS": "Shifts",
    "USERS": "Users"
  },
  "STATUS": {
    "ACTIVE": "Active",
    "INACTIVE": "Inactive",
    "INVITED": "Invited"
  },
  "SWITCH_OUTRO": {
    "BUTTON": "Let's Go!",
    "DESCRIPTION_BOTTOM": "Heading to: ",
    "DESCRIPTION_TOP": "The barn door is secure.",
    "TITLE": "Switching Farms"
  },
  "TABLE": {
    "LOADING_TEXT": "Loading...",
    "NEXT_TEXT": "Next",
    "NO_DATA_TEXT": "No rows found",
    "OF_TEXT": "of",
    "PAGE_TEXT": "Page",
    "PREVIOUS_TEXT": "Previous",
    "ROWS_TEXT": "rows"
  },
  "WEATHER": {
    "HUMIDITY": "Humidity",
    "WIND": "Wind"
  },
  "WELCOME_SCREEN": {
    "BUTTON": "Let's get started"
  }
}<|MERGE_RESOLUTION|>--- conflicted
+++ resolved
@@ -112,8 +112,6 @@
       "TITLE": "Add field",
       "TRANSITIONING": "Transitioning"
     },
-<<<<<<< HEAD
-=======
     "GARDEN": {
       "DATE": "Eligible transition date",
       "GARDEN_TYPE": "What type of garden is this?",
@@ -123,7 +121,6 @@
       "TITLE": "Add garden",
       "TRANSITIONING": "Transitioning"
     },
->>>>>>> 2c2aed48
     "GATE": {
       "NAME": "Gate",
       "TITLE": "Add gate"
@@ -162,7 +159,6 @@
       "HERE_YOU_CAN": "Here you can:"
     },
     "TITLE": "Farm map",
-<<<<<<< HEAD
     "TUTORIAL": {
       "ADJUST": {
         "TEXT": "Click-and-drag points to adjust the shape",
@@ -183,11 +179,7 @@
       }
     },
     "WATER_VALVE": {
-      "GROUNDWATER": "Groundwater",
-=======
-    "WATER_VALVE": {
       "GROUNDWATER": "SurfaceWater",
->>>>>>> 2c2aed48
       "MAX_FLOW_RATE": "Maximum flow rate",
       "MUNICIPAL_WATER": "Municipal water",
       "NAME": "Water valve",
