{
  "ADD_FARM": {
    "ADDRESS_IS_REQUIRED": "Address is required",
    "DISABLE_GEO_LOCATION": "Location services must be enabled to find your current location.",
    "ENTER_A_VALID_ADDRESS": "Please enter a valid address or coordinate",
    "ENTER_LOCATION_PLACEHOLDER": "Enter Location",
    "FARM_IS_REQUIRED": "Farm name is required",
    "FARM_LOCATION": "Farm location",
    "FARM_LOCATION_INPUT_INFO": "Street address or comma separated latitude and longitude (e.g. 49.250945, -123.238492)",
    "FARM_NAME": "Farm name",
    "FARM_NAME_ERROR": "Farm name character limit exceeded",
    "INVALID_FARM_LOCATION": "No country for this location",
    "LOCATING": "Locating...",
    "NO_ADDRESS": "No location found! Try latitude and longitude",
    "TELL_US_ABOUT_YOUR_FARM": "Tell us about your farm"
  },
  "ADD_PRODUCT": {
    "PRESS_ENTER": "Type and press enter to add...",
    "PRODUCT_LABEL": "Product",
    "QUANTITY": "Quantity",
    "SUPPLIER_LABEL": "Supplier"
  },
  "ADD_TASK": {
    "ADD_A_CUSTOM_TASK": "Add a custom task",
    "ADD_A_TASK": "Add a task",
    "ADD_CUSTOM_TASK": "Add custom task",
    "AFFECT_PLANS": "Will this task affect any plans?",
    "ASSIGN_ALL_TO_PERSON": "Assign all tasks on this date to {{name}}",
    "ASSIGN_DATE": "Change task date",
    "ASSIGN_TASK": "Assign task",
    "ASSIGNEE": "Assignee",
    "CANCEL": "task creation",
    "CLEANING_VIEW": {
      "ESTIMATED_WATER": "Estimated water usage",
      "IS_PERMITTED": "Is the cleaning agent in the permitted substances list?",
      "WHAT_NEEDS_TO_BE": "What needs to be cleaned?",
      "WILL_CLEANER_BE_USED": "Will a cleaner or sanitizing agent be used?"
    },
    "CLEAR_ALL": "Clear all",
    "CLEAR_ALL_PLANS": "Clear all plans",
    "CUSTOM_TASK": "Custom Task",
    "CUSTOM_TASK_CHAR_LIMIT": "Custom task type name cannot exceed 25 characters",
    "CUSTOM_TASK_NAME": "Custom task name",
    "CUSTOM_TASK_TYPE": "Custom Task Type",
    "DO_YOU_NEED_TO_OVERRIDE": "Do you need to override the assignees wage for this task?",
    "DO_YOU_WANT_TO_ASSIGN": "Do you want to assign the task now?",
    "EDIT_CUSTOM_TASK": "Edit custom task",
    "FIELD_WORK_VIEW": {
      "OTHER_TYPE_OF_FIELD_WORK": "Describe the type of field work",
      "FIELD_WORK_TASK": "field work task",
      "TYPE": {
        "COVERING_SOIL": "Covering soil",
        "FENCING": "Fencing",
        "OTHER": "Other",
        "PREPARING_BEDS_OR_ROWS": "Preparing beds or rows",
        "PRUNING": "Pruning",
        "SHADE_CLOTH": "Shade cloth",
        "TERMINATION": "Termination",
        "TILLAGE": "Tillage",
        "WEEDING": "Weeding"
      },
      "TYPE_OF_FIELD_WORK": "Type of field work"
    },
    "GO_TO_CATALOGUE": "Go to Crop Catalogue",
    "HARVEST_EVERYTHING": "Harvest everything that is ready",
    "HARVESTING_INFO": "Each plan will generate an individual harvest task",
    "HOURLY_WAGE": {
      "ASSIGNEE_WAGE_WARNING": "{{name}} doesn't currently have an hourly wage assigned.",
      "DONT_ASK": "No, do not ask again for this employee",
      "FOR_THIS_TASK": "Yes, just for this task",
      "SET_HOURLY_WAGE": "Yes, set hourly wage",
      "WANT_TO_SET_HOURLY_WAGE": "Would you like to set an hourly wage?"
    },
    "HOW_MUCH_IS_HARVESTED": "How much is being harvested?",
    "HR": "/hr",
    "MANAGE_CUSTOM_TASKS": "Manage custom tasks",
    "NEED_MANAGEMENT_PLAN": "You'll need an active or planned crop plan before you can schedule a harvest task or transplant task. Go to the crop catalogue to create a plan now.",
    "NO_MANAGEMENT_PLAN": "No eligible crop plans",
    "PEST_CONTROL_VIEW": {
      "BIOLOGICAL_CONTROL": "Biological control",
      "FLAME_WEEDING": "Flame weeding",
      "FOLIAR_SPRAY": "Foliar spray",
      "HAND_WEEDING": "Hand weeding",
      "HEAT_TREATMENT": "Pruning",
      "IS_PERMITTED": "Is the pest agent in the permitted substances list?",
      "OTHER": "Other",
      "OTHER_PEST": "Other method",
      "PEST_CONTROL_METHOD": "Pest control method",
      "SOIL_FUMIGATION": "Soil fumigation",
      "SYSTEMIC_SPRAY": "Systemic spray",
      "WHAT_PESTS": "What pest(s) are you trying to control"
    },
    "PLANTING_FROM": "Planting from",
    "PLANTING_METHOD": "Planting method",
    "PLANTING_STOCK": "Planting stock",
    "PLANTING_TASK": "Planting Task",
    "PLANTING_TASK_MODAL": "Starting a new planting task creates a new crop plan. Go to the crop catalogue to select the crop you would like to plant.",
    "QUANTITY": "Quantity",
    "RETIRE_CUSTOM_TASK": "Retire custom task?",
    "RETIRE_CUSTOM_TASK_CONTENT": "Are you sure you want to delete this custom task?",
    "SEED": "Seed",
    "SELECT_ALL": "Select all",
    "SELECT_ALL_PLANS": "Select all plans",
    "SELECT_TASK_TYPE": "Select task type",
    "SOIL_AMENDMENT_VIEW": {
      "IS_PERMITTED": "Is the soil amendment in the permitted substances list?",
      "MOISTURE_RETENTION": "Moisture retention",
      "NUTRIENT_AVAILABILITY": "Nutrient availability",
      "OTHER": "Other",
      "OTHER_PURPOSE": "Describe the purpose",
      "PH": "pH",
      "PURPOSE": "Purpose",
      "STRUCTURE": "Structure"
    },
    "TASK": "task",
    "TASK_NOTES_CHAR_LIMIT": "Notes must be less than 10,000 characters",
    "TELL_US_ABOUT_YOUR_TASK_TYPE_ONE": "Tell us about the",
    "TRANSPLANT_METHOD": "Transplant method",
    "WAGE_OVERRIDE": "Wage override",
    "WHAT_PLANTING_METHOD": "What is the transplanting method?",
    "WILD_CROP": "Wild crops",
    "IRRIGATION_VIEW": {
      "TELL_US_ABOUT_YOUR_IRRIGATION_TASK": "Tell us about your Irrigation Task",
      "BRAND_TOOLTIP": "This task is for watering your location. If you want to install irrigation, create a field work task instead.",
      "TYPE_OF_IRRIGATION": "Type of Irrigation",
      "WHAT_TYPE_OF_IRRIGATION": "What type of irrigation?",
      "IRRIGATION_TYPE_CHAR_LIMIT": "Irrigation type must be less than 100 characters",
      "TYPE": {
        "HAND_WATERING": "Hand Watering",
        "CHANNEL": "Channel",
        "DRIP": "Drip",
        "FLOOD": "Flood",
        "PIVOT": "Pivot",
        "SPRINKLER": "Sprinkler",
        "SUB_SURFACE": "Subsurface",
        "OTHER": "Other"
      },
      "SET_AS_DEFAULT_TYPE_FOR_THIS_LOCATION": "Set as default type for this location",
      "HOW_DO_YOU_MEASURE_WATER_USE_FOR_THIS_IRRIGATION_TYPE": "How do you measure water use for this irrigation type?",
      "VOLUME": "Volume",
      "DEPTH": "Depth",
      "SET_AS_DEFAULT_MEASUREMENT_FOR_THIS_IRRIGATION_TYPE": "Set as default measurement for this irrigation type",
      "ESTIMATED_WATER_USAGE": "Estimated water usage",
      "NOT_SURE": "Not sure?",
      "CALCULATE_WATER_USAGE": "Calculate Water Usage",
      "WATER_USE_CALCULATOR": "Water Use Calculator",
      "WATER_USE_CALCULATOR_INFO": {
        "PHRASE1": "This calculator helps you calculate water usage based on ",
        "PHRASE2": "If you would prefer to calculate based on",
        "PHRASE3": "please go back and select"
      },
      "ESTIMATED_FLOW_RATE": "Estimated flow rate",
      "DEFAULT_LOCATION_FLOW_RATE": "Set as default flow rate for this location",
      "ESTIMATED_DURATION": "Estimated Duration",
      "ESTIMATED_APPLICATION_DEPTH": "Estimated application depth",
      "DEFAULT_APPLICATION_DEPTH": "Set as default application depth for this location",
      "PERCENTAGE_LOCATION_TO_BE_IRRIGATED": "% of location to be irrigated",
      "TOTAL_WATER_USAGE": "Total Water Usage",
      "LOCATION_SIZE": "Location size",
      "IRRIGATED_AREA": "Irrigated area"
    }
  },
  "BED_PLAN": {
    "LENGTH_OF_BED": "Length of beds",
    "NUMBER_0F_BEDS": "# of beds",
    "NUMBER_OF_ROWS": "# of rows in bed",
    "PLANT_SPACING": "Plant spacing",
    "PLANTING_DETAILS": "Please specify planting details"
  },
  "BROADCAST_PLAN": {
    "AREA_USED": "Area used",
    "HISTORICAL_PERCENTAGE_LOCATION": "What percent of the location was planted?",
    "LOCATION_SIZE": "Location size",
    "PERCENTAGE_LABEL": "% of location",
    "PERCENTAGE_LOCATION": "What percent of the location are you planting?",
    "PLANTING_NOTES": "Planting notes",
    "SEEDING_RATE": "Seeding rate"
  },
  "CANCEL_FLOW_MODAL": {
    "BODY": "Any information you’ve entered will be discarded. Do you want to proceed?",
    "TITLE": "Cancel your {{flow}}?"
  },
  "CERTIFICATION": {
    "CERTIFICATION_EXPORT": {
      "ADD": "Add a certification",
      "CHANGE_CERTIFICATION_PREFERENCE": "change your certification preferences",
      "CHANGE_CERTIFICATION_PREFERENCE_CAPITAL": "Change your certification preferences",
      "NO_CERTIFICATIONS": "You are not currently pursuing any certifications.",
      "NO_LONGER_WORKING": "No longer pursuing this certification or working with this certifier? No problem!",
      "SUPPORTED_CERTIFICATION_ONE": "You are pursuing ",
      "SUPPORTED_CERTIFICATION_TWO": " certification from:",
      "UNSUPPORTED_CERTIFICATION_MESSAGE_ONE": "LiteFarm doesn’t currently generate documents for this certifier. However, we can export generic forms that are useful for most certifiers. You can select Export to create these forms or",
      "UNSUPPORTED_CERTIFICATION_MESSAGE_TWO": "to see if there are new certifiers available in your area.",
      "UNSUPPORTED_CERTIFICATION_REQUEST_ONE": "You've requested",
      "UNSUPPORTED_CERTIFICATION_REQUEST_TWO": "certification from",
      "UPDATE_SUCCESS": "Certification preferences saved"
    },
    "CERTIFICATION_SELECTION": {
      "REQUEST_CERTIFICATION": "Request another type of certification",
      "SUBTITLE_ONE": "Here's a list of",
      "SUBTITLE_TWO": "certifiers we work with in your country.",
      "TITLE": "What type of certification?",
      "TOOLTIP": "Don't see your certification? LiteFarm is dedicated to supporting sustainable agriculture and certifications are a big part of that. Request another certification here and we'll do our best to incorporate it in the app."
    },
    "CERTIFIER_SELECTION": {
      "INFO": "That probably means LiteFarm doesn't currently work with your certifier - sorry! LiteFarm does produce generic forms that are helpful in most cases though.",
      "NOT_FOUND": "Don’t see your certifier?",
      "REQUEST_CERTIFIER": "Request a certifier",
      "TITLE": "Who is your certifier?"
    },
    "INPUT_PLACEHOLDER": "Type to search",
    "INTERESTED_IN_CERTIFICATION": {
      "PARAGRAPH": "Do you plan to pursue or renew a certification this season?",
      "TITLE": "Interested in certifications?",
      "WHY_ANSWER": "LiteFarm generates forms required for organic certification. Some information will be mandatory."
    },
    "REQUEST_CERTIFIER": {
      "LABEL": "Requested Certifier",
      "REQUEST": "What certifier would you like to request?",
      "SORRY_ONE": "We're sorry - we don’t currently work with any",
      "SORRY_THREE": "certifiers in your country. Would you like to request one?",
      "SORRY_TWO": "certifiers. Would you like to request one?",
      "TITLE": "Request a certifier"
    },
    "SUMMARY": {
      "BAD_NEWS": "LiteFarm doesn't currently collect the information you need to generate your certification documents - sorry!",
      "BAD_NEWS_INFO": "However, we can create generic forms that are useful for most certifiers. We'll indicate this information throughout the app with a leaf icon.",
      "CERTIFICATION": "certification",
      "GOOD_NEWS": "Good news! LiteFarm can gather the information you need to generate your certification documents!",
      "INFORMATION": "We'll indicate this information throughout the app with a leaf icon.",
      "TITLE": "You are interested in applying for:",
      "YOUR_CERTIFICATION": "Your certification"
    }
  },
  "CERTIFICATIONS": {
    "COULD_NOT_CONTACT_CERTIFIER": "It looks like LiteFarm doesn’t currently export in the format of your certifier. You can still export your documents but your certifier may require additional information. We’ll send them to you at:",
    "EMAIL": "Email",
    "EMAIL_ERROR": "Valid email required",
    "EXPORT": "Export",
    "EXPORT_DOCS": "Export certification docs",
    "EXPORT_DOWNLOADING_MESSAGE": "Downloading your organic certification files ...",
    "EXPORT_FILE_TITLE": "Organic certification",
    "FILES_ARE_READY": "Your certification files are now ready to export. We’ll send them to you at:",
    "FLOW_TITLE": "certification documents export",
    "GOOD_NEWS": "Good news!",
    "HAVE_ALL_INFO": "It looks like LiteFarm has all the information we need to process your certification documents. We’ll send them to you at:",
    "NEXT_WE_WILL_CHECK": "Next we'll check if your certifier requires any additional information to process your certification submission.",
    "NOTE_CANNOT_RESUBMIT": "Note: Once you submit the survey you will not be able to edit your answers. To change them after submission, begin a new export.",
    "ORGANIC_CERTIFICATION_FROM": "Organic certification from",
    "SELECT_REPORTING_PERIOD": "Select your reporting period",
    "UH_OH": "Uh oh!",
    "WHERE_TO_SEND_DOCS": "Where do you want your documents sent?",
    "WOULD_LIKE_ANSWERS": "Your certifier would like you to answer a few additional questions before we can export your documents."
  },
  "CERTIFICATIONS_MODAL": {
    "MAYBE_LATER": "Maybe later",
    "STEP_ONE": {
      "DESCRIPTION": "We've added support for certifications and certifiers! Want to see what’s available in your area?",
      "TITLE": "New feature!"
    },
    "STEP_TWO": {
      "DESCRIPTION": "That’s okay! You can add certifications and certifiers later under “my farm”.",
      "TITLE": "Viewing certifications"
    }
  },
  "CHOOSE_FARM": {
    "ADD_NEW": "Add new farm",
    "CHOOSE_TITLE": "Choose your farm",
    "INPUT_PLACEHOLDER": "Search",
    "SWITCH_TITLE": "Switch to another farm"
  },
  "COMMON_ERRORS": {
    "UNIT": {
      "NON_NEGATIVE": "Must be a non negative number",
      "REQUIRED": "Required",
      "TWO_DECIMALS": "Quantity must be up to 2 decimal places"
    }
  },
  "CONSENT": {
    "DATA_POLICY": "Our Data Policy",
    "LABEL": "I Agree"
  },
  "CREATE_USER": {
    "BIRTH_YEAR": "Birth year",
    "BIRTH_YEAR_ERROR": "Birth year needs to be between 1900 and",
    "BIRTH_YEAR_TOOLTIP": "Age information is collected for research purposes only and will only be shared with  personally identifying information removed",
    "CREATE_BUTTON": "Create Account",
    "EMAIL": "Email",
    "FULL_NAME": "Full name",
    "GENDER": "Gender",
    "GENDER_TOOLTIP": "Gender information is collected for research purposes only and will only be shared with  personally identifying information removed",
    "PASSWORD": "Password",
    "TITLE": "Create new user account",
    "LANGUAGE_PREFERENCE": "Language preference",
    "DEFAULT_LANGUAGE": "English",
    "DEFAULT_LANGUAGE_VALUE": "en"
  },
  "CROP": {
    "ADD_COMPLIANCE_FILE": "Link to a compliance file",
    "ADD_CROP": "Add a crop",
    "ADD_IMAGE": "Add Custom Image",
    "VARIETAL_SUBTITLE": "Tell us about the specific varietal or cultivar you intend to grow",
    "VARIETAL_IMAGE": "Customize image for varietal or cultivar",
    "VARIETAL_IMAGE_INFO": "If you would like this varietal or cultivar to have a different image from the default crop, you can customize the image here.",
    "VARIETY_COMMON_NAME": "Common Name",
    "DUPLICATE_VARIETY": "A variety of this crop with the same name already exists on your farm",
    "VARIETY_VARIETAL": "Varietal",
    "VARIETY_CULTIVAR": "Cultivar",
    "CULTIVAR_SUBTEXT": "Learn more about cultivars",
    "VARIETAL_SUBTEXT": "Learn more about varietals",
    "CULTIVAR_PLACEHOLDER": "Ex. Red Delicious",
    "VARIETAL_PLACEHOLDER": "Ex. Cabernet sauvignon",
    "ANNUAL": "Annual",
    "ANNUAL_OR_PERENNIAL": "Is the crop an annual or perennial?",
    "EDIT_CROP": "Edit crop",
    "EDIT_MODAL": {
      "BODY": "Editing this crop will not modify any existing crop plans. Only crop plans created after your edits will be impacted. Proceed to edit?",
      "TITLE": "Edit crop?"
    },
    "IS_GENETICALLY_ENGINEERED": "Is the crop genetically engineered?",
    "IS_ORGANIC": "Is the seed or crop certified organic?",
    "NEED_DOCUMENT_GENETICALLY_ENGINEERED": "Your certifier may ask for documentation supporting your claim this crop isn't genetically engineered.",
    "NEED_DOCUMENT_PERFORM_SEARCH": "Your certifier may ask for documentation supporting your search.",
    "NEED_DOCUMENT_TREATED": "Your certifier may ask for documentation describing any treatments.",
    "NUTRIENTS_IN_EDIBLE_PORTION": "Nutrients in edible portion (per 100g)",
    "PERENNIAL": "Perennial",
    "PERFORM_SEARCH": "Did you perform a commercial availability search?",
    "PHYSIOLOGY_AND_ANATOMY": "Physiology and Anatomy",
    "TREATED": "Have the seeds for this crop been treated?",
    "UPLOAD_LATER": "You can upload files at a later time as well"
  },
  "CROP_CATALOGUE": {
    "ADD_CROP": "Add a new crop",
    "ADD_CROPS_T0_YOUR_FARM": "Add crops to your farm",
    "ADD_TO_YOUR_FARM": "Add to your farm",
    "CAN_NOT_FIND": "Can't find what you're looking for?",
    "CANCEL": "crop creation",
    "COVER_CROP": "Can this be grown as a cover crop?",
    "CREATE_MANAGEMENT_PLANS": "Create crop plans",
    "CROP_CATALOGUE": "Crop catalogue",
    "CROP_GROUP": "Crop group",
    "CROP_GROUP_TOOL_TIP": "Selecting a crop group allows LiteFarm to pre-populate a lot of information about this crop such as growing season, nutritional values, and estimated annual yield. Don't worry, you can change these values below once you've selected a crop group.",
    "CROP_STATUS": "Crop status on:",
    "DOCUMENT_NECESSARY_INFO_FOR_ORGANIC_PRODUCTION": "Document necessary info for organic production",
    "FILTER": {
      "LOCATION": "Location",
      "STATUS": "Status",
      "SUPPLIERS": "Suppliers",
      "TITLE": "Crop Catalogue Filter"
    },
    "FILTER_TITLE": "Crop Catalogue Filter",
    "GENUS": "Genus",
    "HERE_YOU_CAN": "Here you can:",
    "LETS_BEGIN": "Let's begin",
    "NEW_CROP_NAME": "New Crop Name",
    "NO_RESULTS_FOUND": "No results found. Please change your filters.",
    "NOMINATE_CROP": "Nominate this crop for inclusion in the LiteFarm crop catalogue",
    "NOMINATE_CROP_TOOLTIP": "Nominating this crop for inclusion in the LiteFarm crop catalogue grants the LiteFarm team permission to share information about this crop with a specialist in your region. Approved crops will become part of the crop catalogue shown to all users.",
    "ON_YOUR_FARM": "On your farm",
    "SELECT_A_CROP": "Select a crop to add it to your farm. Use search and filters to find crops more quickly.",
    "SPECIES": "Species",
    "DUPLICATE_CROP": "A crop with the same name, genus, and species already exists on your farm"
  },
  "CROP_DETAIL": {
    "ADD_PLAN": "Add a plan",
    "ANNUAL": "Annual",
    "ANNUAL_PERENNIAL": "Is the crop an annual or perennial?",
    "COMMERCIAL_AVAILABILITY": "Did you perform a commercial availability search?",
    "DETAIL_TAB": "Details",
    "EDIT_CROP_DETAIL": "Edit crop details",
    "GENETICALLY_ENGINEERED": "Is this crop genetically engineered?",
    "HS_CODE": "HS Code",
    "MANAGEMENT_PLANS": "Crop Plans",
    "MANAGEMENT_TAB": "Management",
    "ORGANIC": "Is the seed or crop certified organic?",
    "ORGANIC_COMPLIANCE": "Organic Compliance",
    "PERENNIAL": "Perennial",
    "TREATED": "Have the seeds for this crop been treated?"
  },
  "CROP_MANAGEMENT": {
    "GERMINATE": "Germinate",
    "HARVEST": "Harvest",
    "PLANT": "Plant",
    "SEED": "Seed",
    "TERMINATE": "Terminate",
    "TRANSPLANT": "Transplant"
  },
  "CROP_VARIETIES": {
    "ADD_VARIETY": "Add a new variety",
    "CROP_VARIETIES": "variety",
    "NEEDS_PLAN": "Needs Plan",
    "RETIRE": {
      "CONFIRMATION": "Retiring this crop will remove it and all its crop plans from your crop catalogue. Do you want to proceed?",
      "RETIRE_CROP_TITLE": "Retire crop?",
      "UNABLE_TO_RETIRE": "You can only retire crops that have no active or future crop plans. You'll need to complete or abandon those plans to retire this crop",
      "UNABLE_TO_RETIRE_TITLE": "Unable to retire"
    },
    "SUPPLIER": "Supplier"
  },
  "DATE_RANGE": {
    "HELP_BODY": "Select the date range to create a financial report for your farm for a given time window.",
    "HELP_TITLE": "Date Range Help",
    "TITLE": "Filter Report by Date",
    "INVALID_RANGE_MESSAGE": "End date must be after start date to return results"
  },
  "DATE_RANGE_PICKER": {
    "FROM": "From",
    "TO": "To",
    "TO_MUST_BE_AFTER_FROM": "'To' date must come after the 'From' date",
    "REVENUE_HELP_TITLE": "Date Range Help",
    "REVENUE_HELP_BODY": "Only plans that have a planned or completed harvest task within the indicated date range will be shown."
  },
  "DOCUMENTS": {
    "ADD": {
      "ADD_MORE_PAGES": "Add more pages",
      "DOCUMENT_NAME": "Document name",
      "DOES_NOT_EXPIRE": "This file does not expire",
      "TITLE": "Add a document",
      "TYPE": "Type",
      "VALID_UNTIL": "Valid until"
    },
    "ADD_DOCUMENT": "Add a new document",
    "ARCHIVE": "Archive",
    "ARCHIVE_DOCUMENT": "Archive document?",
    "ARCHIVE_DOCUMENT_TEXT": "Archiving this document will move it to the archived section of your documents, but not delete it. Archived documents will not be exported for your certifications. Do you want to proceed?",
    "ARCHIVED": "Archived",
    "CANCEL": "Cancel",
    "CANCEL_MODAL": "document creation",
    "COMPLIANCE_DOCUMENTS_AND_CERTIFICATION": "Compliance documents and your certification",
    "DOCUMENTS": "Documents",
    "EDIT_DOCUMENT": "Edit document",
    "FILTER": {
      "TITLE": "Documents Filter",
      "TYPE": "Type",
      "VALID_ON": "Valid on"
    },
    "NOTES_CHAR_LIMIT": "Notes must be less than 10,000 characters",
    "SPOTLIGHT": {
      "CDC": "When it comes time to generate your certification export, LiteFarm will automatically export all compliance documents that are valid on the export date you specify. Compliance documents will be automatically archived when they expire.",
      "HERE_YOU_CAN": "Here you can:",
      "YOU_CAN_ONE": "Upload documents that you want included in your certification export",
      "YOU_CAN_THREE": "Archive unneeded documents",
      "YOU_CAN_TWO": "Categorize and keep tabs on your document's expiration dates"
    },
    "TYPE": {
      "CLEANING_PRODUCT": "Cleaning product",
      "CROP_COMPLIANCE": "Crop compliance",
      "FERTILIZING_PRODUCT": "Fertilizing product",
      "INVOICES": "Invoices",
      "OTHER": "Other",
      "PEST_CONTROL_PRODUCT": "Pest control product",
      "RECEIPTS": "Receipts",
      "SOIL_AMENDMENT": "Soil amendment",
      "SOIL_SAMPLE_RESULTS": "Soil sample results",
      "WATER_SAMPLE_RESULTS": "Water sample results"
    },
    "UNARCHIVE": "Unarchive",
    "UNARCHIVE_DOCUMENT": "Unarchive document?",
    "UNARCHIVE_DOCUMENT_TEXT": "Unarchiving this document will return it to your list of currently valid documents. Valid documents will be exported for your certifications. Do you want to proceed?",
    "UNARCHIVED": "Unarchived",
    "VALID": "Valid"
  },
  "ENTER_PASSWORD": {
    "FORGOT": "Forgot password?",
    "HINT": "Hint",
    "LABEL": "Password",
    "ONE_NUMBER": "at least one number",
    "ONE_SPECIAL_CHARACTER": "at least one special character (! @ # $ % ^ & *)",
    "ONE_UPPER_CASE": "at least one upper case character",
    "TOO_SHORT": "at least 8 characters"
  },
  "EXPENSE": {
    "ADD_EXPENSE": {
      "ALL_FIELDS_REQUIRED": "All fields are required",
      "MIN_ERROR": "Please enter a value greater than ",
      "REQUIRED_ERROR": "Expense is required",
      "TITLE_1": "New Expense (1 of 2)",
      "TITLE_2": "New Expense (2 of 2)"
    },
    "ADD_MORE_ITEMS": "Add more items",
    "DETAILED_HISTORY": "Detailed History",
    "EDIT_EXPENSE": {
      "DATE_PLACEHOLDER": "Choose a Date",
      "DESELECTING_CATEGORY": "Deselecting a category will remove existing expenses under this category for this expenses log.",
      "REMOVE_ALL": "You removed all expenses, click Save to submit.",
      "TITLE_1": "Edit Expense(1 of 2)",
      "TITLE_2": "Edit Expense (2 of 2)"
    },
    "ITEM": "Item",
    "NAME": "Name",
    "NO_EXPENSE": "No expense found",
    "NO_EXPENSE_YEAR": "You have no expense recorded for this year",
    "OTHER_EXPENSES_TITLE": "Other Expenses",
    "SUMMARY": "Summary",
    "VALUE": "Value"
  },
  "EXPIRED_TOKEN": {
    "RESET_PASSWORD": "This link has expired.",
    "RESET_PASSWORD_LINK": "Send new password link."
  },
  "FARM_MAP": {
    "TUTORIALS": "Map Tutorials",
    "AREA_DETAILS": {
      "NETWORK": "Network connectivity issues.",
      "PERIMETER": "Perimeter",
      "TOTAL_AREA": "Total area"
    },
    "BARN": {
      "ANIMALS": "Is this area used for housing animals?",
      "COLD_STORAGE": "Does this barn have cold storage?",
      "EDIT_TITLE": "Edit barn",
      "NAME": "Barn name",
      "TITLE": "Add barn",
      "WASH_PACK": "Does this barn have a wash and pack station?"
    },
    "BUFFER_ZONE": {
      "EDIT_TITLE": "Edit buffer zone",
      "NAME": "Buffer zone name",
      "TITLE": "Add buffer zone",
      "WIDTH": "Buffer zone width"
    },
    "BULK_UPLOAD_SENSORS": {
      "TITLE": "Add sensors to map",
      "UPLOAD_LINK_MESSAGE": "Download this template",
      "UPLOAD_INSTRUCTION_MESSAGE": "for correct formatting.",
      "UPLOAD_PLACEHOLDER": "Upload CSV file",
      "INVALID_FILE_TYPE": "Upload file must be a csv,",
      "DOWNLOAD_TEMPLATE_LINK_MESSAGE": "click here to download the template",
      "UPLOAD_ERROR_MESSAGE": "There were some issues with your upload. ",
      "UPLOAD_ERROR_LINK": "Click here to view them.",
      "EMPTY_FILE_UPLOAD_ERROR_MESSAGE": "No sensors found, please check your upload and try again.",
      "SENSOR_FIELDS": {
        "NAME": "Name",
        "LATITUDE": "Latitude",
        "LONGITUDE": "Longitude",
        "READING_TYPES": "Reading_types",
        "SENSOR_EXTERNAL_ID": "External_ID",
        "DEPTH": "Depth_cm",
        "BRAND": "Brand",
        "MODEL": "Model"
      },
      "VALIDATION": {
        "FILE_ROW_LIMIT_EXCEEDED": "File row limit exceeded. The max number of sensors that can be uploaded from a file is 100.",
        "MISSING_COLUMNS": "Columns are required/missing.",
        "EXTERNAL_ID": "Invalid external id, must be between 1 and 40 characters.",
        "SENSOR_NAME": "Invalid sensor name, must be between 1 and 100 characters.",
        "SENSOR_LATITUDE": "Invalid latitude value, must be between -85 and 85. and fewer than 10 decimals.",
        "SENSOR_LONGITUDE": "Invalid longitude value, must be between -180 and 180. and fewer than 10 decimals.",
        "SENSOR_READING_TYPES": "Invalid reading type detected: {{ reading_types }}. Valid values include: soil_water_content, soil_water_potential, temperature.",
        "SENSOR_DEPTH": "Invalid depth value, must be between 0 and 1000.",
        "SENSOR_BRAND": "Invalid brand name, must be between 1 and 100 characters.",
        "SENSOR_MODEL": "Invalid model name, must be between 1 and 100 characters.",
        "SENSOR_HARDWARE_VERSION": "Invalid hardware version name, must be between 1 and 100 characters."
      },
      "SENSOR_CLAIM_ERROR": {
        "ALREADY_OCCUPIED": "Sensor \"{{ sensorId }}\" already registered to another organization, please contact Ensemble support at support@esci.io to troubleshoot.",
        "DOES_NOT_EXIST": "Sensor \"{{ sensorId }}\" does not exist in the Ensemble database. Please ensure that you have spelled the External_ID properly for this entry, and that the sensor is an Ensemble sensor.",
        "INTERNAL_ERROR": "Sensor \"{{ sensorId }}\" failed to upload successfully, please reach out to LiteFarm support at support@litefarm.org to troubleshoot."
      },
      "DOWNLOAD_FILE": {
        "ROW": "[Row: {{ row }}][Column: {{ column }}] {{- errorMessage }} {{ value }}\n",
        "PARTIAL_SUCCESS_TOP_TEXT": "The following sensors in your file uploaded successfully or already exist on your farm:\n\n",
        "PARTIAL_SUCCESS_BOTTOM_TEXT": "They should now be visible on your farm map. These sensors will be ignored in future uploads\n\n",
        "SOME_ERRORS": "Unfortunately, there were some errors with your upload:\n\n",
        "DEFAULT": "Something went wrong. Please contact support@litefarm.org for assistance."
      }
    },
    "BULK_UPLOAD_TRANSITION": {
      "TITLE": "This is taking longer than expected...",
      "BODY": "We’ll notify you once your upload is complete and your sensors have been created. Feel free to navigate away from this window."
    },
    "CEREMONIAL_AREA": {
      "EDIT_TITLE": "Edit ceremonial area",
      "NAME": "Ceremonial area name",
      "TITLE": "Add ceremonial area"
    },
    "CONFIRM_RETIRE": {
      "BODY": "Retiring this location will remove it from the farm map.",
      "TITLE": "Retire location?"
    },
    "DRAWING_MANAGER": {
      "REDRAW": "Redraw",
      "ZERO_AREA_DETECTED": "Field with no area detected. Please add more points to current drawing or draw again.",
      "ZERO_LENGTH_DETECTED": "Line with no length detected. Please draw again."
    },
    "EXPORT_MODAL": {
      "BODY": "How do you want to export your farm map?",
      "DOWNLOAD": "Download",
      "EMAIL_TO_ME": "Email to me",
      "EMAILING": "Emailing",
      "TITLE": "Export your farm map",
      "LOADING": "Loading..."
    },
    "FARM_SITE_BOUNDARY": {
      "EDIT_TITLE": "Edit farm site boundary",
      "NAME": "Farm site boundary name",
      "TITLE": "Add farm site boundary"
    },
    "FENCE": {
      "EDIT_TITLE": "Edit fence",
      "LENGTH": "Total length",
      "NAME": "Fence name",
      "PRESSURE_TREATED": "Is this fence pressure treated?",
      "TITLE": "Add fence"
    },
    "FIELD": {
      "DATE": "Eligible transition date",
      "EDIT_TITLE": "Edit field",
      "FIELD_TYPE": "What type of field is this?",
      "NAME": "Field name",
      "NON_ORGANIC": "Non-organic",
      "ORGANIC": "Organic",
      "TITLE": "Add field",
      "TRANSITIONING": "Transitioning"
    },
    "GARDEN": {
      "DATE": "Eligible transition date",
      "EDIT_TITLE": "Edit garden",
      "GARDEN_TYPE": "What type of garden is this?",
      "NAME": "Garden name",
      "NON_ORGANIC": "Non-organic",
      "ORGANIC": "Organic",
      "TITLE": "Add garden",
      "TRANSITIONING": "Transitioning"
    },
    "GATE": {
      "EDIT_TITLE": "Edit gate",
      "NAME": "Gate name",
      "TITLE": "Add gate"
    },
    "GREENHOUSE": {
      "CO2_ENRICHMENT": "Is there CO₂ enrichment?",
      "DATE": "Eligible transition date",
      "EDIT_TITLE": "Edit greenhouse",
      "GREENHOUSE_HEATED": "Is the greenhouse heated?",
      "GREENHOUSE_TYPE": "What type of greenhouse is this?",
      "NAME": "Greenhouse name",
      "NON_ORGANIC": "Non-organic",
      "ORGANIC": "Organic",
      "SUPPLEMENTAL_LIGHTING": "Is there supplemental lighting?",
      "TITLE": "Add greenhouse",
      "TRANSITIONING": "Transitioning"
    },
    "LINE_DETAILS": {
      "BUFFER_TITLE": "What is the width?",
      "BUFFER_ZONE_WIDTH": "Buffer zone width",
      "RIPARIAN_BUFFER": "Riparian buffer",
      "WATERCOURSE": "Watercourse",
      "WATERCOURSE_TITLE": "What are the following widths ?"
    },
    "LOCATION_CREATION_FLOW": "location creation",
    "MAP_FILTER": {
      "ADD_TITLE": "Add to your map",
      "AREAS": "Areas",
      "BARN": "Barn",
      "BZ": "Buffer zone",
      "CA": "Ceremonial area",
      "FENCE": "Fence",
      "FIELD": "Field",
      "FSB": "Farm site boundary",
      "GARDEN": "Garden",
      "GATE": "Gate",
      "GREENHOUSE": "Greenhouse",
      "HIDE_ALL": "Hide all",
      "LABEL": "Labels",
      "LINES": "Lines",
      "NA": "Natural area",
      "POINTS": "Points",
      "RESIDENCE": "Residence",
      "SATELLITE": "Satellite background",
      "SHOW_ALL": "Show all",
      "SURFACE_WATER": "Surface water",
      "TITLE": "Filter your map",
      "WATERCOURSE": "Watercourse",
      "WV": "Water valve",
      "SENSOR": "Sensor"
    },
    "NATURAL_AREA": {
      "EDIT_TITLE": "Edit natural area",
      "NAME": "Natural area name",
      "TITLE": "Add natural area"
    },
    "NOTES_CHAR_LIMIT": "Notes must be less than 10,000 characters",
    "RESIDENCE": {
      "EDIT_TITLE": "Edit residence",
      "NAME": "Residence name",
      "TITLE": "Add residence"
    },
    "SPOTLIGHT": {
      "ADD": "Add locations to your map",
      "ADD_TITLE": "Add to your map",
      "EXPORT": "Download or share your map",
      "EXPORT_TITLE": "Export your map",
      "FILTER": "Change what locations you see on your map",
      "FILTER_TITLE": "Filter your map",
      "HERE_YOU_CAN": "Here you can:"
    },
    "SURFACE_WATER": {
      "EDIT_TITLE": "Edit surface water",
      "IRRIGATION": "Is this area used for irrigation?",
      "NAME": "Surface water name",
      "TITLE": "Add surface water"
    },
    "TAB": {
      "CROPS": "Crops",
      "DETAILS": "Details",
      "TASKS": "Tasks",
      "READINGS": "Readings"
    },
    "TITLE": "Farm map",
    "TUTORIAL": {
      "ADJUST_AREA": {
        "TEXT": "Click-and-drag points to adjust the area",
        "TITLE": "Adjust area"
      },
      "ADJUST_LINE": {
        "TEXT": "Click-and-drag points to adjust the line",
        "TITLE": "Adjust line"
      },
      "AREA": {
        "STEP_ONE": "Click anywhere to start drawing",
        "STEP_THREE": "Click-and-drag points to adjust the shape",
        "STEP_TWO": "Click the initial point to close the area",
        "TITLE": "Draw an area"
      },
      "LINE": {
        "STEP_FOUR": "(For certain line types) add a width",
        "STEP_ONE": "Click anywhere to start drawing",
        "STEP_THREE": "Optionally, adjust your line",
        "STEP_TWO": "Double-click to finish your line",
        "TITLE": "Draw a line"
      }
    },
    "UNABLE_TO_RETIRE": {
      "BODY": "You can only retire locations that have no active or planned crops or tasks.",
      "TITLE": "Unable to retire"
    },
    "WATER_VALVE": {
      "EDIT_TITLE": "Edit water valve",
      "GROUNDWATER": "Groundwater",
      "MAX_FLOW_RATE": "Maximum flow rate",
      "MUNICIPAL_WATER": "Municipal water",
      "NAME": "Water valve name",
      "RAIN_WATER": "Rain water",
      "SURFACE_WATER": "Surface water",
      "TITLE": "Add water valve",
      "WATER_VALVE_TYPE": "What is the source?"
    },
    "WATERCOURSE": {
      "BUFFER": "Riparian buffer",
      "EDIT_TITLE": "Edit watercourse",
      "IRRIGATION": "Is this area used for irrigation?",
      "LENGTH": "Total length",
      "NAME": "Watercourse name",
      "TITLE": "Add watercourse",
      "WIDTH": "Watercourse width"
    }
  },
  "FIELDS": {
    "EDIT_FIELD": {
      "VARIETY": "Variety",
      "SUPPLIER": "Supplier"
    }
  },
  "FILE_SIZE_MODAL": {
    "BODY": "Files cannot be larger than 10MB.",
    "TITLE": "File size too large"
  },
  "FILTER": {
    "CLEAR_ALL_FILTERS": "Clear all filters"
  },
  "FINANCES": {
    "ACTUAL_REVENUE": {
      "ADD_REVENUE": "Add revenue",
      "TITLE": "Actual Revenue"
    },
    "DATE": "Date",
    "ESTIMATED_REVENUE": {
      "ESTIMATED_ANNUAL_REVENUE": "Estimated annual revenue",
      "ESTIMATED_ANNUAL_YIELD": "Estimated annual harvest",
      "ESTIMATED_PRICE_PER_UNIT": "Estimated price per unit",
      "TITLE": "Estimated Revenue",
      "ESTIMATED_CROP_REVENUE": "Estimated crop revenue"
    },
    "REVENUE": "Revenue",
    "VIEW_WITHIN_DATE_RANGE": "View revenue within this date range",
    "WHOLE_FARM_REVENUE": "Whole farm revenue"
  },
  "FORM_VALIDATION": {
    "OVER_255_CHARS": "Text cannot exceed 255 characters"
  },
  "HELP": {
    "ATTACHMENT_LABEL": "Upload screenshot or file",
    "EMAIL": "Email",
    "MESSAGE_LABEL": "Message",
    "OPTIONS": {
      "OTHER": "Other",
      "REPORT_BUG": "Report a bug",
      "REQUEST_FEATURE": "Request a feature",
      "REQUEST_INFO": "Request information"
    },
    "PREFERRED_CONTACT": "Preferred contact method",
    "REQUIRED_LABEL": "Required Field",
    "TITLE": "Request Help",
    "TYPE_SUPPORT_LABEL": "Type of support",
    "TYPE_SUPPORT_PLACEHOLDER": "Choose type of support",
    "WHATSAPP": "Whatsapp",
    "WHATSAPP_NUMBER_LABEL": "Whatsapp number"
  },
  "HOME": {
    "GREETING": "Good day, "
  },
  "INSIGHTS": {
    "BIODIVERSITY": {
      "AMPHIBIANS": "Amphibians",
      "BIRDS": "Birds",
      "CROP_VARIETIES": "Crop varieties",
      "ERROR": {
        "BODY": "LiteFarm generates biodiversity insights based on several sources and was unable to do so at this time. Please try again after {{minutes}} minutes.",
        "PREVIEW": "Unavailable",
        "TITLE": "There was a problem"
      },
      "HEADER": "Number of species",
      "INFO": "Biodiversity is great for people and the planet. We count species richness from all known records of biodiversity within your farm boundary(ies). You can increase the crop biodiversity on your farm by planting new varieties. You can increase the non-crop biodiversity count on your farm by recording sightings on https://inaturalist.org/app",
      "INSECTS": "Insects",
      "LOADING": {
        "BODY": "We're generating the latest biodiversity insights for your farm. This can take up to 60 seconds.",
        "PREVIEW": "Loading...",
        "TITLE": "Generating the latest biodiversity insights..."
      },
      "MAMMALS": "Mammals",
      "PLANTS": "Plants",
      "SPECIES_COUNT": "{{count}} species",
      "SPECIES_COUNT_one": "{{count}} species",
      "SPECIES_COUNT_other": "{{count}} species",
      "SPECIES_COUNT_plural": "{{count}} species",
      "TITLE": "Biodiversity"
    },
    "CURRENT": "Current",
    "CLICK_TO_CALCULATE": "Click to calculate",
    "INFO": "Insights provides added data insights into what is happening on your farm. The more data you provide in the application, the more insights can be generated. See individual insights for further information.",
    "LABOUR_HAPPINESS": {
      "HEADER": "Tasks",
      "INFO": "LiteFarm estimates labour happiness by averaging the satisfaction scores individuals enter when marking a task as completed.",
      "TITLE": "Labour Happiness"
    },
    "NITROGEN_BALANCE": {
      "ABANDON": "Abandon schedule",
      "CHOOSE_A_FREQUENCY": "Choose a frequency",
      "CHOOSE_FREQUENCY": "Choose Frequency...",
      "COUNT_MONTHS": "{{count}} month",
      "COUNT_MONTHS_one": "{{count}} month",
      "COUNT_MONTHS_other": "{{count}} months",
      "COUNT_MONTHS_plural": "{{count}} months",
      "CYCLE_INDICATOR": "Your Nitrogen Balance is on a {{frequency}} months cycle and data will show on: {{refreshDate}}",
      "FIRST_TIME": "It looks like it's your first time running this! Please select a frequency to calculate your nitrogen balance.",
      "GO_BACK": "Go back",
      "HEADER": "Every {{frequency}} months: {{refreshDate}}",
      "INFO_1": "The nitrogen balance tells you if you have applied too little or too much fertilizer. It relies on your harvest logs, nitrogen credits from legumes, and fertilization logs. You can run the balance on your desired time interval.",
      "INFO_2": "Click the delete button to reset your schedule.",
      "SELECT_FREQUENCY": "Select Frequency",
      "TITLE": "Nitrogen Balance"
    },
    "PEOPLE_FED": {
      "CALORIES": "Calories",
      "FAT": "Fat",
      "HEADER": "Number of Meals",
      "INFO": "We estimate the number of potential meals provided by your farm based on sales data, and crop composition databases. We assume that daily requirements are divided equally across three meals a day.",
      "MEAL_COUNT": "{{count}} meal",
      "MEAL_COUNT_one": "{{count}} meal",
      "MEAL_COUNT_other": "{{count}} meals",
      "MEAL_COUNT_plural": "{{count}} meals",
      "MEALS": "meals",
      "PROTEIN": "Protein",
      "TITLE": "People Fed",
      "VITAMIN_A": "Vitamin A",
      "VITAMIN_C": "Vitamin C"
    },
    "PRICES": {
      "INFO": "We show you the trajectory of your sales prices against the sales prices for the same goods within a given distance of you, collected across the LiteFarm network.",
      "NEARBY_FARMS": "Network price is based on {{count}} farms in your local area",
      "NEARBY_FARMS_one": "Network price is based on {{count}} farm in your local area",
      "NEARBY_FARMS_other": "Network price is based on {{count}} farms in your local area",
      "NEARBY_FARMS_plural": "Network price is based on {{count}} farms in your local area",
      "NETWORK_PRICE": "Network Price",
      "NO_ADDRESS": "You currently do not have an address in LiteFarm. Please update it in your Profile to get nearby prices information!",
      "OWN_PRICE": "Own Price",
      "PERCENT_OF_MARKET": "{{percentage}}% of market",
      "SALES_FROM_DISTANCE_AWAY": "Sales from {{distance}} {{unit}} away",
      "TITLE": "Prices",
      "Y_TITLE": "Price ({{currency}}/{{mass}})"
    },
    "SOIL_OM": {
      "ALTERNATE_TITLE": "Soil OM Content",
      "HEADER": "Soil Organic Matter",
      "INFO": "Soil organic matter is needed to maintain a healthy soil environment for your crops. We populate this insight from your most recent soil analysis task results. If you do not have any data we predict the potential soil organic matter for your location globally.",
      "TITLE": "Soil OM"
    },
    "TITLE": "Insights",
    "UNAVAILABLE": "Unavailable",
    "WATER_BALANCE": {
      "FIRST_TIME": "Looks like this is your first time running this! For more info on what this does, please click the information button to see.",
      "INFO_1": "The water balance tells you whether your crops have too little or too much water. It relies on weather data, and it is updated by your irrigation and soil texture data from your soil analysis logs.",
      "INFO_2": "This feature has not been widely tested across farms with low surrounding weather station density so use with caution. We welcome feedback on how well it performs for your farm.",
      "NO_SCHEDULE_RUN": "Your scheduled water balance hasn't run yet, please check back in two days and ensure you have at least one soil analysis that records soil texture for a field to see water balance data for crops in that field. If the problem persists please contact LiteFarm.",
      "REGISTER_FARM": "Register Farm",
      "TITLE": "Water Balance"
    }
  },
  "INTRODUCE_MAP": {
    "BODY": "The farm map has new features. It is now found under the My Farm menu.",
    "TITLE": "We've updated farm maps!"
  },
  "INVITATION": {
    "BIRTH_YEAR": "Birth year",
    "BIRTH_YEAR_ERROR": "Birth year needs to be between 1900 and",
    "BIRTH_YEAR_TOOLTIP": "Age information is collected for research purposes only and will only be shared with  personally identifying information removed",
    "CREATE_ACCOUNT": "Create New Account",
    "CREATE_NEW_ACCOUNT": "Create New Account",
    "EMAIL": "Email",
    "FULL_NAME": "Full name",
    "GENDER": "Gender",
    "GENDER_TOOLTIP": "Gender information is collected for research purposes only and will only be shared with  personally identifying information removed",
    "PASSWORD": "Password",
    "YOUR_INFORMATION": "Your information"
  },
  "INVITE_SIGN_UP": {
    "ERROR0": "You'll need user",
    "ERROR1": "to accept this farm invitation.",
    "HOW_TO_CREATE": "How do you want to create your new account?",
    "LITEFARM_ACCOUNT": "Create a LiteFarm account",
    "SIGN_IN_WITH": "Sign in with",
    "TITLE": "Create your account"
  },
  "INVITE_USER": {
    "BIRTH_YEAR": "Birth Year",
    "BIRTH_YEAR_ERROR": "Birth year needs to be between 1900 and",
    "BIRTH_YEAR_TOOLTIP": "Age information is collected for research purposes only and will only be shared with personally identifying information removed",
    "CHOOSE_ROLE": "Choose Role",
    "DEFAULT_LANGUAGE": "English",
    "DEFAULT_LANGUAGE_VALUE": "en",
    "EMAIL": "Email",
    "EMAIL_INFO": "Users without an email won't be able to log in",
    "FULL_NAME": "Full name",
    "GENDER": "Gender",
    "GENDER_TOOLTIP": "Gender information is collected for research purposes only and will only be shared with personally identifying information removed",
    "INVALID_EMAIL_ERROR": "Please enter a valid email",
    "ALREADY_EXISTING_EMAIL_ERROR": "A user with that email already has access to this farm",
    "INVITE": "Invite",
    "LANGUAGE_OF_INVITE": "Language of invitation",
    "PHONE": "Phone",
    "PHONE_ERROR": "Please enter a valid phone number",
    "ROLE": "Role",
    "TITLE": "Invite a user",
    "WAGE": "Hourly Wage",
    "WAGE_ERROR": "Wage must be a valid, non-negative decimal number",
    "WAGE_RANGE_ERROR": "Salary must be a positive number less than 999,999,999"
  },
  "JOIN_FARM_SUCCESS": {
    "IMPORTANT_THINGS": "Let us show you a couple of important things!",
    "SUCCESSFULLY_JOINED": "You have successfully joined"
  },
  "LOCATION_CROPS": {
    "ACTIVE_CROPS": "Active crops",
    "ADD_NEW": "Add a crop",
    "INPUT_PLACEHOLDER": "Type to search",
    "PAST_CROPS": "Past crops",
    "PLANNED_CROPS": "Planned crops"
  },
  "LOG_COMMON": {
    "ADD_A_LOG": "Add a log",
    "ALL_CROPS": "All crops",
    "ALL_LOCATIONS": "All locations",
    "CROP": "Crop",
    "DELETE_CONFIRMATION": "Are you sure you want to delete this log?",
    "EDIT_A_LOG": "Edit a log",
    "FROM": "From",
    "LOCATION": "Location",
    "LOCATIONS": "Locations",
    "NOTES": "Notes",
    "QUANTITY": "Quantity",
    "SELECT_CROP": "Select crop",
    "SELECT_LOCATION": "Select location",
    "SELECT_LOCATIONS": "Select locations",
    "SELECT_TYPE": "Select Type",
    "TO": "To",
    "TYPE": "Type",
    "WARNING": "To use this type of log please add crops to fields. You can do this by navigating to Fields -> Your field -> New Field Crop"
  },
  "LOG_DETAIL": {
    "NO": "No",
    "YES": "Yes"
  },
  "LOG_FIELD_WORK": {
    "DISCING": "Discing",
    "MULCH_TILL": "Mulch Till",
    "PLOW": "plow",
    "RIDGE_TILL": "Ridge Till",
    "RIPPING": "Ripping",
    "ZONE_TILL": "Zone Till"
  },
  "LOG_HARVEST": {
    "ADD_CUSTOM_HARVEST_USE": "Add custom harvest use",
    "CROP": "Crop",
    "CROP_PLACEHOLDER": "Select a crop",
    "CUSTOM_HARVEST_USE": "Custom harvest uses",
    "DISEASE": "Disease",
    "HARVEST": "Harvest",
    "HARVEST_ALLOCATION_SUBTITLE": "About how much of the harvest will be used for each purpose?",
    "HARVEST_ALLOCATION_SUBTITLE_TWO": "Amount to allocate",
    "HARVEST_QUANTITY": "Harvest Quantity",
    "HARVEST_USE": "Harvest Use",
    "HARVEST_USE_TYPE_SUBTITLE": "How will the harvest be used?",
    "OTHER": "Other",
    "PEST": "Pest",
    "QUANTITY_ERROR": "Quantity must be up to 2 decimal places",
    "TITLE": "Harvest Log",
    "WEED": "Weed"
  },
  "LOG_IRRIGATION": {
    "DRIP": "Drip",
    "FLOOD": "Flood",
    "SPRINKLER": "Sprinkler",
    "SUBSURFACE": "Subsurface"
  },
  "MANAGEMENT_DETAIL": {
    "ABANDON_PLAN": "Abandon this crop plan",
    "ADD_A_TASK": "Add a task",
    "DETAILS": "Details",
    "FAILED_CROP": "Failed crop?",
    "TASKS": "Tasks"
  },
  "MANAGEMENT_PLAN": {
    "ABANDON_MANAGEMENT_PLAN_CONTENT": "Abandoning this crop plan will abandon all the incomplete tasks associated with it and remove it from your farm map.",
    "ABANDON_MANAGEMENT_PLAN_TITLE": "Abandon crop plan?",
    "ADD_MANAGEMENT_PLAN": "Add a crop plan",
    "AGE": "Age",
    "AS_COVER_CROP": "As cover crop",
    "BEDS": "Beds",
    "BROADCAST": "Broadcast or drill",
    "COMPLETE_PLAN": {
      "ABANDON_DATE": "Abandonment date",
      "ABANDON_NOTES": "Abandonment notes",
      "ABANDON_PLAN": "Abandon plan",
      "ABANDON_REASON": "Reason for abandoning",
      "COMPLETE_DATE": "Completed date",
      "COMPLETE_PLAN": "Complete plan",
      "DATE_OF_CHANGE": "Date of status change",
      "NOTES_CHAR_LIMIT": "Notes must be less than 10,000 characters",
      "FUTURE_DATE_INVALID": "May not be in the future",
      "RATING": "Rate this crop plan",
      "REASON": {
        "CROP_FAILURE": "Crop failure",
        "LABOUR_ISSUE": "Labour issue",
        "MACHINERY_ISSUE": "Machinery issue",
        "MARKET_PROBLEM": "Market problem",
        "SCHEDULING_ISSUE": "Scheduling issue",
        "SOMETHING_ELSE": "Something else",
        "WEATHER": "Weather"
      },
      "WHAT_HAPPENED": "What happened?"
    },
    "COMPLETION_NOTES": "Completion notes",
    "CONTAINER": "Container",
    "CONTAINER_OR_IN_GROUND": "Are you planting in a container or in ground?",
    "CONTAINER_TYPE": "Type of container",
    "COVER_INFO": "Selecting cover crop will create a field work task to terminate the cover crop at the end of the season. Selecting for harvest will create a harvest task instead.",
    "COVER_OR_HARVEST": "Is this being grown as a cover crop or for harvest?",
    "DAYS_FROM_PLANTING": "Days from planting to:",
    "DAYS_FROM_SEEDING": "Days from seed to:",
    "DAYS_TO_HARVEST": "Days from transplant to next harvest:",
    "DAYS_TO_TERMINATION": "Days from transplant to termination:",
    "DETAIL_SPOTLIGHT_CONTENTS": "Here you can edit your crop details.",
    "DETAIL_SPOTLIGHT_TITLE": "Details",
    "DO_YOU_WANT_TO_ABANDON_CONTENT": "Do you want to abandon this plan?",
    "DROP_PIN": "Drop pin",
    "DURATION_TOOLTIP": "These are suggested values. Please adjust for your local conditions.",
    "EDITING_PLAN_WILL_NOT_MODIFY": "Editing this plan will not modify tasks assigned to it.",
    "ESTIMATED_SEED": "Estimated seed required",
    "ESTIMATED_YIELD": "Estimated annual harvest",
    "FIRST_MP_SPOTLIGHT": {
      "BODY_PART1": "LiteFarm has generated a few tasks based on your plan. You can add more tasks or assign them on this screen.",
      "BODY_PART2": "Your plan will become active once you complete a task.",
      "TITLE": "Congrats! You've made your first crop plan!"
    },
    "FOR_HARVEST": "For harvest",
    "GERMINATION": "Germination",
    "HARVEST": "Initial harvest",
    "HARVEST_DATE": "When do you expect your next harvest?",
    "HISTORICAL_CONTAINER_OR_IN_GROUND": "Was it planted in a container or in the ground?",
    "IN_GROUND": "In ground",
    "INCOMPLETE_TASK_CONTENT": "This plan has tasks that aren’t completed yet. You’ll need to mark the tasks complete in order to complete this crop plan.",
    "INCOMPLETE_TASK_TITLE": "You have incomplete tasks",
    "INDIVIDUAL_CONTAINER": "Individual or container",
    "IS_TRANSPLANT": "Will this crop be transplanted?",
    "KNOW_HOW_IS_CROP_PLANTED": "Do you know how the crop was planted?",
    "LOCATION_SUBTEXT": "Only locations that can grow crops are shown.",
    "MANAGEMENT_PLAN_FLOW": "crop plan creation",
    "MANAGEMENT_SPOTLIGHT_1": "Create new plans for this crop",
    "MANAGEMENT_SPOTLIGHT_2": "View and modify plans for this crop",
    "MANAGEMENT_SPOTLIGHT_3": "Create and assign tasks",
    "MANAGEMENT_SPOTLIGHT_TITLE": "Management",
    "NEXT_HARVEST": "When do you expect your next harvest?",
    "NOTES_CHAR_LIMIT": "Notes must be less than 10,000 characters",
    "NUMBER_OF_CONTAINER": "# of containers",
    "PENDING_TASK": "Pending tasks",
    "PLAN_AND_ID": "Plan {{id}}",
    "PLAN_NAME": "Crop plan name",
    "PLAN_NOTES": "Plan notes",
    "PLANT_SPACING": "Plant spacing",
    "PLANTED_ALREADY": "Will you be planting this crop or is it already in the ground?",
    "PLANTING": "Planting",
    "PLANTING_DATE": "What is your planting date?",
    "PLANTING_DATE_INFO": "Seeding date based on crop age: {{seed_date}}",
    "PLANTING_DATE_LABEL": "Planting date",
    "PLANTING_DEPTH": "Planting depth",
    "PLANTING_METHOD": "What is your planting method?",
    "PLANTING_METHOD_TOOLTIP": "Selecting the right planting method will help LiteFarm more accurately estimate the quantity of seed needed, yield, and other helpful insights.",
    "PLANTING_NOTE": "Planting notes",
    "PLANTING_SOIL": "Planting soil to be used",
    "PLANTS_PER_CONTAINER": "# of plants/container",
    "RATE_THIS_MANAGEMENT_PLAN": "Plan rating",
    "REMOVE_PIN": "Remove pin",
    "ROW_METHOD": {
      "HISTORICAL_SAME_LENGTH": "Were the rows all the same length?",
      "LENGTH_OF_ROW": "Length of row",
      "NUMBER_OF_ROWS": "# of rows",
      "SAME_LENGTH": "Are your rows all the same length?",
      "TOTAL_LENGTH": "Total length of rows"
    },
    "ROWS": "Rows",
    "SEED_DATE": "What is your seeding date?",
    "SEED_OR_SEEDLING": "How will you plant this crop?",
    "SEEDING_DATE": "Seeding date",
    "SEEDLING": "Seedling or planting stock",
    "SEEDLING_AGE": "What is the approximate age of the seedling or planting stock?",
    "SEEDLING_AGE_INFO": "Approximate age will help LiteFarm estimate harvest dates for seedlings. For cuttings and other planting stock without an obvious age, you can enter 0.",
    "SELECT_A_PLANTING_LOCATION": "Select a planting location",
    "SELECT_A_SEEDING_LOCATION": "Select a seeding location",
    "SELECT_CURRENT_LOCATION": "Select the crop's current location",
    "SELECTED_STARTING_LOCATION": "Always select this as the starting location for crops that will be transplanted",
    "SPOTLIGHT_HERE_YOU_CAN": "Here you can:",
    "STARTED": "Let's get started",
    "STATUS": {
      "ABANDONED": "Abandoned",
      "ACTIVE": "Active",
      "COMPLETED": "Completed",
      "PLANNED": "Planned"
    },
    "SUPPLIER": "Supplier",
    "TERMINATION": "Termination",
    "TERMINATION_DATE": "When will you terminate this crop?",
    "TOTAL_PLANTS": "# of plants",
    "TRANSPLANT": "Transplant",
    "TRANSPLANT_DATE": "What is your transplant date?",
    "TRANSPLANT_LOCATION": "Where will you transplant to?",
    "TRANSPLANT_SPOTLIGHT": {
      "BODY": {
        "PLANTED": "planted",
        "SEEDED": "seeded",
        "TEXT": "Please indicate where this crop will be initially <1>{{fill}}</1>. We’ll ask about where you’ll transplant it to later."
      },
      "TITLE": {
        "PLANTING": "Planting",
        "SEEDING": "Seeding",
        "TEXT": "{{fill}} location"
      }
    },
    "VARIETY": "Variety",
    "WHAT_IS_AGE": "What is the approximate age of the crop?",
    "WHAT_WAS_PLANTING_METHOD": "What was the planting method?",
    "WHAT_WAS_PLANTING_METHOD_INFO": "Selecting the right planting method will help LiteFarm more accurately estimate the quantity of seed needed, yield, and other helpful insights.",
    "WHERE_START_LOCATION": "Where is your starting location?",
    "WHERE_TRANSPLANT_LOCATION": "Where will you transplant to?",
    "WILD_CROP": "Are you harvesting a wild crop?"
  },
  "LOCATION_CREATION": {
    "TITLE": "No locations found!",
    "CROP_PLAN_BODY": "You’ll need a Field, Garden, Greenhouse, or Buffer Zone before you can finish this crop plan. Do you want to create one now?",
    "TASK_TITLE": "No locations for tasks",
    "TASK_BODY": "You’ll need at least one location before you can create a task. Do you want to create a location now?",
    "TASK_BODY_WORKER": "You’ll need management to create at least one location before you can create a task.",
    "GO_BACK_BUTTON": "Go back",
    "CREATE_BUTTON": "Create location"
  },
  "MY_FARM": {
    "CERTIFICATIONS": "Certifications",
    "FARM_INFO": "Farm info",
    "FARM_MAP": "Farm map",
    "PEOPLE": "People"
  },
  "NAVIGATION": {
    "SPOTLIGHT": {
      "COORDINATE_ACTIVITIES": "Coordinate farm activities",
      "EDIT_FARM_SETTING": "Edit your farm settings",
      "FARM": "Here you can:, • Edit your farm settings, • Map your farm, • Manage your employees",
      "FARM_TITLE": "This is your farm profile",
      "INFO": "Your info",
      "LOG_OUT": "The log out button",
      "MANAGE_EMPLOYEE": "Manage your employees",
      "MANAGE_TASK": "Manage your tasks",
      "MAP_FARM": "Map your farm",
      "SEE_UPDATES": "See important updates",
      "NOTIFICATION": "Here you can:, • See important updates, • Manage your tasks, • Coordinate farm activities",
      "NOTIFICATION_TITLE": "This is your notification centre",
      "PROFILE": "Here you will find:, • Your info, • Helpful tips, • The log out button",
      "PROFILE_TITLE": "This is your profile",
      "SEE_TASK": "See what else is going on",
      "TASK_TITLE": "This is your farm tasks",
      "TIPS": "Helpful tips",
      "YOU_CAN": "Here you can:",
      "YOU_WILL_FIND": "Here you will find:"
    }
  },
  "ENTITY_TYPES": {
    "TASK": "Task",
    "LOCATION": "Location"
  },
  "NOTIFICATION": {
    "TIMELINE": {
      "HEADING": "Notification timeline",
      "VIEW_NOW": "View now",
      "MORE_RECENT_NOTIFICATION": "There are more recent notifications about this {{entityType}}."
    },
    "DAILY_TASKS_DUE_TODAY": {
      "BODY": "You have tasks due today.",
      "TITLE": "Tasks due today"
    },
    "NONE_TO_DISPLAY": "There are no notifications to display.",
    "NOTIFICATION_TEASER": "Coming Soon!",
    "PAGE_TITLE": "Notifications",
    "TAKE_ME_THERE": "Take me there",
    "TASK_ABANDONED": {
      "BODY": "A {{taskType}} task assigned to you has been abandoned by {{abandoner}}.",
      "TITLE": "Task abandoned"
    },
    "TASK_ASSIGNED": {
      "BODY": "A {{taskType}} task has been assigned to you by {{assigner}}.",
      "TITLE": "Assigned task"
    },
    "TASK_COMPLETED_BY_OTHER_USER": {
      "BODY": "A {{taskType}} task assigned to you has been marked completed by {{assigner}}.",
      "TITLE": "Task completed"
    },
    "TASK_REASSIGNED": {
      "BODY": "A {{taskType}} task previously assigned to you has been assigned to someone else by {{assigner}}.",
      "TITLE": "Task re-assigned"
    },
    "TASK_UNASSIGNED": {
      "BODY": "{{editor}} has marked a {{taskType}} task as unassigned.",
      "TITLE": "Task unassigned"
    },
    "TASK_DELETED": {
      "BODY": "A {{taskType}} task assigned to you has been deleted by {{abandoner}}.",
      "TITLE": "Task deleted"
    },
    "WEEKLY_UNASSIGNED_TASKS": {
      "BODY": "You have unassigned tasks due this week.",
      "TITLE": "Unassigned tasks"
    },
    "SENSOR_BULK_UPLOAD_SUCCESS": {
      "BODY": "Your sensor upload has completed successfully.",
      "TITLE": "Sensor upload completed"
    },
    "SENSOR_BULK_UPLOAD_FAIL": {
      "BODY": "Your sensor upload has some errors. Click “Take me there” to view the details.",
      "TITLE": "Sensor upload errors"
    }
  },
  "OUTRO": {
    "ALL_DONE": "Great! You're all done. Ready to get your hands dirty?",
    "IMPORTANT_THINGS": "And finally, let us show you a couple of important things!"
  },
  "PASSWORD_RESET": {
    "BUTTON": "Resend Link",
    "BUTTON_SENDING": "Sending...",
    "DESCRIPTION_BOTTOM": "Please check your email.",
    "DESCRIPTION_TOP": "A link has been sent.",
    "LABEL_EMAIL": "Email",
    "LABEL_NEW_PASSWORD": "New Password",
    "NEW_ACCOUNT_BUTTON": "Update",
    "NEW_ACCOUNT_TITLE": "Set your new password",
    "TITLE": "Link Sent"
  },
  "PASSWORD_RESET_SUCCESS_MODAL": {
    "BUTTON": "Great!",
    "DESCRIPTION": "Your password has been updated. Redirecting you to your farms in 10 seconds...",
    "TITLE": "Success!"
  },
  "PLAN_GUIDANCE": {
    "ADDITIONAL_GUIDANCE": "Is there additional guidance you want to provide for this seeding task?",
    "BED": "Bed",
    "BEDS": "beds",
    "NOTES": "Planting notes",
    "PLANTING_DEPTH": "Planting depth",
    "ROW": "Row",
    "ROWS": "rows",
    "SPACE_BETWEEN": "Space between {{types}}",
    "SPECIFY": "Specify {{types}}",
    "SPECIFY_PLACEHOLDER": "Ex. {{types}} 1 - 4",
    "TOOLTIP": "The first 40 characters of this field will display anywhere your crop plan is visible.",
    "WIDTH": "{{type}} width",
    "WORD_LIMIT": "Only {{limit}} characters can be displayed"
  },
  "PREPARING_EXPORT": {
    "MESSAGE": "LiteFarm is putting together your certification documents in the background and you’ll receive an email when we’re done - it could take a few minutes... You can click outside this box to continue using LiteFarm without interrupting the process.",
    "TITLE": "Your export is being prepared"
  },
  "PROFILE": {
    "ACCOUNT": {
      "CONVERT_TO_HAVE_ACCOUNT": "Convert this worker to a user with account",
      "EDIT_USER": "Edit user",
      "EMAIL": "Email",
      "ENGLISH": "English",
      "FIRST_NAME": "First Name",
      "FRENCH": "French",
      "LANGUAGE": "Language",
      "LAST_NAME": "Last Name",
      "PERSONAL_INFORMATION": "My Info",
      "PHONE_NUMBER": "Phone Number",
      "PORTUGUESE": "Portuguese",
      "SPANISH": "Spanish",
      "USER_ADDRESS": "User Address"
    },
    "ACCOUNT_TAB": "Account",
    "ERROR": {
      "PHONE_NUMBER_LENGTH": "Phone number must be fewer than 20 characters",
      "FARM_NAME_LENGTH": "Farm name cannot exceed 255 characters",
      "FIRST_NAME_LENGTH": "First name cannot exceed 255 characters",
      "LAST_NAME_LENGTH": "Last name cannot exceed 255 characters",
      "USER_ADDRESS_LENGTH": "User address cannot exceed 255 characters"
    },
    "FARM": {
      "ADDRESS": "Address",
      "CURRENCY": "Currency",
      "FARM_NAME": "Farm Name",
      "IMPERIAL": "Imperial",
      "METRIC": "Metric",
      "PHONE_NUMBER": "Phone Number",
      "UNITS": "Units"
    },
    "FARM_TAB": "Farm",
    "PEOPLE": {
      "DO_YOU_WANT_TO_REMOVE": "Do you want to remove this user from your farm?",
      "EO": "Extension Officer",
      "FARM_MANAGER": "Farm Manager",
      "FARM_OWNER": "Farm Owner",
      "FARM_WORKER": "Farm Worker",
      "HOURLY": "hourly",
      "INVITE_USER": "Invite User",
      "PAY": "Pay",
      "RESTORE_ACCESS": "Restore User Access",
      "REVOKE_ACCESS": "Revoke User Access",
      "INVALID_REVOKE_ACCESS": "Cannot revoke access",
      "LAST_ADMIN_ERROR": "We’re unable to revoke access to this user because they are the last manager at this farm. If you would like to delete your farm, create a ticket by clicking <1>here</1> instead.",
      "ROLE": "Role",
      "ROLE_CHANGE_ALERT": "Role change will take full effect upon next login. Workers cannot set themselves to Admins.",
      "SEARCH": "Search",
      "THIS_WILL_REMOVE": "This action will remove the user from your farm.",
      "USERS_FOUND": "Users found"
    },
    "PEOPLE_TAB": "People",
    "TABLE": {
      "HEADER_EMAIL": "Email",
      "HEADER_NAME": "Name",
      "HEADER_ROLE": "Role",
      "HEADER_STATUS": "Status"
    }
  },
  "PROFILE_FLOATER": {
    "HELP": "Help",
    "INFO": "My info",
    "LOG_OUT": "Log Out",
    "SWITCH": "Switch Farm",
    "TUTORIALS": "Tutorials"
  },
  "REACT_SELECT": {
    "CLEAR": "Clear",
    "CLEAR_ALL": "Clear all"
  },
  "REQUEST_CONFIRMATION_MODAL": {
    "BUTTON": "Got it",
    "DESCRIPTION": "Someone will be in touch within 48 hours.",
    "TITLE": "Help request submitted"
  },
  "ROLE_SELECTION": {
    "FARM_EO": "Extension Officer",
    "FARM_MANAGER": "Farm Manager",
    "FARM_OWNER": "Farm Owner",
    "IS_OWNER_OPERATED": "Is this farm owner operated?",
    "TITLE": "What is your role on the farm?"
  },
  "SALE": {
    "ADD_SALE": {
      "CROP_PLACEHOLDER": "Select crop",
      "CROP_REQUIRED": "Required",
      "CROP_VARIETY": "Crop variety",
      "CUSTOMER_NAME": "Customer name",
      "CUSTOMER_NAME_REQUIRED": "Required",
      "DATE": "Date",
      "TABLE_HEADERS": {
        "CROP_VARIETIES": "Crop variety",
        "QUANTITY": "Quantity",
        "TOTAL": "Total"
      },
      "TITLE": "Add new sale",
      "SALE_VALUE_ERROR": "Sale value must be a positive number less than 999,999,999"
    },
    "DETAIL": {
      "ACTION": "Action",
      "CROP": "Crop",
      "CUSTOMER_NAME": "Customer Name",
      "DELETE_CONFIRMATION": "Are you sure you want to delete this sale?",
      "QUANTITY": "Quantity",
      "TITLE": "Sale Detail",
      "VALUE": "Value"
    },
    "EDIT_SALE": {
      "DATE": "Date",
      "DELETE_CONFIRMATION": "Are you sure you want to delete this sale?",
      "TITLE": "Edit Sale"
    },
    "ESTIMATED_REVENUE": {
      "CALCULATION": "Calculation",
      "CALCULATION_DESCRIPTION": "We calculate estimated revenue using the end date of crops estimated in the fields module. To include a crop in your estimated revenue calculation make sure you capture its end date within your financial report end date.",
      "TITLE": "Estimated Revenue"
    },
    "EXPENSE_DETAIL": {
      "ACTION": "Action",
      "COST": "Cost",
      "DESCRIPTION": "Expense Description",
      "TEMP_DELETE_CONFIRMATION": "Are you sure you want to delete this expenses?",
      "TITLE": "Expense Detail"
    },
    "FINANCES": {
      "ACTION": "Action",
      "ACTUAL": "Actual",
      "ACTUAL_REVENUE_ESTIMATED": "Estimated",
      "ACTUAL_REVENUE_LABEL": "Actual",
      "ADD_NEW_EXPENSE": "Add New Expense",
      "ADD_NEW_SALE": "Add New Sale",
      "BALANCE": "Balance",
      "BALANCE_EXPLANATION": "We compute a real-time balance (‘cost of production’) for each crop on your farm. This is a simple equation of expenses minus revenue.  Expenses for each crop are calculated from two parts, one part is the labour expenses from hours logged for farm activities, the other part is from the other expenses logged for the whole farm. Where expenses are logged for the whole farm we equally divide them amongst the crops on the farm. Unallocated means that a shift(s) has been submitted for a field when there is not a crop yet on that field. This shift(s) will be assigned to crops as they are added to that field within the financial reporting time window.",
      "BALANCE_FOR_FARM": "Balance (Whole Farm)",
      "EXPENSES": "Expenses",
      "FINANCE_HELP": "Finance Help",
      "LABOUR_LABEL": "Labour",
      "OTHER_EXPENSES_LABEL": "Other Expenses",
      "REVENUE": "Revenue",
      "TITLE": "Finances",
      "UNALLOCATED_CROP": "Unallocated",
      "UNALLOCATED_TIP": "What is unallocated?"
    },
    "LABOUR": {
      "BY": "By",
      "CROPS": "Crops",
      "EMPLOYEES": "Employees",
      "TABLE": {
        "AMOUNT": "Amount",
        "CROP": "Crop",
        "DATE": "Date",
        "EMPLOYEE": "Employee",
        "EST_REVENUE": "Estimated Revenue",
        "LABOUR_COST": "Labour Cost",
        "TASK": "Task",
        "TIME": "Time",
        "TYPE": "Type"
      },
      "TASKS": "Tasks",
      "TITLE": "Labour"
    },
    "SUMMARY": {
      "AMOUNT": "Amount",
      "CROP": "Crop",
      "DATE": "Date",
      "DETAILED_HISTORY": "Detailed History",
      "SUBTOTAL": "Subtotal",
      "SUMMARY": "Summary",
      "TITLE": "Sales",
      "TOTAL": "Total",
      "TYPE": "Type",
      "VALUE": "Value"
    }
  },
  "SENSOR": {
    "SENSOR_NAME": "Sensor name",
    "LATITUDE": "Latitude",
    "LONGTITUDE": "Longtitude",
    "READING": {
      "TYPES": "Reading types",
      "SOIL_WATER_CONTENT": "Soil water content",
      "SOIL_WATER_POTENTIAL": "Soil water potential",
      "TEMPERATURE": "Temperature",
      "UNKNOWN": "Unknown"
    },
    "DEPTH": "Depth",
    "BRAND": "Brand",
    "VALIDATION": {
      "READING_TYPES": "Sensor reading types are required"
    },
    "MODAL": {
      "TITLE": "Change reading types?",
      "BODY": "Changing the reading types for this sensor will modify what readings LiteFarm can show. Do you want to proceed?"
    },
    "BRAND_HELPTEXT": "Brands that LiteFarm can integrate with are shown below. If you would no longer like to use this sensor brand, try retiring this sensor instead.",
    "MODEL": "Model",
    "MODEL_HELPTEXT": "This id is used to uniquely identify this sensor in other, integrated systems and cannot be changed. If it is no longer being used, try retiring this sensor and adding a new one.",
    "EXTERNAL_IDENTIFIER": "External identifier",
    "PART_NUMBER": "Part Number",
    "HARDWARE_VERSION": "Hardware version",
    "NO_DATA_FOUND": "No sensor readings found",
    "NO_DATA": "(no data)",
    "LAST_UPDATED": "Last updated {{latestReadingUpdate}}",
    "DETAIL": {
      "RETIRE": "Retire",
      "EDIT": "Edit",
      "NAME": "Sensor Name",
      "LATITUDE": "Latitude",
      "LONGITUDE": "Longitude",
      "MODEL": "Model",
      "PART_NUMBER": "Part Number",
      "HARDWARE_VERSION": "Hardware Version",
      "EXTERNAL_ID_TOOLTIP": "This id is used to uniquely identify this sensor in other, integrated systems and cannot be changed. If it is no longer being used, try retiring this sensor and adding a new one.",
      "EXTERNAL_IDENTIFIER": "External Identifier",
      "DEPTH": "Depth",
      "BRAND": "Brand",
      "BRAND_TOOLTIP": "Brands that LiteFarm can integrate with are shown below. If you would no longer like to use this sensor brand, try retiring this sensor instead.",
      "READING_TYPES": "Reading types"
    },
    "VIEW_HEADER": {
      "READINGS": "Readings",
      "TASKS": "Tasks",
      "DETAILS": "Details"
    },
    "RETIRE": {
      "TITLE": "Retire sensor?",
      "RETIRE": "Retire",
      "CANCEL": "Cancel",
      "BODY": "Retiring this sensor will remove it and any readings associated with it from your farm as well as closing any connections with the sensor provider. Do you want to proceed?",
      "RETIRE_SUCCESS": "Successfully retired sensor",
      "RETIRE_FAILURE": "There was an error retiring this sensor"
    },
    "TEMPERATURE_READINGS_OF_SENSOR": {
      "TITLE": "Soil temperature",
<<<<<<< HEAD
      "SUBTITLE": "Today’s ambient high and low temperature: {{high}}{{units}} / {{low}}{{units}}",
      "Y_AXIS_LABEL": "Temperature in {{units}}",
=======
      "SUBTITLE": "Today’s forecasted ambient high and low temperature: {{high}}{{tempUnit}} / {{low}}{{tempUnit}}",
      "Y_AXIS_LABEL": "Temperature in {{tempUnit}}",
>>>>>>> 12393239
      "WEATHER_STATION": "Weather station: {{weatherStationLocation}}",
      "AMBIENT_TEMPERATURE_FOR": "Ambient temperature for"
    },
    "SOIL_WATER_POTENTIAL_READINGS_OF_SENSOR": {
      "TITLE": "Soil water potential",
      "Y_AXIS_LABEL": "Soil water potential in {{units}}"
    },
    "SOIL_WATER_CONTENT_READINGS_OF_SENSOR": {
      "TITLE": "Soil water content",
      "Y_AXIS_LABEL": "Soil water content in {{units}}"
    },
    "READINGS_PREVIEW": {
      "TEMPERATURE": "Current soil temp",
      "SOIL_WATER_POTENTIAL": "Current soil water potential"
    },
    "SENSOR_READING_CHART_SPOTLIGHT": {
      "TITLE": "Series can be hidden",
      "CONTENT": "Individual sensors can be shown or hidden by clicking their labels here."
    }
  },
  "SHIFT": {
    "ACTION": "Action",
    "ADD_NEW": "Add New Shift",
    "EDIT_SHIFT": {
      "ADD_CUSTOM_TASK": "Add Custom Task",
      "ADD_TASK": "Add a Task",
      "ALL": "All locations",
      "ALL_CROPS": "All crops",
      "ASSIGN_TIME_TO_TASK": "Assign time to task by",
      "CHOOSE_DATE": "Choose a Date",
      "CHOOSE_WORKERS": "Choose worker",
      "CROPS": "Crops",
      "CROPS_LABEL": "Crops",
      "DID_NOT_PROVIDE_ANSWER": "Did not provide answer",
      "HAPPY": "Happy",
      "INDIVIDUAL_CROPS": "Individual Crops",
      "LOCATIONS": "Locations",
      "LOCATIONS_LABEL": "Locations",
      "MOOD": "How did this shift make you feel?",
      "NAME_TASK": "Name of the custom task",
      "NEUTRAL": "Neutral",
      "RATHER_NOT_SAY": "Rather Not Say",
      "SAD": "Sad",
      "SELECT_ALL": "Select All",
      "SELECT_CROPS": "Select crops",
      "SELECT_FIELDS": "Select locations",
      "VERY_HAPPY": "Very Happy",
      "VERY_SAD": "Very Sad",
      "WHAT_TASKS_YOU_DID": "What tasks did you do today?",
      "WORKER": "Worker",
      "WORKER_MOOD": "How did this worker feel during this shift?"
    },
    "MY_SHIFT": {
      "DELETE_CONFIRMATION": "Are you sure you want to delete this shift?",
      "DURATION": "Duration",
      "LOCATION_CROPS": "Locations/Crops",
      "SUBMITTED_FOR": "Submitted For",
      "TASK": "Task",
      "TITLE": "Shift Detail"
    },
    "NAME": "Name",
    "NEW_SHIFT": {
      "STEP_ONE": "Add a shift",
      "STEP_TWO": "Add a shift"
    },
    "RETIRED": "Location Retired",
    "SHIFT_DATE": "Date",
    "SHIFT_HISTORY": "Shift History",
    "TIME_TOTAL": "Total",
    "TITLE": "Shifts"
  },
  "SIGNUP": {
    "CHANGES": "Read about the changes",
    "EMAIL_INVALID": "Email is invalid",
    "ENTER_EMAIL": "Enter your email address",
    "EXPIRED_ERROR": "We've updated our infrastructure and you'll need to reset your password. Check your inbox to proceed.",
    "EXPIRED_INVITATION_LINK_ERROR": "Invalid or expired invitation",
    "GOOGLE_BUTTON": "CONTINUE WITH GOOGLE",
    "INVITED_ERROR": "A farm invitation has been emailed to you, please check your inbox and spam folder.",
    "LITEFARM_UPDATED": "LiteFarm v3.3 is now available!",
    "PASSWORD_ERROR": "Password incorrect",
    "SIGN_IN": "Sign In",
    "SSO_ERROR": "Please login by clicking the Google button above",
    "USED_INVITATION_LINK_ERROR": "This invitation has already been used, please log in to access this farm",
    "WELCOME_BACK": "Welcome back",
    "WRONG_BROWSER": "LiteFarm is not optimized for this browser.",
    "WRONG_BROWSER_BOTTOM": "Please login using Chrome."
  },
  "SLIDE_MENU": {
    "CROPS": "Crops",
    "DOCUMENTS": "Documents",
    "FINANCES": "Finances",
    "INSIGHTS": "Insights",
    "MANAGE": "Manage",
    "TASKS": "Tasks"
  },
  "STATUS": {
    "ACTIVE": "Active",
    "INACTIVE": "Inactive",
    "INVITED": "Invited"
  },
  "SURVEY_STACK": {
    "PRODUCED": "Produced on",
    "SURVEY_ADDENDUM": "Survey Addendum",
    "TITLE": "{{certification}} certification from {{certifier}}"
  },
  "SWITCH_OUTRO": {
    "BUTTON": "Let's Go!",
    "DESCRIPTION_BOTTOM": "Heading to: ",
    "DESCRIPTION_TOP": "The barn door is secure.",
    "TITLE": "Switching Farms"
  },
  "TABLE": {
    "LOADING_TEXT": "Loading...",
    "NEXT_TEXT": "Next",
    "NO_DATA_TEXT": "No rows found",
    "OF_TEXT": "of",
    "PAGE_TEXT": "Page",
    "PREVIOUS_TEXT": "Previous",
    "ROWS_TEXT": "rows"
  },
  "TASK": {
    "ABANDON": {
      "ABANDON": "Abandon",
      "DATE": "Abandonment date",
      "WHICH_DATE": "Which date?",
      "DATE_ORIGINAL": "The original due date",
      "DATE_TODAY": "Today",
      "DATE_ANOTHER": "Another date",
      "INFO": "Abandoning this task will change its' status to abandoned and remove it from all users ‘To do’ and ‘Unassigned’ lists.",
      "NOTES": "Task abandonment notes",
      "NOTES_CHAR_LIMIT": "Notes must be less than 10,000 characters",
      "REASON": {
        "CROP_FAILURE": "Crop failure",
        "LABOUR_ISSUE": "Labour issue",
        "MACHINERY_ISSUE": "Machinery issue",
        "MARKET_PROBLEM": "Market problem",
        "OTHER": "Other",
        "SCHEDULING_ISSUE": "Scheduling issue",
        "WEATHER": "Weather"
      },
      "REASON_FOR_ABANDONMENT": "Reason for abandoning",
      "EXPLANATION": "Explanation",
      "TITLE": "Abandon task",
      "WHAT_HAPPENED": "What happened?",
      "WHEN": "When was the task abandoned?"
    },
    "ABANDON_TASK": "Abandon this task",
    "ABANDON_TASK_DURATION": "Was any work completed for this task?",
    "ABANDON_TASK_HELPTEXT": "Work completed on this abandoned task will be incorporated into labour costs. If no work was completed, please select that instead.",
    "ABANDONMENT_DETAILS": "Task abandonment details",
    "ADD_CUSTOM_HARVEST_USE": "Create a custom harvest use",
    "ADD_HARVEST_USE": "Add another harvest use",
    "ADD_TASK": "Create a task",
    "ADD_TASK_FLOW": "task creation",
    "ALL": "All",
    "AMOUNT_TO_ALLOCATE": "Amount to allocate",
    "CARD": {
      "MULTIPLE_CROPS": "Multiple crops",
      "MULTIPLE_LOCATIONS": "Multiple locations"
    },
    "COMPLETE": {
      "DATE": "Completion date",
      "WHEN": "When was the task completed?"
    },
    "COMPLETE_HARVEST_QUANTITY": "How much was harvested?",
    "COMPLETE_TASK": "Complete task",
    "COMPLETE_TASK_CHANGES": "Did you have to make any changes to this task?",
    "COMPLETE_TASK_DURATION": "How long did the task take to complete?",
    "COMPLETE_TASK_FLOW": "task completion",
    "COMPLETION_DETAILS": "Task completion details",
    "COMPLETION_NOTES": "Task completion notes",
    "COMPLETION_NOTES_CHAR_LIMIT": "Notes must be less than 10,000 characters",
    "CREATE_CUSTOM_HARVEST_USE": "Create a custom harvest use",
    "CURRENT": "Current",
    "DESCRIBE_HARVEST_USE": "Describe harvest use",
    "DETAILS": "Details",
    "DID_YOU_ENJOY": "Did you enjoy this task?",
    "DUE_DATE": "Due date",
    "DURATION": "Duration",
    "FILTER": {
      "ASCENDING": "oldest first",
      "ASSIGNEE": "Assignee",
      "CROP": "Crop",
      "DATE_RANGE": "Filter by date range",
      "DESCENDING": "newest first",
      "FROM": "From",
      "LOCATION": "Location",
      "MY_TASK": "My tasks",
      "SORT_BY": "Sort by",
      "STATUS": "Status",
      "TITLE": "Task Filter",
      "TO": "To",
      "TYPE": "Type",
      "UNASSIGNED": "Unassigned",
      "VIEW": "View"
    },
    "HARVEST_USE": "Harvest use",
    "HARVEST_USE_ALREADY_EXISTS": "Harvest use already exists",
    "HOW_WILL_HARVEST_BE_USED": "How will the harvest be used?",
    "IRRIGATION_LOCATION": "Select an irrigation location",
    "LOCATIONS": "Location(s)",
    "NO_TASKS_TO_DISPLAY": "There are no tasks to display.",
    "NO_WORK_DONE": "No work was completed",
    "PAGE_TITLE": "Tasks",
    "PREFER_NOT_TO_SAY": "I prefer not to say",
    "PROVIDE_RATING": "Provide a rating",
    "QUANTITY_CANNOT_EXCEED": "Harvest quantity used cannot exceed amount to allocate",
    "RATE_THIS_TASK": "Rate this task",
    "REMOVE_HARVEST_USE": "Remove",
    "SELECT_DATE": "Select the task date",
    "SELECT_TASK_LOCATIONS": "Select the task location(s)",
    "SELECT_WILD_CROP": "This task targets a wild crop",
    "STATUS": {
      "ABANDONED": "Abandoned",
      "COMPLETED": "Completed",
      "FOR_REVIEW": "For Review",
      "LATE": "Late",
      "PLANNED": "Planned"
    },
    "TASK": "task",
    "TASKS_COUNT": "{{count}} task",
    "TASKS_COUNT_one": "{{count}} task",
    "TASKS_COUNT_other": "{{count}} tasks",
    "TASKS_COUNT_plural": "{{count}} tasks",
    "TODO": "To do",
    "TRANSPLANT": "Transplant",
    "TRANSPLANT_LOCATIONS": "Select a transplant location",
    "UNASSIGNED": "Unassigned",
    "DELETE": {
      "DELETE_TASK": "Delete task",
      "DELETE_TASK_QUESTION": "Delete task?",
      "DELETE_TASK_MESSAGE": "This task will be removed from your farm. If you would like to keep a record of this task, click \"Abandon\" instead.",
      "CONFIRM_DELETION": "Confirm deletion",
      "CANT_DELETE_PLANTING_TASK": "Can't delete planting task",
      "CANT_DELETE_ABANDON_INSTEAD": "Do you want to abandon the crop plan instead?",
      "CANT_DELETE_ABANDON": "Go to crop plan",
      "SUCCESS": "Task successfully deleted",
      "FAILED": "Failed to delete task"
    }
  },
  "UNIT": {
    "TIME": {
      "DAY": "days",
      "MONTH": "months",
      "WEEK": "weeks",
      "YEAR": "years"
    },
    "VALID_VALUE": "Please enter a value between 0-"
  },
  "WEATHER": {
    "HUMIDITY": "Humidity",
    "WIND": "Wind"
  },
  "WELCOME_SCREEN": {
    "BUTTON": "Let's get started"
  },
  "YEAR_SELECTOR": {
    "TITLE": "Select Year"
  },
  "CROP_STATUS_NON_ORGANIC_MISMATCH_MODAL": {
    "TITLE": "You’ve selected a non-organic location!",
    "SUBTITLE": "You’ve indicated you’ll be planting an organic crop in a non-organic location. Do you want to proceed?"
  },
  "CROP_STATUS_ORGANIC_MISMATCH_MODAL": {
    "TITLE": "You’ve selected an organic location!",
    "SUBTITLE": "You’ve indicated you’ll be planting a non-organic crop in an organic location. Do you want to proceed?"
  },
  "WAGE": {
    "ERROR": "Wage must be a valid, non-negative decimal number",
    "HOURLY_WAGE": "Hourly Wage",
    "HOURLY_WAGE_RANGE_ERROR": "Hourly Wage must be a positive number less than 999,999,999",
    "HOURLY_WAGE_TOOLTIP": "Hourly wages can be set by selecting an individual on the People tab under 'my farm'."
  },
  "UNKNOWN_RECORD": {
    "UNKNOWN_RECORD": "Unknown record",
    "CANT_FIND": "Oops! We weren’t able to find that.",
    "MAYBE_LATER": "Maybe it’ll turnip later."
  }
}<|MERGE_RESOLUTION|>--- conflicted
+++ resolved
@@ -1542,13 +1542,8 @@
     },
     "TEMPERATURE_READINGS_OF_SENSOR": {
       "TITLE": "Soil temperature",
-<<<<<<< HEAD
-      "SUBTITLE": "Today’s ambient high and low temperature: {{high}}{{units}} / {{low}}{{units}}",
+      "SUBTITLE": "Today’s forecasted ambient high and low temperature: {{high}}{{units}} / {{low}}{{units}}",
       "Y_AXIS_LABEL": "Temperature in {{units}}",
-=======
-      "SUBTITLE": "Today’s forecasted ambient high and low temperature: {{high}}{{tempUnit}} / {{low}}{{tempUnit}}",
-      "Y_AXIS_LABEL": "Temperature in {{tempUnit}}",
->>>>>>> 12393239
       "WEATHER_STATION": "Weather station: {{weatherStationLocation}}",
       "AMBIENT_TEMPERATURE_FOR": "Ambient temperature for"
     },
