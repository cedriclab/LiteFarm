--- conflicted
+++ resolved
@@ -457,10 +457,7 @@
       "UPLOAD_ERROR_MESSAGE": "We found some errors with your upload. You can view them",
       "UPLOAD_ERROR_LINK": "here.",
       "VALIDATION": {
-<<<<<<< HEAD
-=======
         "FILE_ROW_LIMIT_EXCEEDED": "File row limit exceeded. The max number of sensors that can be uploaded from a file is 100.",
->>>>>>> a93329a6
         "MISSING_COLUMNS": "Columns are required/missing.",
         "EXTERNAL_ID": "Invalid external id, must be between 1 and 20 characters.",
         "SENSOR_NAME": "Invalid sensor name, must be between 1 and 100 characters.",
@@ -469,13 +466,10 @@
         "SENSOR_READING_TYPES": "Invalid reading type detected, valid values include: soil_moisture_content, water_potential, temperature."
       }
     },
-<<<<<<< HEAD
-=======
     "BULK_UPLOAD_TRANSITION": {
       "TITLE": "This is taking longer than expected...",
       "BODY": "We’ll notify you once your upload is complete and your sensors have been created. Feel free to navigate away from this window."
     },
->>>>>>> a93329a6
     "CEREMONIAL_AREA": {
       "EDIT_TITLE": "Edit ceremonial area",
       "NAME": "Ceremonial area name",
