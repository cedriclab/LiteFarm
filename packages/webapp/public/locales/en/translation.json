{
  "ADD_FARM": {
    "ADDRESS_IS_REQUIRED": "Address is required",
    "DISABLE_GEO_LOCATION": "Location services must be enabled to find your current location.",
    "ENTER_A_VALID_ADDRESS": "Please enter a valid address or coordinate",
    "ENTER_LOCATION_PLACEHOLDER": "Enter Location",
    "FARM_IS_REQUIRED": "Farm name is required",
    "FARM_LOCATION": "Farm location",
    "FARM_LOCATION_INPUT_INFO": "Street address or comma separated latitude and longitude (e.g. 49.250945, -123.238492)",
    "FARM_NAME": "Farm name",
    "FARM_NAME_ERROR": "Farm name character limit exceeded",
    "INVALID_FARM_LOCATION": "No country for this location",
    "LOCATING": "Locating...",
    "NO_ADDRESS": "No location found! Try latitude and longitude",
    "TELL_US_ABOUT_YOUR_FARM": "Tell us about your farm"
  },
  "ADD_PRODUCT": {
    "PRESS_ENTER": "Type and press enter to add...",
    "PRODUCT_LABEL": "Product",
    "QUANTITY": "Quantity",
    "SUPPLIER_LABEL": "Supplier"
  },
  "ADD_TASK": {
    "ADD_A_CUSTOM_TASK": "Add a custom task",
    "ADD_A_TASK": "Add a task",
    "ADD_CUSTOM_TASK": "Add custom task",
    "AFFECT_PLANS": "Will this task affect any plans?",
    "ASSIGN_ALL_TO_PERSON": "Assign all unassigned tasks on this date to this person",
    "ASSIGN_DATE": "Change task date",
    "ASSIGN_TASK": "Assign task",
    "ASSIGNEE": "Assignee",
    "CANCEL": "task creation",
    "CLEANING_VIEW": {
      "ESTIMATED_WATER": "Estimated water usage",
      "IS_PERMITTED": "Is the cleaning agent in the permitted substances list?",
      "WHAT_NEEDS_TO_BE": "What needs to be cleaned?",
      "WILL_CLEANER_BE_USED": "Will a cleaner or sanitizing agent be used?"
    },
    "CLEAR_ALL": "Clear all",
    "CLEAR_ALL_PLANS": "Clear all plans",
    "CUSTOM_TASK": "Custom Task",
    "CUSTOM_TASK_CHAR_LIMIT": "Custom task type name cannot exceed 25 characters",
    "CUSTOM_TASK_NAME": "Custom task name",
    "CUSTOM_TASK_TYPE": "Custom Task Type",
    "DO_YOU_NEED_TO_OVERRIDE": "Do you need to override the assignees wage for this task?",
    "DO_YOU_WANT_TO_ASSIGN": "Do you want to assign the task now?",
    "EDIT_CUSTOM_TASK": "Edit custom task",
    "FIELD_WORK_VIEW": {
      "OTHER_TYPE_OF_FIELD_WORK": "Describe the type of field work",
      "FIELD_WORK_TASK": "field work task",
      "TYPE": {
        "COVERING_SOIL": "Covering soil",
        "FENCING": "Fencing",
        "OTHER": "Other",
        "PREPARING_BEDS_OR_ROWS": "Preparing beds or rows",
        "PRUNING": "Pruning",
        "SHADE_CLOTH": "Shade cloth",
        "TERMINATION": "Termination",
        "TILLAGE": "Tillage",
        "WEEDING": "Weeding"
      },
      "TYPE_OF_FIELD_WORK": "Type of field work"
    },
    "GO_TO_CATALOGUE": "Go to Crop Catalogue",
    "HARVEST_EVERYTHING": "Harvest everything that is ready",
    "HARVESTING_INFO": "Each plan will generate an individual harvest task",
    "HOW_MUCH_IS_HARVESTED": "How much is being harvested?",
    "HR": "/hr",
    "MANAGE_CUSTOM_TASKS": "Manage custom tasks",
    "NEED_MANAGEMENT_PLAN": "You'll need an active or planned crop plan before you can schedule a harvest task or transplant task. Go to the crop catalogue to create a plan now.",
    "NO_MANAGEMENT_PLAN": "No eligible crop plans",
    "PEST_CONTROL_VIEW": {
      "BIOLOGICAL_CONTROL": "Biological control",
      "FLAME_WEEDING": "Flame weeding",
      "FOLIAR_SPRAY": "Foliar spray",
      "HAND_WEEDING": "Hand weeding",
      "HEAT_TREATMENT": "Pruning",
      "IS_PERMITTED": "Is the pest agent in the permitted substances list?",
      "OTHER": "Other",
      "OTHER_PEST": "Other method",
      "PEST_CONTROL_METHOD": "Pest control method",
      "SOIL_FUMIGATION": "Soil fumigation",
      "SYSTEMIC_SPRAY": "Systemic spray",
      "WHAT_PESTS": "What pest(s) are you trying to control"
    },
    "PLANTING_FROM": "Planting from",
    "PLANTING_METHOD": "Planting method",
    "PLANTING_STOCK": "Planting stock",
    "PLANTING_TASK": "Planting Task",
    "PLANTING_TASK_MODAL": "Starting a new planting task creates a new crop plan. Go to the crop catalogue to select the crop you would like to plant.",
    "QUANTITY": "Quantity",
    "RETIRE_CUSTOM_TASK": "Retire custom task?",
    "RETIRE_CUSTOM_TASK_CONTENT": "Are you sure you want to delete this custom task?",
    "SEED": "Seed",
    "SELECT_ALL": "Select all",
    "SELECT_ALL_PLANS": "Select all plans",
    "SELECT_TASK_TYPE": "Select task type",
    "SOIL_AMENDMENT_VIEW": {
      "IS_PERMITTED": "Is the soil amendment in the permitted substances list?",
      "MOISTURE_RETENTION": "Moisture retention",
      "NUTRIENT_AVAILABILITY": "Nutrient availability",
      "OTHER": "Other",
      "OTHER_PURPOSE": "Describe the purpose",
      "PH": "pH",
      "PURPOSE": "Purpose",
      "STRUCTURE": "Structure"
    },
    "TASK": "task",
    "TASK_NOTES_CHAR_LIMIT": "Notes must be less than 10,000 characters",
    "TELL_US_ABOUT_YOUR_TASK_TYPE_ONE": "Tell us about the",
    "TRANSPLANT_METHOD": "Transplant method",
    "WAGE_OVERRIDE": "Wage override",
    "WHAT_PLANTING_METHOD": "What is the transplanting method?",
    "WILD_CROP": "Wild crops",
    "IRRIGATION_VIEW": {
      "TELL_US_ABOUT_YOUR_IRRIGATION_TASK": "Tell us about your Irrigation Task",
      "BRAND_TOOLTIP": {
        "FIRST_PHRASE": "This task is for watering your location. If you want to install irrigation, create a",
        "LAST_PHRASE": "instead."
      },
      "TYPE_OF_IRRIGATION": "Type of Irrigation",
      "WHAT_TYPE_OF_IRRIGATION": "What type of irrigation?",
      "IRRIGATION_TYPE_CHAR_LIMIT": "Irrigation must be less than 100 characters",
      "TYPE": {
        "HAND_WATERING": "Hand Watering",
        "CHANNEL": "Channel",
        "DRIP": "Drip",
        "FLOOD": "Flood",
        "PIVOT": "Pivot",
        "SPRINKLER": "Sprinkler",
        "SUB_SURFACE": "Subsurface",
        "OTHER": "Other"
      },
      "SET_AS_DEFAULT_TYPE_FOR_THIS_LOCATION": "Set as default type for this location",
      "HOW_DO_YOU_MEASURE_WATER_USE_FOR_THIS_IRRIGATION_TYPE": "How do you measure water use for this irrigation type?",
      "VOLUME": "Volume",
      "DEPTH": "Depth",
      "SET_AS_DEFAULT_MEASUREMENT_FOR_THIS_IRRIGATION_TYPE": "Set as default measurement for this irrigation type",
      "ESTIMATED_WATER_USAGE": "Estimated water usage",
      "NOT_SURE": "Not sure?",
      "CALCULATE_WATER_USAGE": "Calculate Water Usage",
      "WATER_USE_CALCULATOR": "Water Use Calculator",
      "WATER_USE_CALCULATOR_INFO": {
        "PHRASE1": "This calculator helps you calculate water usage based on ",
        "PHRASE2": "If you would prefer to calculate based on",
        "PHRASE3": "please go back and select"
      },
      "ESTIMATED_FLOW_RATE": "Estimated flow rate",
      "DEFAULT_LOCATION_FLOW_RATE": "Set as default flow rate for this location",
      "ESTIMATED_DURATION": "Estimated Duration",
      "ESTIMATED_APPLICATION_DEPTH": "Estimated application depth",
      "DEFAULT_APPLICATION_DEPTH": "Set as default application depth for this location",
      "PERCENTAGE_LOCATION_TO_BE_IRRIGATED": "% of location to be irrigated.",
      "TOTAL_WATER_USAGE": "Total Water Usage",
      "LOCATION_SIZE": "Location size",
      "IRRIGATED_AREA": "Irrigated area"
    }
  },
  "BED_PLAN": {
    "LENGTH_OF_BED": "Length of beds",
    "NUMBER_0F_BEDS": "# of beds",
    "NUMBER_OF_ROWS": "# of rows in bed",
    "PLANT_SPACING": "Plant spacing",
    "PLANTING_DETAILS": "Please specify planting details"
  },
  "BROADCAST_PLAN": {
    "AREA_USED": "Area used",
    "HISTORICAL_PERCENTAGE_LOCATION": "What percent of the location was planted?",
    "LOCATION_SIZE": "Location size",
    "PERCENTAGE_LABEL": "% of location",
    "PERCENTAGE_LOCATION": "What percent of the location are you planting?",
    "PLANTING_NOTES": "Planting notes",
    "SEEDING_RATE": "Seeding rate"
  },
  "CANCEL_FLOW_MODAL": {
    "BODY": "Any information you’ve entered will be discarded. Do you want to proceed?",
    "TITLE": "Cancel your {{flow}}?"
  },
  "CERTIFICATION": {
    "CERTIFICATION_EXPORT": {
      "ADD": "Add a certification",
      "CHANGE_CERTIFICATION_PREFERENCE": "change your certification preferences",
      "CHANGE_CERTIFICATION_PREFERENCE_CAPITAL": "Change your certification preferences",
      "NO_CERTIFICATIONS": "You are not currently pursuing any certifications.",
      "NO_LONGER_WORKING": "No longer pursuing this certification or working with this certifier? No problem!",
      "SUPPORTED_CERTIFICATION_ONE": "You are pursuing ",
      "SUPPORTED_CERTIFICATION_TWO": " certification from:",
      "UNSUPPORTED_CERTIFICATION_MESSAGE_ONE": "LiteFarm doesn’t currently generate documents for this certifier. However, we can export generic forms that are useful for most certifiers. You can select Export to create these forms or",
      "UNSUPPORTED_CERTIFICATION_MESSAGE_TWO": "to see if there are new certifiers available in your area.",
      "UNSUPPORTED_CERTIFICATION_REQUEST_ONE": "You've requested",
      "UNSUPPORTED_CERTIFICATION_REQUEST_TWO": "certification from",
      "UPDATE_SUCCESS": "Certification preferences saved"
    },
    "CERTIFICATION_SELECTION": {
      "REQUEST_CERTIFICATION": "Request another type of certification",
      "SUBTITLE_ONE": "Here's a list of",
      "SUBTITLE_TWO": "certifiers we work with in your country.",
      "TITLE": "What type of certification?",
      "TOOLTIP": "Don't see your certification? LiteFarm is dedicated to supporting sustainable agriculture and certifications are a big part of that. Request another certification here and we'll do our best to incorporate it in the app."
    },
    "CERTIFIER_SELECTION": {
      "INFO": "That probably means LiteFarm doesn't currently work with your certifier - sorry! LiteFarm does produce generic forms that are helpful in most cases though.",
      "NOT_FOUND": "Don’t see your certifier?",
      "REQUEST_CERTIFIER": "Request a certifier",
      "TITLE": "Who is your certifier?"
    },
    "INPUT_PLACEHOLDER": "Type to search",
    "INTERESTED_IN_CERTIFICATION": {
      "PARAGRAPH": "Do you plan to pursue or renew a certification this season?",
      "TITLE": "Interested in certifications?",
      "WHY_ANSWER": "LiteFarm generates forms required for organic certification. Some information will be mandatory."
    },
    "REQUEST_CERTIFIER": {
      "LABEL": "Requested Certifier",
      "REQUEST": "What certifier would you like to request?",
      "SORRY_ONE": "We're sorry - we don’t currently work with any",
      "SORRY_THREE": "certifiers in your country. Would you like to request one?",
      "SORRY_TWO": "certifiers. Would you like to request one?",
      "TITLE": "Request a certifier"
    },
    "SUMMARY": {
      "BAD_NEWS": "LiteFarm doesn't currently collect the information you need to generate your certification documents - sorry!",
      "BAD_NEWS_INFO": "However, we can create generic forms that are useful for most certifiers. We'll indicate this information throughout the app with a leaf icon.",
      "CERTIFICATION": "certification",
      "GOOD_NEWS": "Good news! LiteFarm can gather the information you need to generate your certification documents!",
      "INFORMATION": "We'll indicate this information throughout the app with a leaf icon.",
      "TITLE": "You are interested in applying for:",
      "YOUR_CERTIFICATION": "Your certification"
    }
  },
  "CERTIFICATIONS": {
    "COULD_NOT_CONTACT_CERTIFIER": "It looks like LiteFarm doesn’t currently export in the format of your certifier. You can still export your documents but your certifier may require additional information. We’ll send them to you at:",
    "EMAIL": "Email",
    "EMAIL_ERROR": "Valid email required",
    "EXPORT": "Export",
    "EXPORT_DOCS": "Export certification docs",
    "EXPORT_DOWNLOADING_MESSAGE": "Downloading your organic certification files ...",
    "EXPORT_FILE_TITLE": "Organic certification",
    "FILES_ARE_READY": "Your certification files are now ready to export. We’ll send them to you at:",
    "FLOW_TITLE": "certification documents export",
    "GOOD_NEWS": "Good news!",
    "HAVE_ALL_INFO": "It looks like LiteFarm has all the information we need to process your certification documents. We’ll send them to you at:",
    "NEXT_WE_WILL_CHECK": "Next we'll check if your certifier requires any additional information to process your certification submission.",
    "NOTE_CANNOT_RESUBMIT": "Note: Once you submit the survey you will not be able to edit your answers. To change them after submission, begin a new export.",
    "ORGANIC_CERTIFICATION_FROM": "Organic certification from",
    "SELECT_REPORTING_PERIOD": "Select your reporting period",
    "UH_OH": "Uh oh!",
    "WHERE_TO_SEND_DOCS": "Where do you want your documents sent?",
    "WOULD_LIKE_ANSWERS": "Your certifier would like you to answer a few additional questions before we can export your documents."
  },
  "CERTIFICATIONS_MODAL": {
    "MAYBE_LATER": "Maybe later",
    "STEP_ONE": {
      "DESCRIPTION": "We've added support for certifications and certifiers! Want to see what’s available in your area?",
      "TITLE": "New feature!"
    },
    "STEP_TWO": {
      "DESCRIPTION": "That’s okay! You can add certifications and certifiers later under “my farm”.",
      "TITLE": "Viewing certifications"
    }
  },
  "CHOOSE_FARM": {
    "ADD_NEW": "Add new farm",
    "CHOOSE_TITLE": "Choose your farm",
    "INPUT_PLACEHOLDER": "Search",
    "SWITCH_TITLE": "Switch to another farm"
  },
  "COMMON_ERRORS": {
    "UNIT": {
      "NON_NEGATIVE": "Must be a non negative number",
      "REQUIRED": "Required",
      "TWO_DECIMALS": "Quantity must be up to 2 decimal places"
    }
  },
  "CONSENT": {
    "DATA_POLICY": "Our Data Policy",
    "LABEL": "I Agree"
  },
  "CREATE_USER": {
    "BIRTH_YEAR": "Birth year",
    "BIRTH_YEAR_ERROR": "Birth year needs to be between 1900 and",
    "BIRTH_YEAR_TOOLTIP": "Age information is collected for research purposes only and will only be shared with  personally identifying information removed",
    "CREATE_BUTTON": "Create Account",
    "EMAIL": "Email",
    "FULL_NAME": "Full name",
    "GENDER": "Gender",
    "GENDER_TOOLTIP": "Gender information is collected for research purposes only and will only be shared with  personally identifying information removed",
    "PASSWORD": "Password",
    "TITLE": "Create new user account",
    "LANGUAGE_PREFERENCE": "Language preference",
    "DEFAULT_LANGUAGE": "English",
    "DEFAULT_LANGUAGE_VALUE": "en"
  },
  "CROP": {
    "ADD_COMPLIANCE_FILE": "Link to a compliance file",
    "ADD_CROP": "Add a crop",
    "ADD_IMAGE": "Add Custom Image",
    "ANNUAL": "Annual",
    "ANNUAL_OR_PERENNIAL": "Is the crop an annual or perennial?",
    "EDIT_CROP": "Edit crop",
    "EDIT_MODAL": {
      "BODY": "Editing this crop will not modify any existing crop plans. Only crop plans created after your edits will be impacted. Proceed to edit?",
      "TITLE": "Edit crop?"
    },
    "IS_GENETICALLY_ENGINEERED": "Is the crop genetically engineered?",
    "IS_ORGANIC": "Is the seed or crop certified organic?",
    "NEED_DOCUMENT_GENETICALLY_ENGINEERED": "Your certifier may ask for documentation supporting your claim this crop isn't genetically engineered.",
    "NEED_DOCUMENT_PERFORM_SEARCH": "Your certifier may ask for documentation supporting your search.",
    "NEED_DOCUMENT_TREATED": "Your certifier may ask for documentation describing any treatments.",
    "NUTRIENTS_IN_EDIBLE_PORTION": "Nutrients in edible portion (per 100g)",
    "PERENNIAL": "Perennial",
    "PERFORM_SEARCH": "Did you perform a commercial availability search?",
    "PHYSIOLOGY_AND_ANATOMY": "Physiology and Anatomy",
    "TREATED": "Have the seeds for this crop been treated?",
    "UPLOAD_LATER": "You can upload files at a later time as well"
  },
  "CROP_CATALOGUE": {
    "ADD_CROP": "Add a new crop",
    "ADD_CROPS_T0_YOUR_FARM": "Add crops to your farm",
    "ADD_TO_YOUR_FARM": "Add to your farm",
    "CAN_NOT_FIND": "Can't find what you're looking for?",
    "COVER_CROP": "Can this be grown as a cover crop?",
    "CREATE_MANAGEMENT_PLANS": "Create crop plans",
    "CROP_CATALOGUE": "Crop catalogue",
    "CROP_GROUP": "Crop group",
    "CROP_GROUP_TOOL_TIP": "Selecting a crop group allows LiteFarm to pre-populate a lot of information about this crop such as growing season, nutritional values, and estimated annual yield. Don't worry, you can change these values below once you've selected a crop group.",
    "CROP_STATUS": "Crop status on:",
    "DOCUMENT_NECESSARY_INFO_FOR_ORGANIC_PRODUCTION": "Document necessary info for organic production",
    "FILTER": {
      "LOCATION": "Location",
      "STATUS": "Status",
      "SUPPLIERS": "Suppliers",
      "TITLE": "Crop Catalogue Filter"
    },
    "FILTER_TITLE": "Crop Catalogue Filter",
    "HERE_YOU_CAN": "Here you can:",
    "LETS_BEGIN": "Let's begin",
    "NEW_CROP_NAME": "New Crop Name",
    "NO_RESULTS_FOUND": "No results found. Please change your filters.",
    "ON_YOUR_FARM": "On your farm",
    "SELECT_A_CROP": "Select a crop to add it to your farm. Use search and filters to find crops more quickly."
  },
  "CROP_DETAIL": {
    "ADD_PLAN": "Add a plan",
    "ANNUAL": "Annual",
    "ANNUAL_PERENNIAL": "Is the crop an annual or perennial?",
    "COMMERCIAL_AVAILABILITY": "Did you perform a commercial availability search?",
    "DETAIL_TAB": "Details",
    "EDIT_CROP_DETAIL": "Edit crop details",
    "GENETICALLY_ENGINEERED": "Is this crop genetically engineered?",
    "HS_CODE": "HS Code",
    "MANAGEMENT_PLANS": "Crop Plans",
    "MANAGEMENT_TAB": "Management",
    "ORGANIC": "Is the seed or crop certified organic?",
    "ORGANIC_COMPLIANCE": "Organic Compliance",
    "PERENNIAL": "Perennial",
    "TREATED": "Have the seeds for this crop been treated?"
  },
  "CROP_MANAGEMENT": {
    "GERMINATE": "Germinate",
    "HARVEST": "Harvest",
    "PLANT": "Plant",
    "SEED": "Seed",
    "TERMINATE": "Terminate",
    "TRANSPLANT": "Transplant"
  },
  "CROP_VARIETIES": {
    "ADD_VARIETY": "Add a new variety",
    "CROP_VARIETIES": "variety",
    "NEEDS_PLAN": "Needs Plan",
    "RETIRE": {
      "CONFIRMATION": "Retiring this crop will remove it and all its crop plans from your crop catalogue. Do you want to proceed?",
      "RETIRE_CROP_TITLE": "Retire crop?",
      "UNABLE_TO_RETIRE": "You can only retire crops that have no active or future crop plans. You'll need to complete or abandon those plans to retire this crop",
      "UNABLE_TO_RETIRE_TITLE": "Unable to retire"
    },
    "SUPPLIER": "Supplier"
  },
  "DATE_RANGE": {
    "HELP_BODY": "Select the date range to create a financial report for your farm for a given time window.",
    "HELP_TITLE": "Date Range Help",
    "TITLE": "Filter Report by Date",
    "INVALID_RANGE_MESSAGE": "End date must be after start date to return results"
  },
  "DATE_RANGE_PICKER": {
    "FROM": "From",
    "TO": "To",
    "TO_MUST_BE_AFTER_FROM": "'To' date must come after the 'From' date",
    "REVENUE_HELP_TITLE": "Date Range Help",
    "REVENUE_HELP_BODY": "Only plans that have a planned or completed harvest task within the indicated date range will be shown."
  },
  "DOCUMENTS": {
    "ADD": {
      "ADD_MORE_PAGES": "Add more pages",
      "DOCUMENT_NAME": "Document name",
      "DOES_NOT_EXPIRE": "This file does not expire",
      "TITLE": "Add a document",
      "TYPE": "Type",
      "VALID_UNTIL": "Valid until"
    },
    "ADD_DOCUMENT": "Add a new document",
    "ARCHIVE": "Archive",
    "ARCHIVE_DOCUMENT": "Archive document?",
    "ARCHIVE_DOCUMENT_TEXT": "Archiving this document will move it to the archived section of your documents, but not delete it. Archived documents will not be exported for your certifications. Do you want to proceed?",
    "ARCHIVED": "Archived",
    "CANCEL": "Cancel",
    "COMPLIANCE_DOCUMENTS_AND_CERTIFICATION": "Compliance documents and your certification",
    "DOCUMENTS": "Documents",
    "EDIT_DOCUMENT": "Edit document",
    "FILTER": {
      "TITLE": "Documents Filter",
      "TYPE": "Type",
      "VALID_ON": "Valid on"
    },
    "NOTES_CHAR_LIMIT": "Notes must be less than 10,000 characters",
    "SPOTLIGHT": {
      "CDC": "When it comes time to generate your certification export, LiteFarm will automatically export all compliance documents that are valid on the export date you specify. Compliance documents will be automatically archived when they expire.",
      "HERE_YOU_CAN": "Here you can:",
      "YOU_CAN_ONE": "Upload documents that you want included in your certification export",
      "YOU_CAN_THREE": "Archive unneeded documents",
      "YOU_CAN_TWO": "Categorize and keep tabs on your document's expiration dates"
    },
    "TYPE": {
      "CLEANING_PRODUCT": "Cleaning product",
      "CROP_COMPLIANCE": "Crop compliance",
      "FERTILIZING_PRODUCT": "Fertilizing product",
      "INVOICES": "Invoices",
      "OTHER": "Other",
      "PEST_CONTROL_PRODUCT": "Pest control product",
      "RECEIPTS": "Receipts",
      "SOIL_AMENDMENT": "Soil amendment",
      "SOIL_SAMPLE_RESULTS": "Soil sample results",
      "WATER_SAMPLE_RESULTS": "Water sample results"
    },
    "UNARCHIVE": "Unarchive",
    "UNARCHIVE_DOCUMENT": "Unarchive document?",
    "UNARCHIVE_DOCUMENT_TEXT": "Unarchiving this document will return it to your list of currently valid documents. Valid documents will be exported for your certifications. Do you want to proceed?",
    "UNARCHIVED": "Unarchived",
    "VALID": "Valid"
  },
  "ENTER_PASSWORD": {
    "FORGOT": "Forgot password?",
    "HINT": "Hint",
    "LABEL": "Password",
    "ONE_NUMBER": "at least one number",
    "ONE_SPECIAL_CHARACTER": "at least one special character",
    "ONE_UPPER_CASE": "at least one upper case character",
    "TOO_SHORT": "at least 8 characters"
  },
  "EXPENSE": {
    "ADD_EXPENSE": {
      "ALL_FIELDS_REQUIRED": "All fields are required",
      "MIN_ERROR": "Please enter a value greater than ",
      "REQUIRED_ERROR": "Expense is required",
      "TITLE_1": "New Expense (1 of 2)",
      "TITLE_2": "New Expense (2 of 2)"
    },
    "ADD_MORE_ITEMS": "Add more items",
    "DETAILED_HISTORY": "Detailed History",
    "EDIT_EXPENSE": {
      "DATE_PLACEHOLDER": "Choose a Date",
      "DESELECTING_CATEGORY": "Deselecting a category will remove existing expenses under this category for this expenses log.",
      "REMOVE_ALL": "You removed all expenses, click Save to submit.",
      "TITLE_1": "Edit Expense(1 of 2)",
      "TITLE_2": "Edit Expense (2 of 2)"
    },
    "ITEM": "Item",
    "NAME": "Name",
    "NO_EXPENSE": "No expense found",
    "NO_EXPENSE_YEAR": "You have no expense recorded for this year",
    "OTHER_EXPENSES_TITLE": "Other Expenses",
    "SUMMARY": "Summary",
    "VALUE": "Value"
  },
  "EXPIRED_TOKEN": {
    "RESET_PASSWORD_LINK": "Send new password link."
  },
  "FARM_MAP": {
    "TUTORIALS": "Map Tutorials",
    "AREA_DETAILS": {
      "NETWORK": "Network connectivity issues.",
      "PERIMETER": "Perimeter",
      "TOTAL_AREA": "Total area"
    },
    "BARN": {
      "ANIMALS": "Is this area used for housing animals?",
      "COLD_STORAGE": "Does this barn have cold storage?",
      "EDIT_TITLE": "Edit barn",
      "NAME": "Barn name",
      "TITLE": "Add barn",
      "WASH_PACK": "Does this barn have a wash and pack station?"
    },
    "BUFFER_ZONE": {
      "EDIT_TITLE": "Edit buffer zone",
      "NAME": "Buffer zone name",
      "TITLE": "Add buffer zone",
      "WIDTH": "Buffer zone width"
    },
    "BULK_UPLOAD_SENSORS": {
      "TITLE": "Add sensors to map",
      "UPLOAD_LINK_MESSAGE": "Download this template",
      "UPLOAD_INSTRUCTION_MESSAGE": "for correct formatting.",
      "UPLOAD_PLACEHOLDER": "Upload CSV file",
      "INVALID_FILE_TYPE": "Upload file must be a csv,",
      "DOWNLOAD_TEMPLATE_LINK_MESSAGE": "click here to download the template",
      "UPLOAD_ERROR_MESSAGE": "There were some issues with your upload. ",
      "UPLOAD_ERROR_LINK": "Click here to view them.",
      "EMPTY_FILE_UPLOAD_ERROR_MESSAGE": "No sensors found, please check your upload and try again.",
      "SENSOR_FIELDS": {
        "NAME": "Name",
        "LATITUDE": "Latitude",
        "LONGITUDE": "Longitude",
        "READING_TYPES": "Reading_types",
        "SENSOR_EXTERNAL_ID": "External_ID",
        "DEPTH": "Depth",
        "BRAND": "Brand",
        "MODEL": "Model"
      },
      "SENSOR_READING_TYPES": {
        "SOIL_MOISTURE_CONTENT": "soil_water_content",
        "SOIL_WATER_POTENTIAL": "soil_water_potential",
        "TEMPERATURE": "temperature"
      },
      "VALIDATION": {
        "FILE_ROW_LIMIT_EXCEEDED": "File row limit exceeded. The max number of sensors that can be uploaded from a file is 100.",
        "MISSING_COLUMNS": "Columns are required/missing.",
        "EXTERNAL_ID": "Invalid external id, must be between 1 and 40 characters.",
        "SENSOR_NAME": "Invalid sensor name, must be between 1 and 100 characters.",
        "SENSOR_LATITUDE": "Invalid latitude value, must be between -90 and 90. and fewer than 10 decimals.",
        "SENSOR_LONGITUDE": "Invalid longitude value, must be between -180 and 180. and fewer than 10 decimals.",
        "SENSOR_READING_TYPES": "Invalid reading type detected: {{ reading_types }}. Valid values include: soil_water_content, soil_water_potential, temperature.",
        "SENSOR_DEPTH": "Invalid depth value, must be between 0 and 1000.",
        "SENSOR_BRAND": "Invalid brand name, must be between 1 and 100 characters.",
        "SENSOR_MODEL": "Invalid model name, must be between 1 and 100 characters.",
        "SENSOR_HARDWARE_VERSION": "Invalid hardware version name, must be between 1 and 100 characters."
      },
      "SENSOR_CLAIM_ERROR": {
        "ALREADY_OCCUPIED": "Sensor \"{{ sensorId }}\" already registered to another organization, please contact Ensemble support at support@esci.io to troubleshoot.",
        "DOES_NOT_EXIST": "Sensor \"{{ sensorId }}\" does not exist in the Ensemble database. Please ensure that you have spelled the External_ID properly for this entry, and that the sensor is an Ensemble sensor.",
        "INTERNAL_ERROR": "Sensor \"{{ sensorId }}\" failed to upload successfully, please reach out to LiteFarm support at support@litefarm.org to troubleshoot."
      },
      "DOWNLOAD_FILE": {
        "ROW": "[Row: {{ row }}][Column: {{ column }}] {{- errorMessage }} {{ value }}\n",
        "PARTIAL_SUCCESS_TOP_TEXT": "The following sensors in your file uploaded successfully or already exist on your farm:\n\n",
        "PARTIAL_SUCCESS_BOTTOM_TEXT": "They should now be visible on your farm map. These sensors will be ignored in future uploads\n\n",
        "SOME_ERRORS": "Unfortunately, there were some errors with your upload:\n\n",
        "DEFAULT": "Something went wrong. Please contact support@litefarm.org for assistance."
      }
    },
    "BULK_UPLOAD_TRANSITION": {
      "TITLE": "This is taking longer than expected...",
      "BODY": "We’ll notify you once your upload is complete and your sensors have been created. Feel free to navigate away from this window."
    },
    "CEREMONIAL_AREA": {
      "EDIT_TITLE": "Edit ceremonial area",
      "NAME": "Ceremonial area name",
      "TITLE": "Add ceremonial area"
    },
    "CONFIRM_RETIRE": {
      "BODY": "Retiring this location will remove it from the farm map.",
      "TITLE": "Retire location?"
    },
    "DRAWING_MANAGER": {
      "REDRAW": "Redraw",
      "ZERO_AREA_DETECTED": "Field with no area detected. Please add more points to current drawing or draw again.",
      "ZERO_LENGTH_DETECTED": "Line with no length detected. Please draw again."
    },
    "EXPORT_MODAL": {
      "BODY": "How do you want to export your farm map?",
      "DOWNLOAD": "Download",
      "EMAIL_TO_ME": "Email to me",
      "EMAILING": "Emailing",
      "TITLE": "Export your farm map",
      "LOADING": "Loading..."
    },
    "FARM_SITE_BOUNDARY": {
      "EDIT_TITLE": "Edit farm site boundary",
      "NAME": "Farm site boundary name",
      "TITLE": "Add farm site boundary"
    },
    "FENCE": {
      "EDIT_TITLE": "Edit fence",
      "LENGTH": "Total length",
      "NAME": "Fence name",
      "PRESSURE_TREATED": "Is this fence pressure treated?",
      "TITLE": "Add fence"
    },
    "FIELD": {
      "DATE": "Eligible transition date",
      "EDIT_TITLE": "Edit field",
      "FIELD_TYPE": "What type of field is this?",
      "NAME": "Field name",
      "NON_ORGANIC": "Non-organic",
      "ORGANIC": "Organic",
      "TITLE": "Add field",
      "TRANSITIONING": "Transitioning"
    },
    "GARDEN": {
      "DATE": "Eligible transition date",
      "EDIT_TITLE": "Edit garden",
      "GARDEN_TYPE": "What type of garden is this?",
      "NAME": "Garden name",
      "NON_ORGANIC": "Non-organic",
      "ORGANIC": "Organic",
      "TITLE": "Add garden",
      "TRANSITIONING": "Transitioning"
    },
    "GATE": {
      "EDIT_TITLE": "Edit gate",
      "NAME": "Gate name",
      "TITLE": "Add gate"
    },
    "GREENHOUSE": {
      "CO2_ENRICHMENT": "Is there CO₂ enrichment?",
      "DATE": "Eligible transition date",
      "EDIT_TITLE": "Edit greenhouse",
      "GREENHOUSE_HEATED": "Is the greenhouse heated?",
      "GREENHOUSE_TYPE": "What type of greenhouse is this?",
      "NAME": "Greenhouse name",
      "NON_ORGANIC": "Non-organic",
      "ORGANIC": "Organic",
      "SUPPLEMENTAL_LIGHTING": "Is there supplemental lighting?",
      "TITLE": "Add greenhouse",
      "TRANSITIONING": "Transitioning"
    },
    "LINE_DETAILS": {
      "BUFFER_TITLE": "What is the width?",
      "BUFFER_ZONE_WIDTH": "Buffer zone width",
      "RIPARIAN_BUFFER": "Riparian buffer",
      "WATERCOURSE": "Watercourse",
      "WATERCOURSE_TITLE": "What are the following widths ?"
    },
    "LOCATION_CREATION_FLOW": "location creation",
    "MAP_FILTER": {
      "ADD_TITLE": "Add to your map",
      "AREAS": "Areas",
      "BARN": "Barn",
      "BZ": "Buffer zone",
      "CA": "Ceremonial area",
      "FENCE": "Fence",
      "FIELD": "Field",
      "FSB": "Farm site boundary",
      "GARDEN": "Garden",
      "GATE": "Gate",
      "GREENHOUSE": "Greenhouse",
      "HIDE_ALL": "Hide all",
      "LABEL": "Labels",
      "LINES": "Lines",
      "NA": "Natural area",
      "POINTS": "Points",
      "RESIDENCE": "Residence",
      "SATELLITE": "Satellite background",
      "SHOW_ALL": "Show all",
      "SURFACE_WATER": "Surface water",
      "TITLE": "Filter your map",
      "WATERCOURSE": "Watercourse",
      "WV": "Water valve",
      "SENSOR": "Sensor"
    },
    "NATURAL_AREA": {
      "EDIT_TITLE": "Edit natural area",
      "NAME": "Natural area name",
      "TITLE": "Add natural area"
    },
    "NOTES_CHAR_LIMIT": "Notes must be less than 10,000 characters",
    "RESIDENCE": {
      "EDIT_TITLE": "Edit residence",
      "NAME": "Residence name",
      "TITLE": "Add residence"
    },
    "SPOTLIGHT": {
      "ADD": "Add locations to your map",
      "ADD_TITLE": "Add to your map",
      "EXPORT": "Download or share your map",
      "EXPORT_TITLE": "Export your map",
      "FILTER": "Change what locations you see on your map",
      "FILTER_TITLE": "Filter your map",
      "HERE_YOU_CAN": "Here you can:"
    },
    "SURFACE_WATER": {
      "EDIT_TITLE": "Edit surface water",
      "IRRIGATION": "Is this area used for irrigation?",
      "NAME": "Surface water name",
      "TITLE": "Add surface water"
    },
    "TAB": {
      "CROPS": "Crops",
      "DETAILS": "Details",
      "TASKS": "Tasks",
      "READINGS": "Readings"
    },
    "TITLE": "Farm map",
    "TUTORIAL": {
      "ADJUST_AREA": {
        "TEXT": "Click-and-drag points to adjust the area",
        "TITLE": "Adjust area"
      },
      "ADJUST_LINE": {
        "TEXT": "Click-and-drag points to adjust the line",
        "TITLE": "Adjust line"
      },
      "AREA": {
        "STEP_ONE": "Click anywhere to start drawing",
        "STEP_THREE": "Click-and-drag points to adjust the shape",
        "STEP_TWO": "Click the initial point to close the area",
        "TITLE": "Draw an area"
      },
      "LINE": {
        "STEP_FOUR": "(For certain line types) add a width",
        "STEP_ONE": "Click anywhere to start drawing",
        "STEP_THREE": "Optionally, adjust your line",
        "STEP_TWO": "Double-click to finish your line",
        "TITLE": "Draw a line"
      }
    },
    "UNABLE_TO_RETIRE": {
      "BODY": "You can only retire locations that have no active or planned crops or tasks.",
      "TITLE": "Unable to retire"
    },
    "WATER_VALVE": {
      "EDIT_TITLE": "Edit water valve",
      "GROUNDWATER": "Groundwater",
      "MAX_FLOW_RATE": "Maximum flow rate",
      "MUNICIPAL_WATER": "Municipal water",
      "NAME": "Water valve name",
      "RAIN_WATER": "Rain water",
      "SURFACE_WATER": "Surface water",
      "TITLE": "Add water valve",
      "WATER_VALVE_TYPE": "What is the source?"
    },
    "WATERCOURSE": {
      "BUFFER": "Riparian buffer",
      "EDIT_TITLE": "Edit watercourse",
      "IRRIGATION": "Is this area used for irrigation?",
      "LENGTH": "Total length",
      "NAME": "Watercourse name",
      "TITLE": "Add watercourse",
      "WIDTH": "Watercourse width"
    }
  },
  "FIELDS": {
    "EDIT_FIELD": {
      "VARIETY": "Variety",
      "SUPPLIER": "Supplier"
    }
  },
  "FILE_SIZE_MODAL": {
    "BODY": "Files can not exceed 25MB or 5 pages.",
    "TITLE": "File size too large"
  },
  "FILTER": {
    "CLEAR_ALL_FILTERS": "Clear all filters"
  },
  "FINANCES": {
    "ACTUAL_REVENUE": {
      "ADD_REVENUE": "Add revenue",
      "TITLE": "Actual Revenue"
    },
    "DATE": "Date",
    "ESTIMATED_REVENUE": {
      "ESTIMATED_ANNUAL_REVENUE": "Estimated annual revenue",
      "ESTIMATED_ANNUAL_YIELD": "Estimated annual harvest",
      "ESTIMATED_PRICE_PER_UNIT": "Estimated price per unit",
      "TITLE": "Estimated Revenue",
      "ESTIMATED_CROP_REVENUE": "Estimated crop revenue"
    },
    "REVENUE": "Revenue",
    "VIEW_WITHIN_DATE_RANGE": "View revenue within this date range",
    "WHOLE_FARM_REVENUE": "Whole farm revenue"
  },
  "HELP": {
    "ATTACHMENT_LABEL": "Upload screenshot or file",
    "EMAIL": "Email",
    "MESSAGE_LABEL": "Message",
    "OPTIONS": {
      "OTHER": "Other",
      "REPORT_BUG": "Report a bug",
      "REQUEST_FEATURE": "Request a feature",
      "REQUEST_INFO": "Request information"
    },
    "PREFERRED_CONTACT": "Preferred contact method",
    "REQUIRED_LABEL": "Required Field",
    "TITLE": "Request Help",
    "TYPE_SUPPORT_LABEL": "Type of support",
    "TYPE_SUPPORT_PLACEHOLDER": "Choose type of support",
    "WHATSAPP": "Whatsapp",
    "WHATSAPP_NUMBER_LABEL": "Whatsapp number"
  },
  "HOME": {
    "GREETING": "Good day, "
  },
  "INSIGHTS": {
    "BIODIVERSITY": {
      "AMPHIBIANS": "Amphibians",
      "BIRDS": "Birds",
      "CROP_VARIETIES": "Crop varieties",
      "ERROR": {
        "BODY": "LiteFarm generates biodiversity insights based on several sources and was unable to do so at this time. Please try again after {{minutes}} minutes.",
        "PREVIEW": "Unavailable",
        "TITLE": "There was a problem"
      },
      "HEADER": "Number of species",
      "INFO": "Biodiversity is great for people and the planet. We count species richness from all known records of biodiversity within your farm boundary(ies). You can increase the crop biodiversity on your farm by planting new varieties. You can increase the non-crop biodiversity count on your farm by recording sightings on https://inaturalist.org/app",
      "INSECTS": "Insects",
      "LOADING": {
        "BODY": "We're generating the latest biodiversity insights for your farm. This can take up to 60 seconds.",
        "PREVIEW": "Loading...",
        "TITLE": "Generating the latest biodiversity insights..."
      },
      "MAMMALS": "Mammals",
      "PLANTS": "Plants",
      "SPECIES_COUNT": "{{count}} species",
      "SPECIES_COUNT_one": "{{count}} species",
      "SPECIES_COUNT_other": "{{count}} species",
      "SPECIES_COUNT_plural": "{{count}} species",
      "TITLE": "Biodiversity"
    },
    "CURRENT": "Current",
    "INFO": "Insights provides added data insights into what is happening on your farm. The more data you provide in the application, the more insights can be generated. See individual insights for further information.",
    "LABOUR_HAPPINESS": {
      "HEADER": "Tasks",
      "INFO": "LiteFarm estimates labour happiness by averaging the satisfaction scores individuals enter when marking a task as completed.",
      "TITLE": "Labour Happiness"
    },
    "NITROGEN_BALANCE": {
      "ABANDON": "Abandon schedule",
      "CHOOSE_A_FREQUENCY": "Choose a frequency",
      "CHOOSE_FREQUENCY": "Choose Frequency...",
      "COUNT_MONTHS": "{{count}} month",
      "COUNT_MONTHS_one": "{{count}} month",
      "COUNT_MONTHS_other": "{{count}} months",
      "COUNT_MONTHS_plural": "{{count}} months",
      "CYCLE_INDICATOR": "Your Nitrogen Balance is on a {{frequency}} months cycle and data will show on: {{refreshDate}}",
      "FIRST_TIME": "It looks like it's your first time running this! Please select a frequency to calculate your nitrogen balance.",
      "GO_BACK": "Go back",
      "HEADER": "Every {{frequency}} months: {{refreshDate}}",
      "INFO_1": "The nitrogen balance tells you if you have applied too little or too much fertilizer. It relies on your harvest logs, nitrogen credits from legumes, and fertilization logs. You can run the balance on your desired time interval.",
      "INFO_2": "Click the delete button to reset your schedule.",
      "SELECT_FREQUENCY": "Select Frequency",
      "TITLE": "Nitrogen Balance"
    },
    "PEOPLE_FED": {
      "CALORIES": "Calories",
      "FAT": "Fat",
      "HEADER": "Number of Meals",
      "INFO": "We estimate the number of potential meals provided by your farm based on sales data, and crop composition databases. We assume that daily requirements are divided equally across three meals a day.",
      "MEAL_COUNT": "{{count}} meal",
      "MEAL_COUNT_one": "{{count}} meal",
      "MEAL_COUNT_other": "{{count}} meals",
      "MEAL_COUNT_plural": "{{count}} meals",
      "MEALS": "meals",
      "PROTEIN": "Protein",
      "TITLE": "People Fed",
      "VITAMIN_A": "Vitamin A",
      "VITAMIN_C": "Vitamin C"
    },
    "PRICES": {
      "INFO": "We show you the trajectory of your sales prices against the sales prices for the same goods within a given distance of you, collected across the LiteFarm network.",
      "NEARBY_FARMS": "Network price is based on {{count}} farms in your local area",
      "NEARBY_FARMS_one": "Network price is based on {{count}} farm in your local area",
      "NEARBY_FARMS_other": "Network price is based on {{count}} farms in your local area",
      "NEARBY_FARMS_plural": "Network price is based on {{count}} farms in your local area",
      "NETWORK_PRICE": "Network Price",
      "NO_ADDRESS": "You currently do not have an address in LiteFarm. Please update it in your Profile to get nearby prices information!",
      "OWN_PRICE": "Own Price",
      "PERCENT_OF_MARKET": "{{percentage}}% of market",
      "SALES_FROM_DISTANCE_AWAY": "Sales from {{distance}} {{unit}} away",
      "TITLE": "Prices",
      "Y_TITLE": "Price ({{currency}}/{{mass}})"
    },
    "SOIL_OM": {
      "ALTERNATE_TITLE": "Soil OM Content",
      "HEADER": "Soil Organic Matter",
      "INFO": "Soil organic matter is needed to maintain a healthy soil environment for your crops. We populate this insight from your most recent soil analysis task results. If you do not have any data we predict the potential soil organic matter for your location globally.",
      "TITLE": "Soil OM"
    },
    "TITLE": "Insights",
    "UNAVAILABLE": "Unavailable",
    "WATER_BALANCE": {
      "FIRST_TIME": "Looks like this is your first time running this! For more info on what this does, please click the information button to see.",
      "INFO_1": "The water balance tells you whether your crops have too little or too much water. It relies on weather data, and it is updated by your irrigation and soil texture data from your soil analysis logs.",
      "INFO_2": "This feature has not been widely tested across farms with low surrounding weather station density so use with caution. We welcome feedback on how well it performs for your farm.",
      "NO_SCHEDULE_RUN": "Your scheduled water balance hasn't run yet, please check back in two days and ensure you have at least one soil analysis that records soil texture for a field to see water balance data for crops in that field. If the problem persists please contact LiteFarm.",
      "REGISTER_FARM": "Register Farm",
      "TITLE": "Water Balance"
    }
  },
  "INTRODUCE_MAP": {
    "BODY": "The farm map has new features. It is now found under the My Farm menu.",
    "TITLE": "We've updated farm maps!"
  },
  "INVITATION": {
    "BIRTH_YEAR": "Birth year",
    "BIRTH_YEAR_ERROR": "Birth year needs to be between 1900 and",
    "BIRTH_YEAR_TOOLTIP": "Age information is collected for research purposes only and will only be shared with  personally identifying information removed",
    "CREATE_ACCOUNT": "Create New Account",
    "CREATE_NEW_ACCOUNT": "Create New Account",
    "EMAIL": "Email",
    "FULL_NAME": "Full name",
    "GENDER": "Gender",
    "GENDER_TOOLTIP": "Gender information is collected for research purposes only and will only be shared with  personally identifying information removed",
    "PASSWORD": "Password",
    "YOUR_INFORMATION": "Your information"
  },
  "INVITE_SIGN_UP": {
    "ERROR0": "You'll need user",
    "ERROR1": "to accept this farm invitation.",
    "HOW_TO_CREATE": "How do you want to create your new account?",
    "LITEFARM_ACCOUNT": "Create a LiteFarm account",
    "SIGN_IN_WITH": "Sign in with",
    "TITLE": "Create your account"
  },
  "INVITE_USER": {
    "BIRTH_YEAR": "Birth Year",
    "BIRTH_YEAR_ERROR": "Birth year needs to be between 1900 and",
    "BIRTH_YEAR_TOOLTIP": "Age information is collected for research purposes only and will only be shared with personally identifying information removed",
    "CHOOSE_ROLE": "Choose Role",
    "DEFAULT_LANGUAGE": "English",
    "DEFAULT_LANGUAGE_VALUE": "en",
    "EMAIL": "Email",
    "EMAIL_INFO": "Users without an email won't be able to log in",
    "FULL_NAME": "Full name",
    "GENDER": "Gender",
    "GENDER_TOOLTIP": "Gender information is collected for research purposes only and will only be shared with personally identifying information removed",
    "INVALID_EMAIL_ERROR": "Please enter a valid email",
    "ALREADY_EXISTING_EMAIL_ERROR": "A user with that email already has access to this farm",
    "INVITE": "Invite",
    "LANGUAGE_OF_INVITE": "Language of invitation",
    "PHONE": "Phone",
    "PHONE_ERROR": "Please enter a valid phone number",
    "ROLE": "Role",
    "TITLE": "Invite a user",
    "WAGE": "Hourly Wage",
    "WAGE_ERROR": "Wage must be a valid, non-negative decimal number",
    "WAGE_RANGE_ERROR": "Salary must be a positive number less than 999,999,999"
  },
  "JOIN_FARM_SUCCESS": {
    "IMPORTANT_THINGS": "Let us show you a couple of important things!",
    "SUCCESSFULLY_JOINED": "You have successfully joined"
  },
  "LOCATION_CROPS": {
    "ACTIVE_CROPS": "Active crops",
    "ADD_NEW": "Add a crop",
    "INPUT_PLACEHOLDER": "Type to search",
    "PAST_CROPS": "Past crops",
    "PLANNED_CROPS": "Planned crops"
  },
  "LOG_COMMON": {
    "ADD_A_LOG": "Add a log",
    "ALL_CROPS": "All crops",
    "ALL_LOCATIONS": "All locations",
    "CROP": "Crop",
    "DELETE_CONFIRMATION": "Are you sure you want to delete this log?",
    "EDIT_A_LOG": "Edit a log",
    "FROM": "From",
    "LOCATION": "Location",
    "LOCATIONS": "Locations",
    "NOTES": "Notes",
    "QUANTITY": "Quantity",
    "SELECT_CROP": "Select crop",
    "SELECT_LOCATION": "Select location",
    "SELECT_LOCATIONS": "Select locations",
    "SELECT_TYPE": "Select Type",
    "TO": "To",
    "TYPE": "Type",
    "WARNING": "To use this type of log please add crops to fields. You can do this by navigating to Fields -> Your field -> New Field Crop"
  },
  "LOG_DETAIL": {
    "NO": "No",
    "YES": "Yes"
  },
  "LOG_FIELD_WORK": {
    "DISCING": "Discing",
    "MULCH_TILL": "Mulch Till",
    "PLOW": "plow",
    "RIDGE_TILL": "Ridge Till",
    "RIPPING": "Ripping",
    "ZONE_TILL": "Zone Till"
  },
  "LOG_HARVEST": {
    "ADD_CUSTOM_HARVEST_USE": "Add custom harvest use",
    "CROP": "Crop",
    "CROP_PLACEHOLDER": "Select a crop",
    "CUSTOM_HARVEST_USE": "Custom harvest uses",
    "DISEASE": "Disease",
    "HARVEST": "Harvest",
    "HARVEST_ALLOCATION_SUBTITLE": "About how much of the harvest will be used for each purpose?",
    "HARVEST_ALLOCATION_SUBTITLE_TWO": "Amount to allocate",
    "HARVEST_QUANTITY": "Harvest Quantity",
    "HARVEST_USE": "Harvest Use",
    "HARVEST_USE_TYPE_SUBTITLE": "How will the harvest be used?",
    "OTHER": "Other",
    "PEST": "Pest",
    "QUANTITY_ERROR": "Quantity must be up to 2 decimal places",
    "TITLE": "Harvest Log",
    "WEED": "Weed"
  },
  "LOG_IRRIGATION": {
    "DRIP": "Drip",
    "FLOOD": "Flood",
    "SPRINKLER": "Sprinkler",
    "SUBSURFACE": "Subsurface"
  },
  "MANAGEMENT_DETAIL": {
    "ABANDON_PLAN": "Abandon this crop plan",
    "ADD_A_TASK": "Add a task",
    "DETAILS": "Details",
    "FAILED_CROP": "Failed crop?",
    "TASKS": "Tasks"
  },
  "MANAGEMENT_PLAN": {
    "ABANDON_MANAGEMENT_PLAN_CONTENT": "Abandoning this crop plan will abandon all the incomplete tasks associated with it and remove it from your farm map.",
    "ABANDON_MANAGEMENT_PLAN_TITLE": "Abandon crop plan?",
    "ADD_MANAGEMENT_PLAN": "Add a crop plan",
    "AGE": "Age",
    "AS_COVER_CROP": "As cover crop",
    "BEDS": "Beds",
    "BROADCAST": "Broadcast or drill",
    "COMPLETE_PLAN": {
      "ABANDON_DATE": "Abandonment date",
      "ABANDON_NOTES": "Abandonment notes",
      "ABANDON_PLAN": "Abandon plan",
      "ABANDON_REASON": "Reason for abandoning",
      "COMPLETE_DATE": "Completed date",
      "COMPLETE_PLAN": "Complete plan",
      "DATE_OF_CHANGE": "Date of status change",
      "NOTES_CHAR_LIMIT": "Notes must be less than 10,000 characters",
      "FUTURE_DATE_INVALID": "May not be in the future",
      "RATING": "Rate this crop plan",
      "REASON": {
        "CROP_FAILURE": "Crop failure",
        "LABOUR_ISSUE": "Labour issue",
        "MACHINERY_ISSUE": "Machinery issue",
        "MARKET_PROBLEM": "Market problem",
        "SCHEDULING_ISSUE": "Scheduling issue",
        "SOMETHING_ELSE": "Something else",
        "WEATHER": "Weather"
      },
      "WHAT_HAPPENED": "What happened?"
    },
    "COMPLETION_NOTES": "Completion notes",
    "CONTAINER": "Container",
    "CONTAINER_OR_IN_GROUND": "Are you planting in a container or in ground?",
    "CONTAINER_TYPE": "Type of container",
    "COVER_INFO": "Selecting cover crop will create a field work task to terminate the cover crop at the end of the season. Selecting for harvest will create a harvest task instead.",
    "COVER_OR_HARVEST": "Is this being grown as a cover crop or for harvest?",
    "DAYS_FROM_PLANTING": "Days from planting to:",
    "DAYS_FROM_SEEDING": "Days from seed to:",
    "DAYS_TO_HARVEST": "Days from transplant to next harvest:",
    "DAYS_TO_TERMINATION": "Days from transplant to termination:",
    "DETAIL_SPOTLIGHT_CONTENTS": "Here you can edit your crop details.",
    "DETAIL_SPOTLIGHT_TITLE": "Details",
    "DO_YOU_WANT_TO_ABANDON_CONTENT": "Do you want to abandon this plan?",
    "DROP_PIN": "Drop pin",
    "DURATION_TOOLTIP": "These are suggested values. Please adjust for your local conditions.",
    "EDITING_PLAN_WILL_NOT_MODIFY": "Editing this plan will not modify tasks assigned to it.",
    "ESTIMATED_SEED": "Estimated seed required",
    "ESTIMATED_YIELD": "Estimated annual harvest",
    "FIRST_MP_SPOTLIGHT": {
      "BODY_PART1": "LiteFarm has generated a few tasks based on your plan. You can add more tasks or assign them on this screen.",
      "BODY_PART2": "Your plan will become active once you complete a task.",
      "TITLE": "Congrats! You've made your first crop plan!"
    },
    "FOR_HARVEST": "For harvest",
    "GERMINATION": "Germination",
    "HARVEST": "Initial harvest",
    "HARVEST_DATE": "When do you expect your next harvest?",
    "HISTORICAL_CONTAINER_OR_IN_GROUND": "Was it planted in a container or in the ground?",
    "IN_GROUND": "In ground",
    "INCOMPLETE_TASK_CONTENT": "This plan has tasks that aren’t completed yet. You’ll need to mark the tasks complete in order to complete this crop plan.",
    "INCOMPLETE_TASK_TITLE": "You have incomplete tasks",
    "INDIVIDUAL_CONTAINER": "Individual or container",
    "IS_TRANSPLANT": "Will this crop be transplanted?",
    "KNOW_HOW_IS_CROP_PLANTED": "Do you know how the crop was planted?",
    "LOCATION_SUBTEXT": "Only locations that can grow crops are shown.",
    "MANAGEMENT_PLAN_FLOW": "crop plan creation",
    "MANAGEMENT_SPOTLIGHT_1": "Create new plans for this crop",
    "MANAGEMENT_SPOTLIGHT_2": "View and modify plans for this crop",
    "MANAGEMENT_SPOTLIGHT_3": "Create and assign tasks",
    "MANAGEMENT_SPOTLIGHT_TITLE": "Management",
    "NEXT_HARVEST": "When do you expect your next harvest?",
    "NOTES_CHAR_LIMIT": "Notes must be less than 10,000 characters",
    "NUMBER_OF_CONTAINER": "# of containers",
    "PENDING_TASK": "Pending tasks",
    "PLAN_AND_ID": "Plan {{id}}",
    "PLAN_NAME": "Crop plan name",
    "PLAN_NOTES": "Plan notes",
    "PLANT_SPACING": "Plant spacing",
    "PLANTED_ALREADY": "Will you be planting this crop or is it already in the ground?",
    "PLANTING": "Planting",
    "PLANTING_DATE": "What is your planting date?",
    "PLANTING_DATE_INFO": "Seeding date based on crop age: {{seed_date}}",
    "PLANTING_DATE_LABEL": "Planting date",
    "PLANTING_DEPTH": "Planting depth",
    "PLANTING_METHOD": "What is your planting method?",
    "PLANTING_METHOD_TOOLTIP": "Selecting the right planting method will help LiteFarm more accurately estimate the quantity of seed needed, yield, and other helpful insights.",
    "PLANTING_NOTE": "Planting notes",
    "PLANTING_SOIL": "Planting soil to be used",
    "PLANTS_PER_CONTAINER": "# of plants/container",
    "RATE_THIS_MANAGEMENT_PLAN": "Plan rating",
    "REMOVE_PIN": "Remove pin",
    "ROW_METHOD": {
      "HISTORICAL_SAME_LENGTH": "Were the rows all the same length?",
      "LENGTH_OF_ROW": "Length of row",
      "NUMBER_OF_ROWS": "# of rows",
      "SAME_LENGTH": "Are your rows all the same length?",
      "TOTAL_LENGTH": "Total length of rows"
    },
    "ROWS": "Rows",
    "SEED_DATE": "What is your seeding date?",
    "SEED_OR_SEEDLING": "How will you plant this crop?",
    "SEEDING_DATE": "Seeding date",
    "SEEDLING": "Seedling or planting stock",
    "SEEDLING_AGE": "What is the approximate age of the seedling or planting stock?",
    "SEEDLING_AGE_INFO": "Approximate age will help LiteFarm estimate harvest dates for seedlings. For cuttings and other planting stock without an obvious age, you can enter 0.",
    "SELECT_A_PLANTING_LOCATION": "Select a planting location",
    "SELECT_A_SEEDING_LOCATION": "Select a seeding location",
    "SELECT_CURRENT_LOCATION": "Select the crop's current location",
    "SELECTED_STARTING_LOCATION": "Always select this as the starting location for crops that will be transplanted",
    "SPOTLIGHT_HERE_YOU_CAN": "Here you can:",
    "STARTED": "Let's get started",
    "STATUS": {
      "ABANDONED": "Abandoned",
      "ACTIVE": "Active",
      "COMPLETED": "Completed",
      "PLANNED": "Planned"
    },
    "SUPPLIER": "Supplier",
    "TERMINATION": "Termination",
    "TERMINATION_DATE": "When will you terminate this crop?",
    "TOTAL_PLANTS": "# of plants",
    "TRANSPLANT": "Transplant",
    "TRANSPLANT_DATE": "What is your transplant date?",
    "TRANSPLANT_LOCATION": "Where will you transplant to?",
    "TRANSPLANT_SPOTLIGHT": {
      "BODY": {
        "PLANTED": "planted",
        "SEEDED": "seeded",
        "TEXT": "Please indicate where this crop will be initially <1>{{fill}}</1>. We’ll ask about where you’ll transplant it to later."
      },
      "TITLE": {
        "PLANTING": "Planting",
        "SEEDING": "Seeding",
        "TEXT": "{{fill}} location"
      }
    },
    "VARIETY": "Variety",
    "WHAT_IS_AGE": "What is the approximate age of the crop?",
    "WHAT_WAS_PLANTING_METHOD": "What was the planting method?",
    "WHAT_WAS_PLANTING_METHOD_INFO": "Selecting the right planting method will help LiteFarm more accurately estimate the quantity of seed needed, yield, and other helpful insights.",
    "WHERE_START_LOCATION": "Where is your starting location?",
    "WHERE_TRANSPLANT_LOCATION": "Where will you transplant to?",
    "WILD_CROP": "Are you harvesting a wild crop?"
  },
  "LOCATION_CREATION": {
    "TITLE": "No locations found!",
    "CROP_PLAN_BODY": "You’ll need a Field, Garden, Greenhouse, or Buffer Zone before you can finish this crop plan. Do you want to create one now?",
    "TASK_TITLE": "No locations for tasks",
    "TASK_BODY": "You’ll need at least one location before you can create a task. Do you want to create a location now?",
    "GO_BACK_BUTTON": "Go back",
    "CREATE_BUTTON": "Create location"
  },
  "MY_FARM": {
    "CERTIFICATIONS": "Certifications",
    "FARM_INFO": "Farm info",
    "FARM_MAP": "Farm map",
    "PEOPLE": "People"
  },
  "NAVIGATION": {
    "SPOTLIGHT": {
      "COORDINATE_ACTIVITIES": "Coordinate farm activities",
      "EDIT_FARM_SETTING": "Edit your farm settings",
      "FARM": "Here you can:, • Edit your farm settings, • Map your farm, • Manage your employees",
      "FARM_TITLE": "This is your farm profile",
      "INFO": "Your info",
      "LOG_OUT": "The log out button",
      "MANAGE_EMPLOYEE": "Manage your employees",
      "MANAGE_TASK": "Manage your tasks",
      "MAP_FARM": "Map your farm",
      "SEE_UPDATES": "See important updates",
      "NOTIFICATION": "Here you can:, • See important updates, • Manage your tasks, • Coordinate farm activities",
      "NOTIFICATION_TITLE": "This is your notification centre",
      "PROFILE": "Here you will find:, • Your info, • Helpful tips, • The log out button",
      "PROFILE_TITLE": "This is your profile",
      "SEE_TASK": "See what else is going on",
      "TASK_TITLE": "This is your farm tasks",
      "TIPS": "Helpful tips",
      "YOU_CAN": "Here you can:",
      "YOU_WILL_FIND": "Here you will find:"
    }
  },
  "ENTITY_TYPES": {
    "TASK": "Task",
    "LOCATION": "Location"
  },
  "NOTIFICATION": {
    "TIMELINE": {
      "HEADING": "Notification timeline",
      "VIEW_NOW": "View now",
      "MORE_RECENT_NOTIFICATION": "There are more recent notifications about this {{entityType}}."
    },
    "DAILY_TASKS_DUE_TODAY": {
      "BODY": "You have tasks due today.",
      "TITLE": "Tasks due today"
    },
    "NONE_TO_DISPLAY": "There are no notifications to display.",
    "NOTIFICATION_TEASER": "Coming Soon!",
    "PAGE_TITLE": "Notifications",
    "TAKE_ME_THERE": "Take me there",
    "TASK_ABANDONED": {
      "BODY": "A {{taskType}} task assigned to you has been abandoned by {{abandoner}}.",
      "TITLE": "Task abandoned"
    },
    "TASK_ASSIGNED": {
      "BODY": "A {{taskType}} task has been assigned to you by {{assigner}}.",
      "TITLE": "Assigned task"
    },
    "TASK_COMPLETED_BY_OTHER_USER": {
      "BODY": "A {{taskType}} task assigned to you has been marked completed by {{assigner}}.",
      "TITLE": "Task completed"
    },
    "TASK_REASSIGNED": {
      "BODY": "A {{taskType}} task previously assigned to you has been assigned to someone else by {{assigner}}.",
      "TITLE": "Task re-assigned"
    },
    "TASK_UNASSIGNED": {
      "BODY": "{{editor}} has marked a {{taskType}} task as unassigned.",
      "TITLE": "Task unassigned"
    },
    "WEEKLY_UNASSIGNED_TASKS": {
      "BODY": "You have unassigned tasks due this week.",
      "TITLE": "Unassigned tasks"
    },
    "SENSOR_BULK_UPLOAD_SUCCESS": {
      "BODY": "Your sensor upload has completed successfully.",
      "TITLE": "Sensor upload completed"
    },
    "SENSOR_BULK_UPLOAD_FAIL": {
      "BODY": "Your sensor upload has some errors. Click “Take me there” to view the details.",
      "TITLE": "Sensor upload errors"
    }
  },
  "OUTRO": {
    "ALL_DONE": "Great! You're all done. Ready to get your hands dirty?",
    "IMPORTANT_THINGS": "And finally, let us show you a couple of important things!"
  },
  "PASSWORD_RESET": {
    "BUTTON": "Resend Link",
    "BUTTON_SENDING": "Sending...",
    "DESCRIPTION_BOTTOM": "Please check your email.",
    "DESCRIPTION_TOP": "A link has been sent.",
    "LABEL_EMAIL": "Email",
    "LABEL_NEW_PASSWORD": "New Password",
    "NEW_ACCOUNT_BUTTON": "Update",
    "NEW_ACCOUNT_TITLE": "Set your new password",
    "TITLE": "Link Sent"
  },
  "PASSWORD_RESET_SUCCESS_MODAL": {
    "BUTTON": "Great!",
    "DESCRIPTION": "Your password has been updated. Redirecting you to your farms in 10 seconds...",
    "TITLE": "Success!"
  },
  "PLAN_GUIDANCE": {
    "ADDITIONAL_GUIDANCE": "Is there additional guidance you want to provide for this seeding task?",
    "BED": "Bed",
    "BEDS": "beds",
    "NOTES": "Planting notes",
    "PLANTING_DEPTH": "Planting depth",
    "ROW": "Row",
    "ROWS": "rows",
    "SPACE_BETWEEN": "Space between {{types}}",
    "SPECIFY": "Specify {{types}}",
    "SPECIFY_PLACEHOLDER": "Ex. {{types}} 1 - 4",
    "TOOLTIP": "The first 40 characters of this field will display anywhere your crop plan is visible.",
    "WIDTH": "{{type}} width",
    "WORD_LIMIT": "Only {{limit}} characters can be displayed"
  },
  "PREPARING_EXPORT": {
    "MESSAGE": "LiteFarm is putting together your certification documents in the background and you’ll receive an email when we’re done - it could take a few minutes... You can click outside this box to continue using LiteFarm without interrupting the process.",
    "TITLE": "Your export is being prepared"
  },
  "PROFILE": {
    "ACCOUNT": {
      "CONVERT_TO_HAVE_ACCOUNT": "Convert this worker to a user with account",
      "EDIT_USER": "Edit user",
      "EMAIL": "Email",
      "ENGLISH": "English",
      "FIRST_NAME": "First Name",
      "FRENCH": "French",
      "LANGUAGE": "Language",
      "LAST_NAME": "Last Name",
      "PERSONAL_INFORMATION": "My Info",
      "PHONE_NUMBER": "Phone Number",
      "PORTUGUESE": "Portuguese",
      "SPANISH": "Spanish",
      "USER_ADDRESS": "User Address"
    },
    "ACCOUNT_TAB": "Account",
    "ERROR": {
      "PHONE_NUMBER_LENGTH": "Phone number must be fewer than 20 characters",
      "FARM_NAME_LENGTH": "Farm name cannot exceed 255 characters",
      "FIRST_NAME_LENGTH": "First name cannot exceed 255 characters",
      "LAST_NAME_LENGTH": "Last name cannot exceed 255 characters",
      "USER_ADDRESS_LENGTH": "User address cannot exceed 255 characters"
    },
    "FARM": {
      "ADDRESS": "Address",
      "CURRENCY": "Currency",
      "FARM_NAME": "Farm Name",
      "IMPERIAL": "Imperial",
      "METRIC": "Metric",
      "PHONE_NUMBER": "Phone Number",
      "UNITS": "Units"
    },
    "FARM_TAB": "Farm",
    "PEOPLE": {
      "DO_YOU_WANT_TO_REMOVE": "Do you want to remove this user from your farm?",
      "EO": "Extension Officer",
      "FARM_MANAGER": "Farm Manager",
      "FARM_OWNER": "Farm Owner",
      "FARM_WORKER": "Farm Worker",
      "HOURLY": "hourly",
      "INVITE_USER": "Invite User",
      "PAY": "Pay",
      "RESTORE_ACCESS": "Restore User Access",
      "REVOKE_ACCESS": "Revoke User Access",
      "INVALID_REVOKE_ACCESS": "Cannot revoke access",
      "LAST_ADMIN_ERROR": "We’re unable to revoke access to this user because they are the last manager at this farm. If you would like to delete your farm, create a ticket by clicking <1>here</1> instead.",
      "ROLE": "Role",
      "ROLE_CHANGE_ALERT": "Role change will take full effect upon next login. Workers cannot set themselves to Admins.",
      "SEARCH": "Search",
      "THIS_WILL_REMOVE": "This action will remove the user from your farm.",
      "USERS_FOUND": "Users found"
    },
    "PEOPLE_TAB": "People",
    "TABLE": {
      "HEADER_EMAIL": "Email",
      "HEADER_NAME": "Name",
      "HEADER_ROLE": "Role",
      "HEADER_STATUS": "Status"
    }
  },
  "PROFILE_FLOATER": {
    "HELP": "Help",
    "INFO": "My info",
    "LOG_OUT": "Log Out",
    "SWITCH": "Switch Farm",
    "TUTORIALS": "Tutorials"
  },
  "REACT_SELECT": {
    "CLEAR": "Clear",
    "CLEAR_ALL": "Clear all"
  },
  "REQUEST_CONFIRMATION_MODAL": {
    "BUTTON": "Got it",
    "DESCRIPTION": "Someone will be in touch within 48 hours.",
    "TITLE": "Help request submitted"
  },
  "ROLE_SELECTION": {
    "FARM_EO": "Extension Officer",
    "FARM_MANAGER": "Farm Manager",
    "FARM_OWNER": "Farm Owner",
    "IS_OWNER_OPERATED": "Is this farm owner operated?",
    "TITLE": "What is your role on the farm?"
  },
  "SALE": {
    "ADD_SALE": {
      "CROP_PLACEHOLDER": "Select crop",
      "CROP_REQUIRED": "Required",
      "CROP_VARIETY": "Crop variety",
      "CUSTOMER_NAME": "Customer name",
      "CUSTOMER_NAME_REQUIRED": "Required",
      "DATE": "Date",
      "TABLE_HEADERS": {
        "CROP_VARIETIES": "Crop variety",
        "QUANTITY": "Quantity",
        "TOTAL": "Total"
      },
      "TITLE": "Add new sale"
    },
    "DETAIL": {
      "ACTION": "Action",
      "CROP": "Crop",
      "CUSTOMER_NAME": "Customer Name",
      "DELETE_CONFIRMATION": "Are you sure you want to delete this sale?",
      "QUANTITY": "Quantity",
      "TITLE": "Sale Detail",
      "VALUE": "Value"
    },
    "EDIT_SALE": {
      "DATE": "Date",
      "DELETE_CONFIRMATION": "Are you sure you want to delete this sale?",
      "TITLE": "Edit Sale"
    },
    "ESTIMATED_REVENUE": {
      "CALCULATION": "Calculation",
      "CALCULATION_DESCRIPTION": "We calculate estimated revenue using the end date of crops estimated in the fields module. To include a crop in your estimated revenue calculation make sure you capture its end date within your financial report end date.",
      "TITLE": "Estimated Revenue"
    },
    "EXPENSE_DETAIL": {
      "ACTION": "Action",
      "COST": "Cost",
      "DESCRIPTION": "Expense Description",
      "TEMP_DELETE_CONFIRMATION": "Are you sure you want to delete this expenses?",
      "TITLE": "Expense Detail"
    },
    "FINANCES": {
      "ACTION": "Action",
      "ACTUAL": "Actual",
      "ACTUAL_REVENUE_ESTIMATED": "Estimated",
      "ACTUAL_REVENUE_LABEL": "Actual",
      "ADD_NEW_EXPENSE": "Add New Expense",
      "ADD_NEW_SALE": "Add New Sale",
      "BALANCE": "Balance",
      "BALANCE_EXPLANATION": "We compute a real-time balance (‘cost of production’) for each crop on your farm. This is a simple equation of expenses minus revenue.  Expenses for each crop are calculated from two parts, one part is the labour expenses from hours logged for farm activities, the other part is from the other expenses logged for the whole farm. Where expenses are logged for the whole farm we equally divide them amongst the crops on the farm. Unallocated means that a shift(s) has been submitted for a field when there is not a crop yet on that field. This shift(s) will be assigned to crops as they are added to that field within the financial reporting time window.",
      "BALANCE_FOR_FARM": "Balance (Whole Farm)",
      "EXPENSES": "Expenses",
      "FINANCE_HELP": "Finance Help",
      "LABOUR_LABEL": "Labour",
      "OTHER_EXPENSES_LABEL": "Other Expenses",
      "REVENUE": "Revenue",
      "TITLE": "Finances",
      "UNALLOCATED_CROP": "Unallocated",
      "UNALLOCATED_TIP": "What is unallocated?"
    },
    "LABOUR": {
      "BY": "By",
      "CROPS": "Crops",
      "EMPLOYEES": "Employees",
      "TABLE": {
        "AMOUNT": "Amount",
        "CROP": "Crop",
        "DATE": "Date",
        "EMPLOYEE": "Employee",
        "EST_REVENUE": "Estimated Revenue",
        "LABOUR_COST": "Labour Cost",
        "TASK": "Task",
        "TIME": "Time",
        "TYPE": "Type"
      },
      "TASKS": "Tasks",
      "TITLE": "Labour"
    },
    "SUMMARY": {
      "AMOUNT": "Amount",
      "CROP": "Crop",
      "DATE": "Date",
      "DETAILED_HISTORY": "Detailed History",
      "SUBTOTAL": "Subtotal",
      "SUMMARY": "Summary",
      "TITLE": "Sales",
      "TOTAL": "Total",
      "TYPE": "Type",
      "VALUE": "Value"
    }
  },
  "SENSOR": {
    "SENSOR_NAME": "Sensor name",
    "LATITUDE": "Latitude",
    "LONGTITUDE": "Longtitude",
    "READING": {
      "TYPES": "Reading types",
      "SOIL_WATER_CONTENT": "Soil water content",
      "SOIL_WATER_POTENTIAL": "Soil water potential",
      "TEMPERATURE": "Temperature",
      "UNKNOWN": "Unknown"
    },
    "DEPTH": "Depth",
    "BRAND": "Brand",
    "VALIDATION": {
      "READING_TYPES": "Sensor reading types are required"
    },
    "MODAL": {
      "TITLE": "Change reading types?",
      "BODY": "Changing the reading types for this sensor will modify what readings LiteFarm can show. Do you want to proceed?"
    },
    "BRAND_HELPTEXT": "Brands that LiteFarm can integrate with are shown below. If you would no longer like to use this sensor brand, try retiring this sensor instead.",
    "MODEL": "Model",
    "MODEL_HELPTEXT": "This id is used to uniquely identify this sensor in other, integrated systems and cannot be changed. If it is no longer being used, try retiring this sensor and adding a new one.",
    "EXTERNAL_IDENTIFIER": "External identifier",
    "PART_NUMBER": "Part Number",
    "HARDWARE_VERSION": "Hardware version",
    "DETAIL": {
      "RETIRE": "Retire",
      "EDIT": "Edit",
      "NAME": "Sensor Name",
      "LATITUDE": "Latitude",
      "LONGITUDE": "Longitude",
      "MODEL": "Model",
      "PART_NUMBER": "Part Number",
      "HARDWARE_VERSION": "Hardware Version",
      "EXTERNAL_ID_TOOLTIP": "This id is used to uniquely identify this sensor in other, integrated systems and cannot be changed. If it is no longer being used, try retiring this sensor and adding a new one.",
      "EXTERNAL_IDENTIFIER": "External Identifier",
      "DEPTH": "Depth",
      "BRAND": "Brand",
      "BRAND_TOOLTIP": "Brands that LiteFarm can integrate with are shown below. If you would no longer like to use this sensor brand, try retiring this sensor instead.",
      "READING_TYPES": "Reading types"
    },
    "VIEW_HEADER": {
      "READINGS": "Readings",
      "TASKS": "Tasks",
      "DETAILS": "Details"
    },
    "RETIRE": {
      "TITLE": "Retire sensor?",
      "RETIRE": "Retire",
      "CANCEL": "Cancel",
      "BODY": "Retiring this sensor will remove it and any readings associated with it from your farm as well as closing any connections with the sensor provider. Do you want to proceed?",
      "RETIRE_SUCCESS": "Successfully retired sensor",
      "RETIRE_FAILURE": "There was an error retiring this sensor"
    },
    "TEMPERATURE_READINGS_OF_SENSOR": {
      "TITLE": "Soil temperature",
      "SUBTITLE": "Today’s ambient high and low temperature: {{high}}{{tempUnit}} / {{low}}{{tempUnit}}",
      "Y_AXIS_LABEL": "Temperature in {{tempUnit}}",
      "WEATHER_STATION": "Weather station: {{weatherStationLocation}}",
      "NO_DATA": "(no data)",
      "AMBIENT_TEMPERATURE_FOR": "Ambient temperature for",
      "LAST_UPDATED_TEMPERATURE_READINGS": "Last updated {{latestReadingUpdate}}"
    },
    "READINGS_PREVIEW": {
<<<<<<< HEAD
      "TEMPERATURE": "Current soil temp"
    },
    "SENSOR_READING_CHART_SPOTLIGHT": {
      "TITLE": "Temperature sensor readings chart",
      "CONTENT": "Individual sensors can be shown or hidden by clicking their labels here"
=======
      "TEMPERATURE": "Current soil temp",
      "SOIL_WATER_POTENTIAL": "Current soil watter potential"
>>>>>>> 22a0fe8e
    }
  },
  "SHIFT": {
    "ACTION": "Action",
    "ADD_NEW": "Add New Shift",
    "EDIT_SHIFT": {
      "ADD_CUSTOM_TASK": "Add Custom Task",
      "ADD_TASK": "Add a Task",
      "ALL": "All locations",
      "ALL_CROPS": "All crops",
      "ASSIGN_TIME_TO_TASK": "Assign time to task by",
      "CHOOSE_DATE": "Choose a Date",
      "CHOOSE_WORKERS": "Choose worker",
      "CROPS": "Crops",
      "CROPS_LABEL": "Crops",
      "DID_NOT_PROVIDE_ANSWER": "Did not provide answer",
      "HAPPY": "Happy",
      "INDIVIDUAL_CROPS": "Individual Crops",
      "LOCATIONS": "Locations",
      "LOCATIONS_LABEL": "Locations",
      "MOOD": "How did this shift make you feel?",
      "NAME_TASK": "Name of the custom task",
      "NEUTRAL": "Neutral",
      "RATHER_NOT_SAY": "Rather Not Say",
      "SAD": "Sad",
      "SELECT_ALL": "Select All",
      "SELECT_CROPS": "Select crops",
      "SELECT_FIELDS": "Select locations",
      "VERY_HAPPY": "Very Happy",
      "VERY_SAD": "Very Sad",
      "WHAT_TASKS_YOU_DID": "What tasks did you do today?",
      "WORKER": "Worker",
      "WORKER_MOOD": "How did this worker feel during this shift?"
    },
    "MY_SHIFT": {
      "DELETE_CONFIRMATION": "Are you sure you want to delete this shift?",
      "DURATION": "Duration",
      "LOCATION_CROPS": "Locations/Crops",
      "SUBMITTED_FOR": "Submitted For",
      "TASK": "Task",
      "TITLE": "Shift Detail"
    },
    "NAME": "Name",
    "NEW_SHIFT": {
      "STEP_ONE": "Add a shift",
      "STEP_TWO": "Add a shift"
    },
    "RETIRED": "Location Retired",
    "SHIFT_DATE": "Date",
    "SHIFT_HISTORY": "Shift History",
    "TIME_TOTAL": "Total",
    "TITLE": "Shifts"
  },
  "SIGNUP": {
    "CHANGES": "Read about the changes",
    "EMAIL_INVALID": "Email is invalid",
    "ENTER_EMAIL": "Enter your email address",
    "EXPIRED_ERROR": "We've updated our infrastructure and you'll need to reset your password. Check your inbox to proceed.",
    "EXPIRED_INVITATION_LINK_ERROR": "Invalid or expired invitation",
    "GOOGLE_BUTTON": "CONTINUE WITH GOOGLE",
    "INVITED_ERROR": "We've updated our infrastructure and you'll need to check your inbox for a farm invitation to proceed.",
    "LITEFARM_UPDATED": "We've updated LiteFarm!",
    "PASSWORD_ERROR": "Password incorrect",
    "SIGN_IN": "Sign In",
    "SSO_ERROR": "Please login by clicking the Google button above",
    "USED_INVITATION_LINK_ERROR": "This invitation has already been used, please log in to access this farm",
    "WELCOME_BACK": "Welcome back",
    "WRONG_BROWSER": "LiteFarm is not optimized for this browser.",
    "WRONG_BROWSER_BOTTOM": "Please login using Chrome."
  },
  "SLIDE_MENU": {
    "CROPS": "Crops",
    "DOCUMENTS": "Documents",
    "FINANCES": "Finances",
    "INSIGHTS": "Insights",
    "MANAGE": "Manage",
    "TASKS": "Tasks"
  },
  "STATUS": {
    "ACTIVE": "Active",
    "INACTIVE": "Inactive",
    "INVITED": "Invited"
  },
  "SURVEY_STACK": {
    "PRODUCED": "Produced on",
    "SURVEY_ADDENDUM": "Survey Addendum",
    "TITLE": "{{certification}} certification from {{certifier}}"
  },
  "SWITCH_OUTRO": {
    "BUTTON": "Let's Go!",
    "DESCRIPTION_BOTTOM": "Heading to: ",
    "DESCRIPTION_TOP": "The barn door is secure.",
    "TITLE": "Switching Farms"
  },
  "TABLE": {
    "LOADING_TEXT": "Loading...",
    "NEXT_TEXT": "Next",
    "NO_DATA_TEXT": "No rows found",
    "OF_TEXT": "of",
    "PAGE_TEXT": "Page",
    "PREVIOUS_TEXT": "Previous",
    "ROWS_TEXT": "rows"
  },
  "TASK": {
    "ABANDON": {
      "ABANDON": "Abandon",
      "DATE": "Abandonment date",
      "INFO": "Abandoning this task will change its' status to abandoned and remove it from all users ‘To do’ and ‘Unassigned’ lists.",
      "NOTES": "Task abandonment notes",
      "NOTES_CHAR_LIMIT": "Notes must be less than 10,000 characters",
      "REASON": {
        "CROP_FAILURE": "Crop failure",
        "LABOUR_ISSUE": "Labour issue",
        "MACHINERY_ISSUE": "Machinery issue",
        "MARKET_PROBLEM": "Market problem",
        "OTHER": "Other",
        "SCHEDULING_ISSUE": "Scheduling issue",
        "WEATHER": "Weather"
      },
      "REASON_FOR_ABANDONMENT": "Reason for abandoning",
      "EXPLANATION": "Explanation",
      "TITLE": "Abandon task",
      "WHAT_HAPPENED": "What happened?",
      "WHEN": "When was the task abandoned?"
    },
    "ABANDON_TASK": "Abandon this task",
    "ABANDON_TASK_DURATION": "Was any work completed for this task?",
    "ABANDON_TASK_HELPTEXT": "Work completed on this abandoned task will be incorporated into labour costs. If no work was completed, please select that instead.",
    "ABANDONMENT_DETAILS": "Task abandonment details",
    "ADD_CUSTOM_HARVEST_USE": "Create a custom harvest use",
    "ADD_HARVEST_USE": "Add another harvest use",
    "ADD_TASK": "Create a task",
    "ADD_TASK_FLOW": "task creation",
    "ALL": "All",
    "AMOUNT_TO_ALLOCATE": "Amount to allocate",
    "CARD": {
      "MULTIPLE_CROPS": "Multiple crops",
      "MULTIPLE_LOCATIONS": "Multiple locations"
    },
    "COMPLETE": {
      "DATE": "Completion date",
      "WHEN": "When was the task completed?"
    },
    "COMPLETE_HARVEST_QUANTITY": "How much was harvested?",
    "COMPLETE_TASK": "Complete task",
    "COMPLETE_TASK_CHANGES": "Did you have to make any changes to this task?",
    "COMPLETE_TASK_DURATION": "How long did the task take to complete?",
    "COMPLETE_TASK_FLOW": "task completion",
    "COMPLETION_DETAILS": "Task completion details",
    "COMPLETION_NOTES": "Task completion notes",
    "COMPLETION_NOTES_CHAR_LIMIT": "Notes must be less than 10,000 characters",
    "CREATE_CUSTOM_HARVEST_USE": "Create a custom harvest use",
    "CURRENT": "Current",
    "DESCRIBE_HARVEST_USE": "Describe harvest use",
    "DETAILS": "Details",
    "DID_YOU_ENJOY": "Did you enjoy this task?",
    "DUE_DATE": "Due date",
    "DURATION": "Duration",
    "FILTER": {
      "ASCENDING": "oldest first",
      "ASSIGNEE": "Assignee",
      "CROP": "Crop",
      "DATE_RANGE": "Filter by date range",
      "DESCENDING": "newest first",
      "FROM": "From",
      "LOCATION": "Location",
      "MY_TASK": "My tasks",
      "SORT_BY": "Sort by",
      "STATUS": "Status",
      "TITLE": "Task Filter",
      "TO": "To",
      "TYPE": "Type",
      "UNASSIGNED": "Unassigned",
      "VIEW": "View"
    },
    "HARVEST_USE": "Harvest use",
    "HARVEST_USE_ALREADY_EXISTS": "Harvest use already exists",
    "HOW_WILL_HARVEST_BE_USED": "How will the harvest be used?",
    "IRRIGATION_LOCATION": "Select an irrigation location",
    "LOCATIONS": "Location(s)",
    "NO_TASKS_TO_DISPLAY": "There are no tasks to display.",
    "NO_WORK_DONE": "No work was completed",
    "PAGE_TITLE": "Tasks",
    "PREFER_NOT_TO_SAY": "I prefer not to say",
    "PROVIDE_RATING": "Provide a rating",
    "QUANTITY_CANNOT_EXCEED": "Harvest quantity used cannot exceed amount to allocate",
    "RATE_THIS_TASK": "Rate this task",
    "REMOVE_HARVEST_USE": "Remove",
    "SELECT_DATE": "Select the task date",
    "SELECT_TASK_LOCATIONS": "Select the task location(s)",
    "SELECT_WILD_CROP": "This task targets a wild crop",
    "STATUS": {
      "ABANDONED": "Abandoned",
      "COMPLETED": "Completed",
      "FOR_REVIEW": "For Review",
      "LATE": "Late",
      "PLANNED": "Planned"
    },
    "TASK": "task",
    "TASKS_COUNT": "{{count}} task",
    "TASKS_COUNT_one": "{{count}} task",
    "TASKS_COUNT_other": "{{count}} tasks",
    "TASKS_COUNT_plural": "{{count}} tasks",
    "TODO": "To do",
    "TRANSPLANT": "Transplant",
    "TRANSPLANT_LOCATIONS": "Select a transplant location",
    "UNASSIGNED": "Unassigned"
  },
  "UNIT": {
    "TIME": {
      "DAY": "days",
      "MONTH": "months",
      "WEEK": "weeks",
      "YEAR": "years"
    },
    "VALID_VALUE": "Please enter a value between 0-"
  },
  "WEATHER": {
    "HUMIDITY": "Humidity",
    "WIND": "Wind"
  },
  "WELCOME_SCREEN": {
    "BUTTON": "Let's get started"
  },
  "YEAR_SELECTOR": {
    "TITLE": "Select Year"
  },
  "CROP_STATUS_NON_ORGANIC_MISMATCH_MODAL": {
    "TITLE": "You’ve selected a non-organic location!",
    "SUBTITLE": "You’ve indicated you’ll be planting an organic crop in a non-organic location. Do you want to proceed?"
  },
  "CROP_STATUS_ORGANIC_MISMATCH_MODAL": {
    "TITLE": "You’ve selected an organic location!",
    "SUBTITLE": "You’ve indicated you’ll be planting a non-organic crop in an organic location. Do you want to proceed?"
  }
}<|MERGE_RESOLUTION|>--- conflicted
+++ resolved
@@ -1519,16 +1519,12 @@
       "LAST_UPDATED_TEMPERATURE_READINGS": "Last updated {{latestReadingUpdate}}"
     },
     "READINGS_PREVIEW": {
-<<<<<<< HEAD
-      "TEMPERATURE": "Current soil temp"
+      "TEMPERATURE": "Current soil temp",
+      "SOIL_WATER_POTENTIAL": "Current soil watter potential"
     },
     "SENSOR_READING_CHART_SPOTLIGHT": {
       "TITLE": "Temperature sensor readings chart",
       "CONTENT": "Individual sensors can be shown or hidden by clicking their labels here"
-=======
-      "TEMPERATURE": "Current soil temp",
-      "SOIL_WATER_POTENTIAL": "Current soil watter potential"
->>>>>>> 22a0fe8e
     }
   },
   "SHIFT": {
