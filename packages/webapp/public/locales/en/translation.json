{
  "ADD_FARM": {
    "ADDRESS_IS_REQUIRED": "Address is required",
    "DISABLE_GEO_LOCATION": "Location services must be enabled to find your current location.",
    "ENTER_A_VALID_ADDRESS": "Please enter a valid address or coordinate",
    "ENTER_LOCATION_PLACEHOLDER": "Enter Location",
    "FARM_IS_REQUIRED": "Farm name is required",
    "FARM_LOCATION": "Farm location",
    "FARM_LOCATION_INPUT_INFO": "Street address or comma separated latitude and longitude (e.g. 49.250945, -123.238492)",
    "FARM_NAME": "Farm name",
    "FARM_NAME_ERROR": "Farm name character limit exceeded",
    "INVALID_FARM_LOCATION": "No country for this location",
    "LOCATING": "Locating...",
    "NO_ADDRESS": "No location found! Try latitude and longitude",
    "TELL_US_ABOUT_YOUR_FARM": "Tell us about your farm"
  },
  "ADD_PRODUCT": {
    "PRESS_ENTER": "Type and press enter to add...",
    "PRODUCT_LABEL": "Product",
    "QUANTITY": "Quantity",
    "SUPPLIER_LABEL": "Supplier"
  },
  "ADD_TASK": {
    "ADD_A_CUSTOM_TASK": "Add a custom task",
    "ADD_A_TASK": "Add a task",
    "ADD_CUSTOM_TASK": "Add custom task",
    "AFFECT_PLANS": "Will this task affect any plans?",
    "ASSIGN_ALL_TO_PERSON": "Assign all unassigned tasks on this date to this person",
    "ASSIGN_DATE": "Change task date",
    "ASSIGN_TASK": "Assign task",
    "ASSIGNEE": "Assignee",
    "CANCEL": "task creation",
    "CLEANING_VIEW": {
      "ESTIMATED_WATER": "Estimated water usage",
      "IS_PERMITTED": "Is the cleaning agent in the permitted substances list?",
      "WHAT_NEEDS_TO_BE": "What needs to be cleaned?",
      "WILL_CLEANER_BE_USED": "Will a cleaner or sanitizing agent be used?"
    },
    "CLEAR_ALL": "Clear all",
    "CLEAR_ALL_PLANS": "Clear all plans",
    "CUSTOM_TASK": "Custom Task",
    "CUSTOM_TASK_CHAR_LIMIT": "Custom task type name cannot exceed 25 characters",
    "CUSTOM_TASK_NAME": "Custom task name",
    "CUSTOM_TASK_TYPE": "Custom Task Type",
    "DO_YOU_NEED_TO_OVERRIDE": "Do you need to override the assignees wage for this task?",
    "DO_YOU_WANT_TO_ASSIGN": "Do you want to assign the task now?",
    "EDIT_CUSTOM_TASK": "Edit custom task",
    "FIELD_WORK_VIEW": {
      "OTHER_TYPE_OF_FIELD_WORK": "Describe the type of field work",
      "TYPE": {
        "COVERING_SOIL": "Covering soil",
        "FENCING": "Fencing",
        "OTHER": "Other",
        "PREPARING_BEDS_OR_ROWS": "Preparing beds or rows",
        "PRUNING": "Pruning",
        "SHADE_CLOTH": "Shade cloth",
        "TERMINATION": "Termination",
        "TILLAGE": "Tillage",
        "WEEDING": "Weeding"
      },
      "TYPE_OF_FIELD_WORK": "Type of field work"
    },
    "GO_TO_CATALOGUE": "Go to Crop Catalogue",
    "HARVEST_EVERYTHING": "Harvest everything that is ready",
    "HARVESTING_INFO": "Each plan will generate an individual harvest task",
    "HOW_MUCH_IS_HARVESTED": "How much is being harvested?",
    "HR": "/hr",
    "MANAGE_CUSTOM_TASKS": "Manage custom tasks",
    "NEED_MANAGEMENT_PLAN": "You'll need an active or planned crop plan before you can schedule a harvest task or transplant task. Go to the crop catalogue to create a plan now.",
    "NO_MANAGEMENT_PLAN": "No eligible crop plans",
    "PEST_CONTROL_VIEW": {
      "BIOLOGICAL_CONTROL": "Biological control",
      "FLAME_WEEDING": "Flame weeding",
      "FOLIAR_SPRAY": "Foliar spray",
      "HAND_WEEDING": "Hand weeding",
      "HEAT_TREATMENT": "Pruning",
      "IS_PERMITTED": "Is the pest agent in the permitted substances list?",
      "OTHER": "Other",
      "OTHER_PEST": "Other method",
      "PEST_CONTROL_METHOD": "Pest control method",
      "SOIL_FUMIGATION": "Soil fumigation",
      "SYSTEMIC_SPRAY": "Systemic spray",
      "WHAT_PESTS": "What pest(s) are you trying to control"
    },
    "PLANTING_FROM": "Planting from",
    "PLANTING_METHOD": "Planting method",
    "PLANTING_STOCK": "Planting stock",
    "PLANTING_TASK": "Planting Task",
    "PLANTING_TASK_MODAL": "Starting a new planting task creates a new crop plan. Go to the crop catalogue to select the crop you would like to plant.",
    "QUANTITY": "Quantity",
    "RETIRE_CUSTOM_TASK": "Retire custom task?",
    "RETIRE_CUSTOM_TASK_CONTENT": "Are you sure you want to delete this custom task?",
    "SEED": "Seed",
    "SELECT_ALL": "Select all",
    "SELECT_ALL_PLANS": "Select all plans",
    "SELECT_TASK_TYPE": "Select task type",
    "SOIL_AMENDMENT_VIEW": {
      "IS_PERMITTED": "Is the soil amendment in the permitted substances list?",
      "MOISTURE_RETENTION": "Moisture retention",
      "NUTRIENT_AVAILABILITY": "Nutrient availability",
      "OTHER": "Other",
      "OTHER_PURPOSE": "Describe the purpose",
      "PH": "pH",
      "PURPOSE": "Purpose",
      "STRUCTURE": "Structure"
    },
    "TASK": "task",
    "TASK_NOTES_CHAR_LIMIT": "Notes must be less than 10,000 characters",
    "TELL_US_ABOUT_YOUR_TASK_TYPE_ONE": "Tell us about the",
    "TRANSPLANT_METHOD": "Transplant method",
    "WAGE_OVERRIDE": "Wage override",
    "WHAT_PLANTING_METHOD": "What is the transplanting method?",
    "WILD_CROP": "Wild crops"
  },
  "BED_PLAN": {
    "LENGTH_OF_BED": "Length of beds",
    "NUMBER_0F_BEDS": "# of beds",
    "NUMBER_OF_ROWS": "# of rows in bed",
    "PLANT_SPACING": "Plant spacing",
    "PLANTING_DETAILS": "Please specify planting details"
  },
  "BROADCAST_PLAN": {
    "AREA_USED": "Area used",
    "HISTORICAL_PERCENTAGE_LOCATION": "What percent of the location was planted?",
    "LOCATION_SIZE": "Location size",
    "PERCENTAGE_LABEL": "% of location",
    "PERCENTAGE_LOCATION": "What percent of the location are you planting?",
    "PLANTING_NOTES": "Planting notes",
    "SEEDING_RATE": "Seeding rate"
  },
  "CANCEL_FLOW_MODAL": {
    "BODY": "Any information you’ve entered will be discarded. Do you want to proceed?",
    "TITLE": "Cancel your {{flow}}?"
  },
  "CERTIFICATION": {
    "CERTIFICATION_EXPORT": {
      "ADD": "Add a certification",
      "CHANGE_CERTIFICATION_PREFERENCE": "change your certification preferences",
      "CHANGE_CERTIFICATION_PREFERENCE_CAPITAL": "Change your certification preferences",
      "NO_CERTIFICATIONS": "You are not currently pursuing any certifications.",
      "NO_LONGER_WORKING": "No longer pursuing this certification or working with this certifier? No problem!",
      "SUPPORTED_CERTIFICATION_ONE": "You are pursuing ",
      "SUPPORTED_CERTIFICATION_TWO": " certification from:",
      "UNSUPPORTED_CERTIFICATION_MESSAGE_ONE": "LiteFarm doesn’t currently generate documents for this certifier. However, we can export generic forms that are useful for most certifiers. You can select Export to create these forms or",
      "UNSUPPORTED_CERTIFICATION_MESSAGE_TWO": "to see if there are new certifiers available in your area.",
      "UNSUPPORTED_CERTIFICATION_REQUEST_ONE": "You've requested",
      "UNSUPPORTED_CERTIFICATION_REQUEST_TWO": "certification from",
      "UPDATE_SUCCESS": "Certification preferences saved"
    },
    "CERTIFICATION_SELECTION": {
      "REQUEST_CERTIFICATION": "Request another type of certification",
      "SUBTITLE_ONE": "Here's a list of",
      "SUBTITLE_TWO": "certifiers we work with in your country.",
      "TITLE": "What type of certification?",
      "TOOLTIP": "Don't see your certification? LiteFarm is dedicated to supporting sustainable agriculture and certifications are a big part of that. Request another certification here and we'll do our best to incorporate it in the app."
    },
    "CERTIFIER_SELECTION": {
      "INFO": "That probably means LiteFarm doesn't currently work with your certifier - sorry! LiteFarm does produce generic forms that are helpful in most cases though.",
      "NOT_FOUND": "Don’t see your certifier?",
      "REQUEST_CERTIFIER": "Request a certifier",
      "TITLE": "Who is your certifier?"
    },
    "INPUT_PLACEHOLDER": "Type to search",
    "INTERESTED_IN_CERTIFICATION": {
      "PARAGRAPH": "Do you plan to pursue or renew a certification this season?",
      "TITLE": "Interested in certifications?",
      "WHY_ANSWER": "LiteFarm generates forms required for organic certification. Some information will be mandatory."
    },
    "REQUEST_CERTIFIER": {
      "LABEL": "Requested Certifier",
      "REQUEST": "What certifier would you like to request?",
      "SORRY_ONE": "We're sorry - we don’t currently work with any",
      "SORRY_THREE": "certifiers in your country. Would you like to request one?",
      "SORRY_TWO": "certifiers. Would you like to request one?",
      "TITLE": "Request a certifier"
    },
    "SUMMARY": {
      "BAD_NEWS": "LiteFarm doesn't currently collect the information you need to generate your certification documents - sorry!",
      "BAD_NEWS_INFO": "However, we can create generic forms that are useful for most certifiers. We'll indicate this information throughout the app with a leaf icon.",
      "CERTIFICATION": "certification",
      "GOOD_NEWS": "Good news! LiteFarm can gather the information you need to generate your certification documents!",
      "INFORMATION": "We'll indicate this information throughout the app with a leaf icon.",
      "TITLE": "You are interested in applying for:",
      "YOUR_CERTIFICATION": "Your certification"
    }
  },
  "CERTIFICATIONS": {
    "COULD_NOT_CONTACT_CERTIFIER": "It looks like LiteFarm doesn’t currently export in the format of your certifier. You can still export your documents but your certifier may require additional information. We’ll send them to you at:",
    "EMAIL": "Email",
    "EMAIL_ERROR": "Valid email required",
    "EXPORT": "Export",
    "EXPORT_DOCS": "Export certification docs",
    "EXPORT_DOWNLOADING_MESSAGE": "Downloading your organic certification files ...",
    "EXPORT_FILE_TITLE": "Organic certification",
    "FILES_ARE_READY": "Your certification files are now ready to export. We’ll send them to you at:",
    "FLOW_TITLE": "certification documents export",
    "GOOD_NEWS": "Good news!",
    "HAVE_ALL_INFO": "It looks like LiteFarm has all the information we need to process your certification documents. We’ll send them to you at:",
    "NEXT_WE_WILL_CHECK": "Next we'll check if your certifier requires any additional information to process your certification submission.",
    "NOTE_CANNOT_RESUBMIT": "Note: Once you submit the survey you will not be able to edit your answers. To change them after submission, begin a new export.",
    "ORGANIC_CERTIFICATION_FROM": "Organic certification from",
    "SELECT_REPORTING_PERIOD": "Select your reporting period",
    "UH_OH": "Uh oh!",
    "WHERE_TO_SEND_DOCS": "Where do you want your documents sent?",
    "WOULD_LIKE_ANSWERS": "Your certifier would like you to answer a few additional questions before we can export your documents."
  },
  "CERTIFICATIONS_MODAL": {
    "MAYBE_LATER": "Maybe later",
    "STEP_ONE": {
      "DESCRIPTION": "We've added support for certifications and certifiers! Want to see what’s available in your area?",
      "TITLE": "New feature!"
    },
    "STEP_TWO": {
      "DESCRIPTION": "That’s okay! You can add certifications and certifiers later under “my farm”.",
      "TITLE": "Viewing certifications"
    }
  },
  "CHOOSE_FARM": {
    "ADD_NEW": "Add new farm",
    "CHOOSE_TITLE": "Choose your farm",
    "INPUT_PLACEHOLDER": "Search",
    "SWITCH_TITLE": "Switch to another farm"
  },
  "COMMON_ERRORS": {
    "UNIT": {
      "NON_NEGATIVE": "Must be a non negative number",
      "REQUIRED": "Required",
      "TWO_DECIMALS": "Quantity must be up to 2 decimal places"
    }
  },
  "CONSENT": {
    "DATA_POLICY": "Our Data Policy",
    "LABEL": "I Agree"
  },
  "CREATE_USER": {
    "BIRTH_YEAR": "Birth year",
    "BIRTH_YEAR_ERROR": "Birth year needs to be between 1900 and",
    "BIRTH_YEAR_TOOLTIP": "Age information is collected for research purposes only and will only be shared with  personally identifying information removed",
    "CREATE_BUTTON": "Create Account",
    "EMAIL": "Email",
    "FULL_NAME": "Full name",
    "GENDER": "Gender",
    "GENDER_TOOLTIP": "Gender information is collected for research purposes only and will only be shared with  personally identifying information removed",
    "PASSWORD": "Password",
    "TITLE": "Create new user account",
    "LANGUAGE_PREFERENCE": "Language preference",
    "DEFAULT_LANGUAGE": "English",
    "DEFAULT_LANGUAGE_VALUE": "en"
  },
  "CROP": {
    "ADD_COMPLIANCE_FILE": "Link to a compliance file",
    "ADD_CROP": "Add a crop",
    "ADD_IMAGE": "Add Custom Image",
    "ANNUAL": "Annual",
    "ANNUAL_OR_PERENNIAL": "Is the crop an annual or perennial?",
    "EDIT_CROP": "Edit crop",
    "EDIT_MODAL": {
      "BODY": "Editing this crop will not modify any existing crop plans. Only crop plans created after your edits will be impacted. Proceed to edit?",
      "TITLE": "Edit crop?"
    },
    "IS_GENETICALLY_ENGINEERED": "Is the crop genetically engineered?",
    "IS_ORGANIC": "Is the seed or crop certified organic?",
    "NEED_DOCUMENT_GENETICALLY_ENGINEERED": "Your certifier may ask for documentation supporting your claim this crop isn't genetically engineered.",
    "NEED_DOCUMENT_PERFORM_SEARCH": "Your certifier may ask for documentation supporting your search.",
    "NEED_DOCUMENT_TREATED": "Your certifier may ask for documentation describing any treatments.",
    "NUTRIENTS_IN_EDIBLE_PORTION": "Nutrients in edible portion (per 100g)",
    "PERENNIAL": "Perennial",
    "PERFORM_SEARCH": "Did you perform a commercial availability search?",
    "PHYSIOLOGY_AND_ANATOMY": "Physiology and Anatomy",
    "TREATED": "Have the seeds for this crop been treated?",
    "UPLOAD_LATER": "You can upload files at a later time as well"
  },
  "CROP_CATALOGUE": {
    "ADD_CROP": "Add a new crop",
    "ADD_CROPS_T0_YOUR_FARM": "Add crops to your farm",
    "ADD_TO_YOUR_FARM": "Add to your farm",
    "CAN_NOT_FIND": "Can't find what you're looking for?",
    "COVER_CROP": "Can this be grown as a cover crop?",
    "CREATE_MANAGEMENT_PLANS": "Create crop plans",
    "CROP_CATALOGUE": "Crop catalogue",
    "CROP_GROUP": "Crop group",
    "CROP_GROUP_TOOL_TIP": "Selecting a crop group allows LiteFarm to pre-populate a lot of information about this crop such as growing season, nutritional values, and estimated annual yield. Don't worry, you can change these values below once you've selected a crop group.",
    "CROP_STATUS": "Crop status on:",
    "DOCUMENT_NECESSARY_INFO_FOR_ORGANIC_PRODUCTION": "Document necessary info for organic production",
    "FILTER": {
      "LOCATION": "Location",
      "STATUS": "Status",
      "SUPPLIERS": "Suppliers",
      "TITLE": "Crop Catalogue Filter"
    },
    "FILTER_TITLE": "Crop Catalogue Filter",
    "HERE_YOU_CAN": "Here you can:",
    "LETS_BEGIN": "Let's begin",
    "NEW_CROP_NAME": "New Crop Name",
    "NO_RESULTS_FOUND": "No results found. Please change your filters.",
    "ON_YOUR_FARM": "On your farm",
    "SELECT_A_CROP": "Select a crop to add it to your farm. Use search and filters to find crops more quickly."
  },
  "CROP_DETAIL": {
    "ADD_PLAN": "Add a plan",
    "ANNUAL": "Annual",
    "ANNUAL_PERENNIAL": "Is the crop an annual or perennial?",
    "COMMERCIAL_AVAILABILITY": "Did you perform a commercial availability search?",
    "DETAIL_TAB": "Details",
    "EDIT_CROP_DETAIL": "Edit crop details",
    "GENETICALLY_ENGINEERED": "Is this crop genetically engineered?",
    "HS_CODE": "HS Code",
    "MANAGEMENT_PLANS": "Crop Plans",
    "MANAGEMENT_TAB": "Management",
    "ORGANIC": "Is the seed or crop certified organic?",
    "ORGANIC_COMPLIANCE": "Organic Compliance",
    "PERENNIAL": "Perennial",
    "TREATED": "Have the seeds for this crop been treated?"
  },
  "CROP_MANAGEMENT": {
    "GERMINATE": "Germinate",
    "HARVEST": "Harvest",
    "PLANT": "Plant",
    "SEED": "Seed",
    "TERMINATE": "Terminate",
    "TRANSPLANT": "Transplant"
  },
  "CROP_VARIETIES": {
    "ADD_VARIETY": "Add a new variety",
    "CROP_VARIETIES": "variety",
    "NEEDS_PLAN": "Needs Plan",
    "RETIRE": {
      "CONFIRMATION": "Retiring this crop will remove it and all its crop plans from your crop catalogue. Do you want to proceed?",
      "RETIRE_CROP_TITLE": "Retire crop?",
      "UNABLE_TO_RETIRE": "You can only retire crops that have no active or future crop plans. You'll need to complete or abandon those plans to retire this crop",
      "UNABLE_TO_RETIRE_TITLE": "Unable to retire"
    },
    "SUPPLIER": "Supplier"
  },
  "DATE_RANGE": {
    "HELP_BODY": "Select the date range to create a financial report for your farm for a given time window.",
    "HELP_TITLE": "Date Range Help",
    "TITLE": "Filter Report by Date",
    "INVALID_RANGE_MESSAGE": "End date must be after start date to return results"
  },
  "DATE_RANGE_PICKER": {
    "FROM": "From",
    "TO": "To",
    "TO_MUST_BE_AFTER_FROM": "'To' date must come after the 'From' date",
    "REVENUE_HELP_TITLE": "Date Range Help",
    "REVENUE_HELP_BODY": "Only plans that have a planned or completed harvest task within the indicated date range will be shown."
  },
  "DOCUMENTS": {
    "ADD": {
      "ADD_MORE_PAGES": "Add more pages",
      "DOCUMENT_NAME": "Document name",
      "DOES_NOT_EXPIRE": "This file does not expire",
      "TITLE": "Add a document",
      "TYPE": "Type",
      "VALID_UNTIL": "Valid until"
    },
    "ADD_DOCUMENT": "Add a new document",
    "ARCHIVE": "Archive",
    "ARCHIVE_DOCUMENT": "Archive document?",
    "ARCHIVE_DOCUMENT_TEXT": "Archiving this document will move it to the archived section of your documents, but not delete it. Archived documents will not be exported for your certifications. Do you want to proceed?",
    "ARCHIVED": "Archived",
    "CANCEL": "Cancel",
    "COMPLIANCE_DOCUMENTS_AND_CERTIFICATION": "Compliance documents and your certification",
    "DOCUMENTS": "Documents",
    "EDIT_DOCUMENT": "Edit document",
    "FILTER": {
      "TITLE": "Documents Filter",
      "TYPE": "Type",
      "VALID_ON": "Valid on"
    },
    "NOTES_CHAR_LIMIT": "Notes must be less than 10,000 characters",
    "SPOTLIGHT": {
      "CDC": "When it comes time to generate your certification export, LiteFarm will automatically export all compliance documents that are valid on the export date you specify. Compliance documents will be automatically archived when they expire.",
      "HERE_YOU_CAN": "Here you can:",
      "YOU_CAN_ONE": "Upload documents that you want included in your certification export",
      "YOU_CAN_THREE": "Archive unneeded documents",
      "YOU_CAN_TWO": "Categorize and keep tabs on your document's expiration dates"
    },
    "TYPE": {
      "CLEANING_PRODUCT": "Cleaning product",
      "CROP_COMPLIANCE": "Crop compliance",
      "FERTILIZING_PRODUCT": "Fertilizing product",
      "INVOICES": "Invoices",
      "OTHER": "Other",
      "PEST_CONTROL_PRODUCT": "Pest control product",
      "RECEIPTS": "Receipts",
      "SOIL_AMENDMENT": "Soil amendment",
      "SOIL_SAMPLE_RESULTS": "Soil sample results",
      "WATER_SAMPLE_RESULTS": "Water sample results"
    },
    "UNARCHIVE": "Unarchive",
    "UNARCHIVE_DOCUMENT": "Unarchive document?",
    "UNARCHIVE_DOCUMENT_TEXT": "Unarchiving this document will return it to your list of currently valid documents. Valid documents will be exported for your certifications. Do you want to proceed?",
    "UNARCHIVED": "Unarchived",
    "VALID": "Valid"
  },
  "ENTER_PASSWORD": {
    "FORGOT": "Forgot password?",
    "HINT": "Hint",
    "LABEL": "Password",
    "ONE_NUMBER": "at least one number",
    "ONE_SPECIAL_CHARACTER": "at least one special character",
    "ONE_UPPER_CASE": "at least one upper case character",
    "TOO_SHORT": "at least 8 characters"
  },
  "EXPENSE": {
    "ADD_EXPENSE": {
      "ALL_FIELDS_REQUIRED": "All fields are required",
      "MIN_ERROR": "Please enter a value greater than ",
      "REQUIRED_ERROR": "Expense is required",
      "TITLE_1": "New Expense (1 of 2)",
      "TITLE_2": "New Expense (2 of 2)"
    },
    "ADD_MORE_ITEMS": "Add more items",
    "DETAILED_HISTORY": "Detailed History",
    "EDIT_EXPENSE": {
      "DATE_PLACEHOLDER": "Choose a Date",
      "DESELECTING_CATEGORY": "Deselecting a category will remove existing expenses under this category for this expenses log.",
      "REMOVE_ALL": "You removed all expenses, click Save to submit.",
      "TITLE_1": "Edit Expense(1 of 2)",
      "TITLE_2": "Edit Expense (2 of 2)"
    },
    "ITEM": "Item",
    "NAME": "Name",
    "NO_EXPENSE": "No expense found",
    "NO_EXPENSE_YEAR": "You have no expense recorded for this year",
    "OTHER_EXPENSES_TITLE": "Other Expenses",
    "SUMMARY": "Summary",
    "VALUE": "Value"
  },
  "EXPIRED_TOKEN": {
    "RESET_PASSWORD_LINK": "Send new password link."
  },
  "FARM_MAP": {
    "TUTORIALS": "Map Tutorials",
    "AREA_DETAILS": {
      "NETWORK": "Network connectivity issues.",
      "PERIMETER": "Perimeter",
      "TOTAL_AREA": "Total area"
    },
    "BARN": {
      "ANIMALS": "Is this area used for housing animals?",
      "COLD_STORAGE": "Does this barn have cold storage?",
      "EDIT_TITLE": "Edit barn",
      "NAME": "Barn name",
      "TITLE": "Add barn",
      "WASH_PACK": "Does this barn have a wash and pack station?"
    },
    "BUFFER_ZONE": {
      "EDIT_TITLE": "Edit buffer zone",
      "NAME": "Buffer zone name",
      "TITLE": "Add buffer zone",
      "WIDTH": "Buffer zone width"
    },
    "BULK_UPLOAD_SENSORS": {
      "TITLE": "Add sensors to map",
      "UPLOAD_LINK_MESSAGE": "Download this template",
      "UPLOAD_INSTRUCTION_MESSAGE": "for correct formatting.",
      "UPLOAD_PLACEHOLDER": "Upload CSV file",
      "UPLOAD_ERROR_MESSAGE": "We found some errors with your upload. You can view them",
      "UPLOAD_ERROR_LINK": "here.",
      "VALIDATION": {
        "FILE_ROW_LIMIT_EXCEEDED": "File row limit exceeded. The max number of sensors that can be uploaded from a file is 100.",
        "MISSING_COLUMNS": "Columns are required/missing.",
        "EXTERNAL_ID": "Invalid external id, must be between 1 and 20 characters.",
        "SENSOR_NAME": "Invalid sensor name, must be between 1 and 100 characters.",
        "SENSOR_LATITUDE": "Invalid latitude value, must be between -90 and 90. and fewer than 10 decimals.",
        "SENSOR_LONGITUDE": "Invalid longitude value, must be between -180 and 180. and fewer than 10 decimals.",
        "SENSOR_READING_TYPES": "Invalid reading type detected, valid values include: soil_moisture_content, water_potential, temperature.",
        "SENSOR_DEPTH": "Invalid depth value, must be between 0 and 1000.",
        "SENSOR_BRAND": "Invalid brand name, must be between 1 and 100 characters.",
        "SENSOR_MODEL": "Invalid model name, must be between 1 and 100 characters.",
        "SENSOR_HARDWARE_VERSION": "Invalid hardware version name, must be between 1 and 100 characters."
      },
      "SENSOR_CLAIM_ERROR": {
        "ALREADY_OCCUPIED": "Sensor \"{{ sensorId }}\" already registered to another organization, please contact Ensemble support at support@esci.io to troubleshoot.",
        "DOES_NOT_EXIST": "Sensor \"{{ sensorId }}\" does not exist in the Ensemble database. Please ensure that you have spelled the External_ID properly for this entry, and that the sensor is an Ensemble sensor.",
        "INTERNAL_ERROR": "Sensor \"{{ sensorId }}\" failed to upload successfully, please reach out to LiteFarm support at support@litefarm.org to troubleshoot."
      }
    },
    "BULK_UPLOAD_TRANSITION": {
      "TITLE": "This is taking longer than expected...",
      "BODY": "We’ll notify you once your upload is complete and your sensors have been created. Feel free to navigate away from this window."
    },
    "CEREMONIAL_AREA": {
      "EDIT_TITLE": "Edit ceremonial area",
      "NAME": "Ceremonial area name",
      "TITLE": "Add ceremonial area"
    },
    "CONFIRM_RETIRE": {
      "BODY": "Retiring this location will remove it from the farm map.",
      "TITLE": "Retire location?"
    },
    "DRAWING_MANAGER": {
      "REDRAW": "Redraw",
      "ZERO_AREA_DETECTED": "Field with no area detected. Please add more points to current drawing or draw again."
    },
    "EXPORT_MODAL": {
      "BODY": "How do you want to export your farm map?",
      "DOWNLOAD": "Download",
      "EMAIL_TO_ME": "Email to me",
      "EMAILING": "Emailing",
      "TITLE": "Export your farm map",
      "LOADING": "Loading..."
    },
    "FARM_SITE_BOUNDARY": {
      "EDIT_TITLE": "Edit farm site boundary",
      "NAME": "Farm site boundary name",
      "TITLE": "Add farm site boundary"
    },
    "FENCE": {
      "EDIT_TITLE": "Edit fence",
      "LENGTH": "Total length",
      "NAME": "Fence name",
      "PRESSURE_TREATED": "Is this fence pressure treated?",
      "TITLE": "Add fence"
    },
    "FIELD": {
      "DATE": "Eligible transition date",
      "EDIT_TITLE": "Edit field",
      "FIELD_TYPE": "What type of field is this?",
      "NAME": "Field name",
      "NON_ORGANIC": "Non-organic",
      "ORGANIC": "Organic",
      "TITLE": "Add field",
      "TRANSITIONING": "Transitioning"
    },
    "GARDEN": {
      "DATE": "Eligible transition date",
      "EDIT_TITLE": "Edit garden",
      "GARDEN_TYPE": "What type of garden is this?",
      "NAME": "Garden name",
      "NON_ORGANIC": "Non-organic",
      "ORGANIC": "Organic",
      "TITLE": "Add garden",
      "TRANSITIONING": "Transitioning"
    },
    "GATE": {
      "EDIT_TITLE": "Edit gate",
      "NAME": "Gate name",
      "TITLE": "Add gate"
    },
    "GREENHOUSE": {
      "CO2_ENRICHMENT": "Is there CO₂ enrichment?",
      "DATE": "Eligible transition date",
      "EDIT_TITLE": "Edit greenhouse",
      "GREENHOUSE_HEATED": "Is the greenhouse heated?",
      "GREENHOUSE_TYPE": "What type of greenhouse is this?",
      "NAME": "Greenhouse name",
      "NON_ORGANIC": "Non-organic",
      "ORGANIC": "Organic",
      "SUPPLEMENTAL_LIGHTING": "Is there supplemental lighting?",
      "TITLE": "Add greenhouse",
      "TRANSITIONING": "Transitioning"
    },
    "LINE_DETAILS": {
      "BUFFER_TITLE": "What is the width?",
      "BUFFER_ZONE_WIDTH": "Buffer zone width",
      "RIPARIAN_BUFFER": "Riparian buffer",
      "WATERCOURSE": "Watercourse",
      "WATERCOURSE_TITLE": "What are the following widths ?"
    },
    "LOCATION_CREATION_FLOW": "location creation",
    "MAP_FILTER": {
      "ADD_TITLE": "Add to your map",
      "AREAS": "Areas",
      "BARN": "Barn",
      "BZ": "Buffer zone",
      "CA": "Ceremonial area",
      "FENCE": "Fence",
      "FIELD": "Field",
      "FSB": "Farm site boundary",
      "GARDEN": "Garden",
      "GATE": "Gate",
      "GREENHOUSE": "Greenhouse",
      "HIDE_ALL": "Hide all",
      "LABEL": "Labels",
      "LINES": "Lines",
      "NA": "Natural area",
      "POINTS": "Points",
      "RESIDENCE": "Residence",
      "SATELLITE": "Satellite background",
      "SHOW_ALL": "Show all",
      "SURFACE_WATER": "Surface water",
      "TITLE": "Filter your map",
      "WATERCOURSE": "Watercourse",
      "WV": "Water valve",
      "SENSOR": "Sensor"
    },
    "NATURAL_AREA": {
      "EDIT_TITLE": "Edit natural area",
      "NAME": "Natural area name",
      "TITLE": "Add natural area"
    },
    "NOTES_CHAR_LIMIT": "Notes must be less than 10,000 characters",
    "RESIDENCE": {
      "EDIT_TITLE": "Edit residence",
      "NAME": "Residence name",
      "TITLE": "Add residence"
    },
    "SPOTLIGHT": {
      "ADD": "Add locations to your map",
      "ADD_TITLE": "Add to your map",
      "EXPORT": "Download or share your map",
      "EXPORT_TITLE": "Export your map",
      "FILTER": "Change what locations you see on your map",
      "FILTER_TITLE": "Filter your map",
      "HERE_YOU_CAN": "Here you can:"
    },
    "SURFACE_WATER": {
      "EDIT_TITLE": "Edit surface water",
      "IRRIGATION": "Is this area used for irrigation?",
      "NAME": "Surface water name",
      "TITLE": "Add surface water"
    },
    "TAB": {
      "CROPS": "Crops",
      "DETAILS": "Details",
      "TASKS": "Tasks",
      "READINGS": "Readings"
    },
    "TITLE": "Farm map",
    "TUTORIAL": {
      "ADJUST_AREA": {
        "TEXT": "Click-and-drag points to adjust the area",
        "TITLE": "Adjust area"
      },
      "ADJUST_LINE": {
        "TEXT": "Click-and-drag points to adjust the line",
        "TITLE": "Adjust line"
      },
      "AREA": {
        "STEP_ONE": "Click anywhere to start drawing",
        "STEP_THREE": "Click-and-drag points to adjust the shape",
        "STEP_TWO": "Click the initial point to close the area",
        "TITLE": "Draw an area"
      },
      "LINE": {
        "STEP_FOUR": "(For certain line types) add a width",
        "STEP_ONE": "Click anywhere to start drawing",
        "STEP_THREE": "Optionally, adjust your line",
        "STEP_TWO": "Double-click to finish your line",
        "TITLE": "Draw a line"
      }
    },
    "UNABLE_TO_RETIRE": {
      "BODY": "You can only retire locations that have no active or planned crops or tasks.",
      "TITLE": "Unable to retire"
    },
    "WATER_VALVE": {
      "EDIT_TITLE": "Edit water valve",
      "GROUNDWATER": "Groundwater",
      "MAX_FLOW_RATE": "Maximum flow rate",
      "MUNICIPAL_WATER": "Municipal water",
      "NAME": "Water valve name",
      "RAIN_WATER": "Rain water",
      "SURFACE_WATER": "Surface water",
      "TITLE": "Add water valve",
      "WATER_VALVE_TYPE": "What is the source?"
    },
    "WATERCOURSE": {
      "BUFFER": "Riparian buffer",
      "EDIT_TITLE": "Edit watercourse",
      "IRRIGATION": "Is this area used for irrigation?",
      "LENGTH": "Total length",
      "NAME": "Watercourse name",
      "TITLE": "Add watercourse",
      "WIDTH": "Watercourse width"
    }
  },
  "FIELDS": {
    "EDIT_FIELD": {
      "VARIETY": "Variety",
      "SUPPLIER": "Supplier"
    }
  },
  "FILE_SIZE_MODAL": {
    "BODY": "Files can not exceed 25MB or 5 pages.",
    "TITLE": "File size too large"
  },
  "FILTER": {
    "CLEAR_ALL_FILTERS": "Clear all filters"
  },
  "FINANCES": {
    "ACTUAL_REVENUE": {
      "ADD_REVENUE": "Add revenue",
      "TITLE": "Actual Revenue"
    },
    "DATE": "Date",
    "ESTIMATED_REVENUE": {
      "ESTIMATED_ANNUAL_REVENUE": "Estimated annual revenue",
      "ESTIMATED_ANNUAL_YIELD": "Estimated annual harvest",
      "ESTIMATED_PRICE_PER_UNIT": "Estimated price per unit",
      "TITLE": "Estimated Revenue"
    },
    "REVENUE": "Revenue",
    "VIEW_WITHIN_DATE_RANGE": "View revenue within this date range",
    "WHOLE_FARM_REVENUE": "Whole farm revenue"
  },
  "HELP": {
    "ATTACHMENT_LABEL": "Upload screenshot or file",
    "EMAIL": "Email",
    "MESSAGE_LABEL": "Message",
    "OPTIONS": {
      "OTHER": "Other",
      "REPORT_BUG": "Report a bug",
      "REQUEST_FEATURE": "Request a feature",
      "REQUEST_INFO": "Request information"
    },
    "PREFERRED_CONTACT": "Preferred contact method",
    "REQUIRED_LABEL": "Required Field",
    "TITLE": "Request Help",
    "TYPE_SUPPORT_LABEL": "Type of support",
    "TYPE_SUPPORT_PLACEHOLDER": "Choose type of support",
    "WHATSAPP": "Whatsapp",
    "WHATSAPP_NUMBER_LABEL": "Whatsapp number"
  },
  "HOME": {
    "GREETING": "Good day, "
  },
  "INSIGHTS": {
    "BIODIVERSITY": {
      "AMPHIBIANS": "Amphibians",
      "BIRDS": "Birds",
      "CROP_VARIETIES": "Crop varieties",
      "ERROR": {
        "BODY": "LiteFarm generates biodiversity insights based on several sources and was unable to do so at this time. Please try again after {{minutes}} minutes.",
        "PREVIEW": "Unavailable",
        "TITLE": "There was a problem"
      },
      "HEADER": "Number of species",
      "INFO": "Biodiversity is great for people and the planet. We count species richness from all known records of biodiversity within your farm boundary(ies). You can increase the crop biodiversity on your farm by planting new varieties. You can increase the non-crop biodiversity count on your farm by recording sightings on https://inaturalist.org/app",
      "INSECTS": "Insects",
      "LOADING": {
        "BODY": "We're generating the latest biodiversity insights for your farm. This can take up to 60 seconds.",
        "PREVIEW": "Loading...",
        "TITLE": "Generating the latest biodiversity insights..."
      },
      "MAMMALS": "Mammals",
      "PLANTS": "Plants",
      "SPECIES_COUNT": "{{count}} species",
      "SPECIES_COUNT_one": "{{count}} species",
      "SPECIES_COUNT_other": "{{count}} species",
      "SPECIES_COUNT_plural": "{{count}} species",
      "TITLE": "Biodiversity"
    },
    "CURRENT": "Current",
    "INFO": "Insights provides added data insights into what is happening on your farm. The more data you provide in the application, the more insights can be generated. See individual insights for further information.",
    "LABOUR_HAPPINESS": {
      "HEADER": "Tasks",
      "INFO": "LiteFarm estimates labour happiness by averaging the satisfaction scores individuals enter when marking a task as completed.",
      "TITLE": "Labour Happiness"
    },
    "NITROGEN_BALANCE": {
      "ABANDON": "Abandon schedule",
      "CHOOSE_A_FREQUENCY": "Choose a frequency",
      "CHOOSE_FREQUENCY": "Choose Frequency...",
      "COUNT_MONTHS": "{{count}} month",
      "COUNT_MONTHS_one": "{{count}} month",
      "COUNT_MONTHS_other": "{{count}} months",
      "COUNT_MONTHS_plural": "{{count}} months",
      "CYCLE_INDICATOR": "Your Nitrogen Balance is on a {{frequency}} months cycle and data will show on: {{refreshDate}}",
      "FIRST_TIME": "It looks like it's your first time running this! Please select a frequency to calculate your nitrogen balance.",
      "GO_BACK": "Go back",
      "HEADER": "Every {{frequency}} months: {{refreshDate}}",
      "INFO_1": "The nitrogen balance tells you if you have applied too little or too much fertilizer. It relies on your harvest logs, nitrogen credits from legumes, and fertilization logs. You can run the balance on your desired time interval.",
      "INFO_2": "Click the delete button to reset your schedule.",
      "SELECT_FREQUENCY": "Select Frequency",
      "TITLE": "Nitrogen Balance"
    },
    "PEOPLE_FED": {
      "CALORIES": "Calories",
      "FAT": "Fat",
      "HEADER": "Number of Meals",
      "INFO": "We estimate the number of potential meals provided by your farm based on sales data, and crop composition databases. We assume that daily requirements are divided equally across three meals a day.",
      "MEAL_COUNT": "{{count}} meal",
      "MEAL_COUNT_one": "{{count}} meal",
      "MEAL_COUNT_other": "{{count}} meals",
      "MEAL_COUNT_plural": "{{count}} meals",
      "MEALS": "meals",
      "PROTEIN": "Protein",
      "TITLE": "People Fed",
      "VITAMIN_A": "Vitamin A",
      "VITAMIN_C": "Vitamin C"
    },
    "PRICES": {
      "INFO": "We show you the trajectory of your sales prices against the sales prices for the same goods within a given distance of you, collected across the LiteFarm network.",
      "NEARBY_FARMS": "Network price is based on {{count}} farms in your local area",
      "NEARBY_FARMS_one": "Network price is based on {{count}} farm in your local area",
      "NEARBY_FARMS_other": "Network price is based on {{count}} farms in your local area",
      "NEARBY_FARMS_plural": "Network price is based on {{count}} farms in your local area",
      "NETWORK_PRICE": "Network Price",
      "NO_ADDRESS": "You currently do not have an address in LiteFarm. Please update it in your Profile to get nearby prices information!",
      "OWN_PRICE": "Own Price",
      "PERCENT_OF_MARKET": "{{percentage}}% of market",
      "SALES_FROM_DISTANCE_AWAY": "Sales from {{distance}} {{unit}} away",
      "TITLE": "Prices",
      "Y_TITLE": "Price ({{currency}}/{{mass}})"
    },
    "SOIL_OM": {
      "ALTERNATE_TITLE": "Soil OM Content",
      "HEADER": "Soil Organic Matter",
      "INFO": "Soil organic matter is needed to maintain a healthy soil environment for your crops. We populate this insight from your most recent soil analysis task results. If you do not have any data we predict the potential soil organic matter for your location globally.",
      "TITLE": "Soil OM"
    },
    "TITLE": "Insights",
    "UNAVAILABLE": "Unavailable",
    "WATER_BALANCE": {
      "FIRST_TIME": "Looks like this is your first time running this! For more info on what this does, please click the information button to see.",
      "INFO_1": "The water balance tells you whether your crops have too little or too much water. It relies on weather data, and it is updated by your irrigation and soil texture data from your soil analysis logs.",
      "INFO_2": "This feature has not been widely tested across farms with low surrounding weather station density so use with caution. We welcome feedback on how well it performs for your farm.",
      "NO_SCHEDULE_RUN": "Your scheduled water balance hasn't run yet, please check back in two days and ensure you have at least one soil analysis that records soil texture for a field to see water balance data for crops in that field. If the problem persists please contact LiteFarm.",
      "REGISTER_FARM": "Register Farm",
      "TITLE": "Water Balance"
    }
  },
  "INTRODUCE_MAP": {
    "BODY": "The farm map has new features. It is now found under the My Farm menu.",
    "TITLE": "We've updated farm maps!"
  },
  "INVITATION": {
    "BIRTH_YEAR": "Birth year",
    "BIRTH_YEAR_ERROR": "Birth year needs to be between 1900 and",
    "BIRTH_YEAR_TOOLTIP": "Age information is collected for research purposes only and will only be shared with  personally identifying information removed",
    "CREATE_ACCOUNT": "Create New Account",
    "CREATE_NEW_ACCOUNT": "Create New Account",
    "EMAIL": "Email",
    "FULL_NAME": "Full name",
    "GENDER": "Gender",
    "GENDER_TOOLTIP": "Gender information is collected for research purposes only and will only be shared with  personally identifying information removed",
    "PASSWORD": "Password",
    "YOUR_INFORMATION": "Your information"
  },
  "INVITE_SIGN_UP": {
    "ERROR0": "You'll need user",
    "ERROR1": "to accept this farm invitation.",
    "HOW_TO_CREATE": "How do you want to create your new account?",
    "LITEFARM_ACCOUNT": "Create a LiteFarm account",
    "SIGN_IN_WITH": "Sign in with",
    "TITLE": "Create your account"
  },
  "INVITE_USER": {
    "BIRTH_YEAR": "Birth Year",
    "BIRTH_YEAR_ERROR": "Birth year needs to be between 1900 and",
    "BIRTH_YEAR_TOOLTIP": "Age information is collected for research purposes only and will only be shared with personally identifying information removed",
    "CHOOSE_ROLE": "Choose Role",
    "DEFAULT_LANGUAGE": "English",
    "DEFAULT_LANGUAGE_VALUE": "en",
    "EMAIL": "Email",
    "EMAIL_INFO": "Users without an email won't be able to log in",
    "FULL_NAME": "Full name",
    "GENDER": "Gender",
    "GENDER_TOOLTIP": "Gender information is collected for research purposes only and will only be shared with personally identifying information removed",
    "INVALID_EMAIL_ERROR": "Please enter a valid email",
    "INVITE": "Invite",
    "LANGUAGE_OF_INVITE": "Language of invitation",
    "PHONE": "Phone",
    "PHONE_ERROR": "Please enter a valid phone number",
    "ROLE": "Role",
    "TITLE": "Invite a user",
    "WAGE": "Hourly Wage",
    "WAGE_ERROR": "Wage must be a valid, non-negative decimal number"
  },
  "JOIN_FARM_SUCCESS": {
    "IMPORTANT_THINGS": "Let us show you a couple of important things!",
    "SUCCESSFULLY_JOINED": "You have successfully joined"
  },
  "LOCATION_CROPS": {
    "ACTIVE_CROPS": "Active crops",
    "ADD_NEW": "Add a crop",
    "INPUT_PLACEHOLDER": "Type to search",
    "PAST_CROPS": "Past crops",
    "PLANNED_CROPS": "Planned crops"
  },
  "LOG_COMMON": {
    "ADD_A_LOG": "Add a log",
    "ALL_CROPS": "All crops",
    "ALL_LOCATIONS": "All locations",
    "CROP": "Crop",
    "DELETE_CONFIRMATION": "Are you sure you want to delete this log?",
    "EDIT_A_LOG": "Edit a log",
    "FROM": "From",
    "LOCATION": "Location",
    "LOCATIONS": "Locations",
    "NOTES": "Notes",
    "QUANTITY": "Quantity",
    "SELECT_CROP": "Select crop",
    "SELECT_LOCATION": "Select location",
    "SELECT_LOCATIONS": "Select locations",
    "SELECT_TYPE": "Select Type",
    "TO": "To",
    "TYPE": "Type",
    "WARNING": "To use this type of log please add crops to fields. You can do this by navigating to Fields -> Your field -> New Field Crop"
  },
  "LOG_DETAIL": {
    "NO": "No",
    "YES": "Yes"
  },
  "LOG_FIELD_WORK": {
    "DISCING": "Discing",
    "MULCH_TILL": "Mulch Till",
    "PLOW": "plow",
    "RIDGE_TILL": "Ridge Till",
    "RIPPING": "Ripping",
    "ZONE_TILL": "Zone Till"
  },
  "LOG_HARVEST": {
    "ADD_CUSTOM_HARVEST_USE": "Add custom harvest use",
    "CROP": "Crop",
    "CROP_PLACEHOLDER": "Select a crop",
    "CUSTOM_HARVEST_USE": "Custom harvest uses",
    "DISEASE": "Disease",
    "HARVEST": "Harvest",
    "HARVEST_ALLOCATION_SUBTITLE": "About how much of the harvest will be used for each purpose?",
    "HARVEST_ALLOCATION_SUBTITLE_TWO": "Amount to allocate",
    "HARVEST_QUANTITY": "Harvest Quantity",
    "HARVEST_USE": "Harvest Use",
    "HARVEST_USE_TYPE_SUBTITLE": "How will the harvest be used?",
    "OTHER": "Other",
    "PEST": "Pest",
    "QUANTITY_ERROR": "Quantity must be up to 2 decimal places",
    "TITLE": "Harvest Log",
    "WEED": "Weed"
  },
  "LOG_IRRIGATION": {
    "DRIP": "Drip",
    "FLOOD": "Flood",
    "SPRINKLER": "Sprinkler",
    "SUBSURFACE": "Subsurface"
  },
  "MANAGEMENT_DETAIL": {
    "ABANDON_PLAN": "Abandon this crop plan",
    "ADD_A_TASK": "Add a task",
    "DETAILS": "Details",
    "FAILED_CROP": "Failed crop?",
    "TASKS": "Tasks"
  },
  "MANAGEMENT_PLAN": {
    "ABANDON_MANAGEMENT_PLAN_CONTENT": "Abandoning this crop plan will abandon all the incomplete tasks associated with it and remove it from your farm map.",
    "ABANDON_MANAGEMENT_PLAN_TITLE": "Abandon crop plan?",
    "ADD_MANAGEMENT_PLAN": "Add a crop plan",
    "AGE": "Age",
    "AS_COVER_CROP": "As cover crop",
    "BEDS": "Beds",
    "BROADCAST": "Broadcast or drill",
    "COMPLETE_PLAN": {
      "ABANDON_DATE": "Abandonment date",
      "ABANDON_NOTES": "Abandonment notes",
      "ABANDON_PLAN": "Abandon plan",
      "ABANDON_REASON": "Reason for abandoning",
      "COMPLETE_DATE": "Completed date",
      "COMPLETE_PLAN": "Complete plan",
      "DATE_OF_CHANGE": "Date of status change",
      "NOTES_CHAR_LIMIT": "Notes must be less than 10,000 characters",
      "RATING": "Rate this crop plan",
      "REASON": {
        "CROP_FAILURE": "Crop failure",
        "LABOUR_ISSUE": "Labour issue",
        "MACHINERY_ISSUE": "Machinery issue",
        "MARKET_PROBLEM": "Market problem",
        "SCHEDULING_ISSUE": "Scheduling issue",
        "SOMETHING_ELSE": "Something else",
        "WEATHER": "Weather"
      },
      "WHAT_HAPPENED": "What happened?"
    },
    "COMPLETION_NOTES": "Completion notes",
    "CONTAINER": "Container",
    "CONTAINER_OR_IN_GROUND": "Are you planting in a container or in ground?",
    "CONTAINER_TYPE": "Type of container",
    "COVER_INFO": "Selecting cover crop will create a field work task to terminate the cover crop at the end of the season. Selecting for harvest will create a harvest task instead.",
    "COVER_OR_HARVEST": "Is this being grown as a cover crop or for harvest?",
    "DAYS_FROM_PLANTING": "Days from planting to:",
    "DAYS_FROM_SEEDING": "Days from seed to:",
    "DAYS_TO_HARVEST": "Days from transplant to next harvest:",
    "DAYS_TO_TERMINATION": "Days from transplant to termination:",
    "DETAIL_SPOTLIGHT_CONTENTS": "Here you can edit your crop details.",
    "DETAIL_SPOTLIGHT_TITLE": "Details",
    "DO_YOU_WANT_TO_ABANDON_CONTENT": "Do you want to abandon this plan?",
    "DROP_PIN": "Drop pin",
    "DURATION_TOOLTIP": "These are suggested values. Please adjust for your local conditions.",
    "EDITING_PLAN_WILL_NOT_MODIFY": "Editing this plan will not modify tasks assigned to it.",
    "ESTIMATED_SEED": "Estimated seed required",
    "ESTIMATED_YIELD": "Estimated annual harvest",
    "FIRST_MP_SPOTLIGHT": {
      "BODY_PART1": "LiteFarm has generated a few tasks based on your plan. You can add more tasks or assign them on this screen.",
      "BODY_PART2": "Your plan will become active once you complete a task.",
      "TITLE": "Congrats! You've made your first crop plan!"
    },
    "FOR_HARVEST": "For harvest",
    "GERMINATION": "Germination",
    "HARVEST": "Initial harvest",
    "HARVEST_DATE": "When do you expect your next harvest?",
    "HISTORICAL_CONTAINER_OR_IN_GROUND": "Was it planted in a container or in the ground?",
    "IN_GROUND": "In ground",
    "INCOMPLETE_TASK_CONTENT": "This plan has tasks that aren’t completed yet. You’ll need to mark the tasks complete in order to complete this crop plan.",
    "INCOMPLETE_TASK_TITLE": "You have incomplete tasks",
    "INDIVIDUAL_CONTAINER": "Individual or container",
    "IS_TRANSPLANT": "Will this crop be transplanted?",
    "KNOW_HOW_IS_CROP_PLANTED": "Do you know how the crop was planted?",
    "LOCATION_SUBTEXT": "Only locations that can grow crops are shown.",
    "MANAGEMENT_PLAN_FLOW": "crop plan creation",
    "MANAGEMENT_SPOTLIGHT_1": "Create new plans for this crop",
    "MANAGEMENT_SPOTLIGHT_2": "View and modify plans for this crop",
    "MANAGEMENT_SPOTLIGHT_3": "Create and assign tasks",
    "MANAGEMENT_SPOTLIGHT_TITLE": "Management",
    "NEXT_HARVEST": "When do you expect your next harvest?",
    "NOTES_CHAR_LIMIT": "Notes must be less than 10,000 characters",
    "NUMBER_OF_CONTAINER": "# of containers",
    "PENDING_TASK": "Pending tasks",
    "PLAN_AND_ID": "Plan {{id}}",
    "PLAN_NAME": "Crop plan name",
    "PLAN_NOTES": "Plan notes",
    "PLANT_SPACING": "Plant spacing",
    "PLANTED_ALREADY": "Will you be planting this crop or is it already in the ground?",
    "PLANTING": "Planting",
    "PLANTING_DATE": "What is your planting date?",
    "PLANTING_DATE_INFO": "Seeding date based on crop age: {{seed_date}}",
    "PLANTING_DATE_LABEL": "Planting date",
    "PLANTING_DEPTH": "Planting depth",
    "PLANTING_METHOD": "What is your planting method?",
    "PLANTING_METHOD_TOOLTIP": "Selecting the right planting method will help LiteFarm more accurately estimate the quantity of seed needed, yield, and other helpful insights.",
    "PLANTING_NOTE": "Planting notes",
    "PLANTING_SOIL": "Planting soil to be used",
    "PLANTS_PER_CONTAINER": "# of plants/container",
    "RATE_THIS_MANAGEMENT_PLAN": "Plan rating",
    "REMOVE_PIN": "Remove pin",
    "ROW_METHOD": {
      "HISTORICAL_SAME_LENGTH": "Were the rows all the same length?",
      "LENGTH_OF_ROW": "Length of row",
      "NUMBER_OF_ROWS": "# of rows",
      "SAME_LENGTH": "Are your rows all the same length?",
      "TOTAL_LENGTH": "Total length of rows"
    },
    "ROWS": "Rows",
    "SEED_DATE": "What is your seeding date?",
    "SEED_OR_SEEDLING": "How will you plant this crop?",
    "SEEDING_DATE": "Seeding date",
    "SEEDLING": "Seedling or planting stock",
    "SEEDLING_AGE": "What is the approximate age of the seedling or planting stock?",
    "SEEDLING_AGE_INFO": "Approximate age will help LiteFarm estimate harvest dates for seedlings. For cuttings and other planting stock without an obvious age, you can enter 0.",
    "SELECT_A_PLANTING_LOCATION": "Select a planting location",
    "SELECT_A_SEEDING_LOCATION": "Select a seeding location",
    "SELECT_CURRENT_LOCATION": "Select the crop's current location",
    "SELECTED_STARTING_LOCATION": "Always select this as the starting location for crops that will be transplanted",
    "SPOTLIGHT_HERE_YOU_CAN": "Here you can:",
    "STARTED": "Let's get started",
    "STATUS": {
      "ABANDONED": "Abandoned",
      "ACTIVE": "Active",
      "COMPLETED": "Completed",
      "PLANNED": "Planned"
    },
    "SUPPLIER": "Supplier",
    "TERMINATION": "Termination",
    "TERMINATION_DATE": "When will you terminate this crop?",
    "TOTAL_PLANTS": "# of plants",
    "TRANSPLANT": "Transplant",
    "TRANSPLANT_DATE": "What is your transplant date?",
    "TRANSPLANT_LOCATION": "Where will you transplant to?",
    "TRANSPLANT_SPOTLIGHT": {
      "BODY": {
        "PLANTED": "planted",
        "SEEDED": "seeded",
        "TEXT": "Please indicate where this crop will be initially <1>{{fill}}</1>. We’ll ask about where you’ll transplant it to later."
      },
      "TITLE": {
        "PLANTING": "Planting",
        "SEEDING": "Seeding",
        "TEXT": "{{fill}} location"
      }
    },
    "VARIETY": "Variety",
    "WHAT_IS_AGE": "What is the approximate age of the crop?",
    "WHAT_WAS_PLANTING_METHOD": "What was the planting method?",
    "WHAT_WAS_PLANTING_METHOD_INFO": "Selecting the right planting method will help LiteFarm more accurately estimate the quantity of seed needed, yield, and other helpful insights.",
    "WHERE_START_LOCATION": "Where is your starting location?",
    "WHERE_TRANSPLANT_LOCATION": "Where will you transplant to?",
    "WILD_CROP": "Are you harvesting a wild crop?"
  },
  "MY_FARM": {
    "CERTIFICATIONS": "Certifications",
    "FARM_INFO": "Farm info",
    "FARM_MAP": "Farm map",
    "PEOPLE": "People"
  },
  "NAVIGATION": {
    "SPOTLIGHT": {
      "COORDINATE_ACTIVITIES": "Coordinate farm activities",
      "EDIT_FARM_SETTING": "Edit your farm settings",
      "FARM": "Here you can:, • Edit your farm settings, • Map your farm, • Manage your employees",
      "FARM_TITLE": "This is your farm profile",
      "INFO": "Your info",
      "LOG_OUT": "The log out button",
      "MANAGE_EMPLOYEE": "Manage your employees",
      "MANAGE_TASK": "Manage your tasks",
      "MAP_FARM": "Map your farm",
      "SEE_UPDATES": "See important updates",
      "NOTIFICATION": "Here you can:, • See important updates, • Manage your tasks, • Coordinate farm activities",
      "NOTIFICATION_TITLE": "This is your notification centre",
      "PROFILE": "Here you will find:, • Your info, • Helpful tips, • The log out button",
      "PROFILE_TITLE": "This is your profile",
      "SEE_TASK": "See what else is going on",
      "TASK_TITLE": "This is your farm tasks",
      "TIPS": "Helpful tips",
      "YOU_CAN": "Here you can:",
      "YOU_WILL_FIND": "Here you will find:"
    }
  },
  "ENTITY_TYPES": {
    "TASK": "task",
    "LOCATION": "location"
  },
  "NOTIFICATION": {
    "TIMELINE": {
      "HEADING": "Notification timeline",
      "VIEW_NOW": "View now",
      "MORE_RECENT_NOTIFICATION": "There are more recent notifications about this {{entityType}}."
    },
    "DAILY_TASKS_DUE_TODAY": {
      "BODY": "You have tasks due today.",
      "TITLE": "Tasks due today"
    },
    "NONE_TO_DISPLAY": "There are no notifications to display.",
    "NOTIFICATION_TEASER": "Coming Soon!",
    "PAGE_TITLE": "Notifications",
    "TAKE_ME_THERE": "Take me there",
    "TASK_ABANDONED": {
      "BODY": "A {{taskType}} task assigned to you has been abandoned by {{abandoner}}.",
      "TITLE": "Task abandoned"
    },
    "TASK_ASSIGNED": {
      "BODY": "A {{taskType}} task has been assigned to you by {{assigner}}.",
      "TITLE": "Assigned task"
    },
    "TASK_COMPLETED_BY_OTHER_USER": {
      "BODY": "A {{taskType}} task assigned to you has been marked completed by {{assigner}}.",
      "TITLE": "Task completed"
    },
    "TASK_REASSIGNED": {
      "BODY": "A {{taskType}} task previously assigned to you has been assigned to someone else by {{assigner}}.",
      "TITLE": "Task re-assigned"
    },
    "TASK_UNASSIGNED": {
      "BODY": "{{editor}} has marked a {{taskType}} task as unassigned.",
      "TITLE": "Task unassigned"
    },
    "WEEKLY_UNASSIGNED_TASKS": {
      "BODY": "You have unassigned tasks due this week.",
      "TITLE": "Unassigned tasks"
    },
    "SENSOR_BULK_UPLOAD_SUCCESS": {
      "BODY": "Your sensor upload has completed successfully.",
      "TITLE": "Sensor upload completed"
    },
    "SENSOR_BULK_UPLOAD_FAIL": {
      "BODY": "Your sensor upload has failed. Click “Take me there” to view the details.",
      "TITLE": "Sensor upload failed"
    }
  },
  "OUTRO": {
    "ALL_DONE": "Great! You're all done. Ready to get your hands dirty?",
    "IMPORTANT_THINGS": "And finally, let us show you a couple of important things!"
  },
  "PASSWORD_RESET": {
    "BUTTON": "Resend Link",
    "BUTTON_SENDING": "Sending...",
    "DESCRIPTION_BOTTOM": "Please check your email.",
    "DESCRIPTION_TOP": "A link has been sent.",
    "LABEL_EMAIL": "Email",
    "LABEL_NEW_PASSWORD": "New Password",
    "NEW_ACCOUNT_BUTTON": "Update",
    "NEW_ACCOUNT_TITLE": "Set your new password",
    "TITLE": "Link Sent"
  },
  "PASSWORD_RESET_SUCCESS_MODAL": {
    "BUTTON": "Great!",
    "DESCRIPTION": "Your password has been updated. Redirecting you to your farms in 10 seconds...",
    "TITLE": "Success!"
  },
  "PLAN_GUIDANCE": {
    "ADDITIONAL_GUIDANCE": "Is there additional guidance you want to provide for this seeding task?",
    "BED": "Bed",
    "BEDS": "beds",
    "NOTES": "Planting notes",
    "PLANTING_DEPTH": "Planting depth",
    "ROW": "Row",
    "ROWS": "rows",
    "SPACE_BETWEEN": "Space between {{types}}",
    "SPECIFY": "Specify {{types}}",
    "SPECIFY_PLACEHOLDER": "Ex. {{types}} 1 - 4",
    "TOOLTIP": "The first 40 characters of this field will display anywhere your crop plan is visible.",
    "WIDTH": "{{type}} width",
    "WORD_LIMIT": "Only {{limit}} characters can be displayed"
  },
  "PREPARING_EXPORT": {
    "MESSAGE": "LiteFarm is putting together your certification documents in the background and you’ll receive an email when we’re done - it could take a few minutes... You can click outside this box to continue using LiteFarm without interrupting the process.",
    "TITLE": "Your export is being prepared"
  },
  "PROFILE": {
    "ACCOUNT": {
      "CONVERT_TO_HAVE_ACCOUNT": "Convert this worker to a user with account",
      "EDIT_USER": "Edit user",
      "EMAIL": "Email",
      "ENGLISH": "English",
      "FIRST_NAME": "First Name",
      "FRENCH": "French",
      "LANGUAGE": "Language",
      "LAST_NAME": "Last Name",
      "PERSONAL_INFORMATION": "My Info",
      "PHONE_NUMBER": "Phone Number",
      "PORTUGUESE": "Portuguese",
      "SPANISH": "Spanish",
      "USER_ADDRESS": "User Address"
    },
    "ACCOUNT_TAB": "Account",
    "FARM": {
      "ADDRESS": "Address",
      "CURRENCY": "Currency",
      "FARM_NAME": "Farm Name",
      "IMPERIAL": "Imperial",
      "METRIC": "Metric",
      "PHONE_NUMBER": "Phone Number",
      "UNITS": "Units"
    },
    "FARM_TAB": "Farm",
    "PEOPLE": {
      "DO_YOU_WANT_TO_REMOVE": "Do you want to remove this user from your farm?",
      "EO": "Extension Officer",
      "FARM_MANAGER": "Farm Manager",
      "FARM_OWNER": "Farm Owner",
      "FARM_WORKER": "Farm Worker",
      "HOURLY": "hourly",
      "INVITE_USER": "Invite User",
      "PAY": "Pay",
      "RESTORE_ACCESS": "Restore User Access",
      "REVOKE_ACCESS": "Revoke User Access",
      "ROLE": "Role",
      "ROLE_CHANGE_ALERT": "Role change will take full effect upon next login. Workers cannot set themselves to Admins.",
      "SEARCH": "Search",
      "THIS_WILL_REMOVE": "This action will remove the user from your farm.",
      "USERS_FOUND": "Users found"
    },
    "PEOPLE_TAB": "People",
    "TABLE": {
      "HEADER_EMAIL": "Email",
      "HEADER_NAME": "Name",
      "HEADER_ROLE": "Role",
      "HEADER_STATUS": "Status"
    }
  },
  "PROFILE_FLOATER": {
    "HELP": "Help",
    "INFO": "My info",
    "LOG_OUT": "Log Out",
    "SWITCH": "Switch Farm",
    "TUTORIALS": "Tutorials"
  },
  "REACT_SELECT": {
    "CLEAR": "Clear",
    "CLEAR_ALL": "Clear all"
  },
  "REQUEST_CONFIRMATION_MODAL": {
    "BUTTON": "Got it",
    "DESCRIPTION": "Someone will be in touch within 48 hours.",
    "TITLE": "Help request submitted"
  },
  "ROLE_SELECTION": {
    "FARM_EO": "Extension Officer",
    "FARM_MANAGER": "Farm Manager",
    "FARM_OWNER": "Farm Owner",
    "IS_OWNER_OPERATED": "Is this farm owner operated?",
    "TITLE": "What is your role on the farm?"
  },
  "SALE": {
    "ADD_SALE": {
      "CROP_PLACEHOLDER": "Select crop",
      "CROP_REQUIRED": "Required",
      "CROP_VARIETY": "Crop variety",
      "CUSTOMER_NAME": "Customer name",
      "CUSTOMER_NAME_REQUIRED": "Required",
      "DATE": "Date",
      "TABLE_HEADERS": {
        "CROP_VARIETIES": "Crop variety",
        "QUANTITY": "Quantity",
        "TOTAL": "Total"
      },
      "TITLE": "Add new sale"
    },
    "DETAIL": {
      "ACTION": "Action",
      "CROP": "Crop",
      "CUSTOMER_NAME": "Customer Name",
      "DELETE_CONFIRMATION": "Are you sure you want to delete this sale?",
      "QUANTITY": "Quantity",
      "TITLE": "Sale Detail",
      "VALUE": "Value"
    },
    "EDIT_SALE": {
      "DATE": "Date",
      "DELETE_CONFIRMATION": "Are you sure you want to delete this sale?",
      "TITLE": "Edit Sale"
    },
    "ESTIMATED_REVENUE": {
      "CALCULATION": "Calculation",
      "CALCULATION_DESCRIPTION": "We calculate estimated revenue using the end date of crops estimated in the fields module. To include a crop in your estimated revenue calculation make sure you capture its end date within your financial report end date.",
      "TITLE": "Estimated Revenue"
    },
    "EXPENSE_DETAIL": {
      "ACTION": "Action",
      "COST": "Cost",
      "DESCRIPTION": "Expense Description",
      "TEMP_DELETE_CONFIRMATION": "Are you sure you want to delete this expenses?",
      "TITLE": "Expense Detail"
    },
    "FINANCES": {
      "ACTION": "Action",
      "ACTUAL": "Actual",
      "ACTUAL_REVENUE_ESTIMATED": "Estimated",
      "ACTUAL_REVENUE_LABEL": "Actual",
      "ADD_NEW_EXPENSE": "Add New Expense",
      "ADD_NEW_SALE": "Add New Sale",
      "BALANCE": "Balance",
      "BALANCE_EXPLANATION": "We compute a real-time balance (‘cost of production’) for each crop on your farm. This is a simple equation of expenses minus revenue.  Expenses for each crop are calculated from two parts, one part is the labour expenses from hours logged for farm activities, the other part is from the other expenses logged for the whole farm. Where expenses are logged for the whole farm we equally divide them amongst the crops on the farm. Unallocated means that a shift(s) has been submitted for a field when there is not a crop yet on that field. This shift(s) will be assigned to crops as they are added to that field within the financial reporting time window.",
      "BALANCE_FOR_FARM": "Balance (Whole Farm)",
      "EXPENSES": "Expenses",
      "FINANCE_HELP": "Finance Help",
      "LABOUR_LABEL": "Labour",
      "OTHER_EXPENSES_LABEL": "Other Expenses",
      "REVENUE": "Revenue",
      "TITLE": "Finances",
      "UNALLOCATED_CROP": "Unallocated",
      "UNALLOCATED_TIP": "What is unallocated?"
    },
    "LABOUR": {
      "BY": "By",
      "CROPS": "Crops",
      "EMPLOYEES": "Employees",
      "TABLE": {
        "AMOUNT": "Amount",
        "CROP": "Crop",
        "DATE": "Date",
        "EMPLOYEE": "Employee",
        "EST_REVENUE": "Estimated Revenue",
        "LABOUR_COST": "Labour Cost",
        "TASK": "Task",
        "TIME": "Time",
        "TYPE": "Type"
      },
      "TASKS": "Tasks",
      "TITLE": "Labour"
    },
    "SUMMARY": {
      "AMOUNT": "Amount",
      "CROP": "Crop",
      "DATE": "Date",
      "DETAILED_HISTORY": "Detailed History",
      "SUBTOTAL": "Subtotal",
      "SUMMARY": "Summary",
      "TITLE": "Sales",
      "TOTAL": "Total",
      "TYPE": "Type",
      "VALUE": "Value"
    }
  },
  "SENSOR": {
<<<<<<< HEAD
=======
    "SENSOR_NAME": "Sensor name",
    "LATITUDE": "Latitude",
    "LONGTITUDE": "Longtitude",
    "READING": {
      "TYPES": "Reading types",
      "SOIL_WATER_CONTENT": "Soil water content",
      "SOIL_WATER_POTENTIAL": "Soil water potential",
      "TEMPERATURE": "Temperature"
    },
    "DEPTH": "Depth",
    "BRAND": "Brand",
    "VALIDATION": {
      "SENSOR_LATITUDE": "Invalid latitude value, must be between -90 and 90. and fewer than 10 decimals.",
      "SENSOR_LONGITUDE": "Invalid longitude value, must be between -180 and 180. and fewer than 10 decimals."
    },
    "MODAL": {
      "TITLE": "Change reading types?",
      "BODY": "Changing the reading types for this sensor will modify what readings LiteFarm can show. Do you want to proceed?"
    },
    "BRAND_HELPTEXT": "Brands that LiteFarm can integrate with are shown below. If you would no longer like to use this sensor brand, try retiring this sensor instead.",
    "MODEL": "Model",
    "MODEL_HELPTEXT": "This id is used to uniquely identify this sensor in other, integrated systems and cannot be changed. If it is no longer being used, try retiring this sensor and adding a new one.",
    "EXTERNAL_IDENTIFIER": "External identifier",
    "PART_NUMBER": "Part Number",
    "HARDWARE_VERSION": "Hardware version",
    "DETAIL": {
      "RETIRE": "Retire",
      "EDIT": "Edit",
      "NAME": "Sensor Name",
      "LATITUDE": "Latitude",
      "LONGITUDE": "Longitude",
      "MODEL": "Model",
      "PART_NUMBER": "Part Number",
      "HARDWARE_VERSION": "Hardware Version",
      "EXTERNAL_ID_TOOLTIP": "This id is used to uniquely identify this sensor in other, integrated systems and cannot be changed. If it is no longer being used, try retiring this sensor and adding a new one.",
      "EXTERNAL_IDENTIFIER": "External Identifier",
      "DEPTH": "Depth",
      "BRAND": "Brand",
      "BRAND_TOOLTIP": "Brands that LiteFarm can integrate with are shown below. If you would no longer like to use this sensor brand, try retiring this sensor instead.",
      "READING_TYPES": "Reading types"
    },
>>>>>>> 0c869298
    "VIEW_HEADER": {
      "READINGS": "Readings",
      "TASKS": "Tasks",
      "DETAILS": "Details"
    },
<<<<<<< HEAD
    "TEMPERATURE_READINGS_OF_SENSOR": {
      "TITLE": "Soil temperature",
      "SUBTITLE": "Today’s ambient high and low temperature: {{high}}{{tempUnit}} / {{low}}{{tempUnit}}",
      "Y_AXIS_LABEL": "Temperature in {{tempUnit}}"
=======
    "RETIRE": {
      "TITLE": "Retire sensor?",
      "RETIRE": "Retire",
      "CANCEL": "Cancel",
      "BODY": "Retiring this sensor will remove it and any readings associated with it from your farm as well as closing any connections with the sensor provider. Do you want to proceed?",
      "RETIRE_SUCCESS": "Successfully retired sensor",
      "RETIRE_FAILURE": "There was an error retiring this sensor"
>>>>>>> 0c869298
    }
  },
  "SHIFT": {
    "ACTION": "Action",
    "ADD_NEW": "Add New Shift",
    "EDIT_SHIFT": {
      "ADD_CUSTOM_TASK": "Add Custom Task",
      "ADD_TASK": "Add a Task",
      "ALL": "All locations",
      "ALL_CROPS": "All crops",
      "ASSIGN_TIME_TO_TASK": "Assign time to task by",
      "CHOOSE_DATE": "Choose a Date",
      "CHOOSE_WORKERS": "Choose worker",
      "CROPS": "Crops",
      "CROPS_LABEL": "Crops",
      "DID_NOT_PROVIDE_ANSWER": "Did not provide answer",
      "HAPPY": "Happy",
      "INDIVIDUAL_CROPS": "Individual Crops",
      "LOCATIONS": "Locations",
      "LOCATIONS_LABEL": "Locations",
      "MOOD": "How did this shift make you feel?",
      "NAME_TASK": "Name of the custom task",
      "NEUTRAL": "Neutral",
      "RATHER_NOT_SAY": "Rather Not Say",
      "SAD": "Sad",
      "SELECT_ALL": "Select All",
      "SELECT_CROPS": "Select crops",
      "SELECT_FIELDS": "Select locations",
      "VERY_HAPPY": "Very Happy",
      "VERY_SAD": "Very Sad",
      "WHAT_TASKS_YOU_DID": "What tasks did you do today?",
      "WORKER": "Worker",
      "WORKER_MOOD": "How did this worker feel during this shift?"
    },
    "MY_SHIFT": {
      "DELETE_CONFIRMATION": "Are you sure you want to delete this shift?",
      "DURATION": "Duration",
      "LOCATION_CROPS": "Locations/Crops",
      "SUBMITTED_FOR": "Submitted For",
      "TASK": "Task",
      "TITLE": "Shift Detail"
    },
    "NAME": "Name",
    "NEW_SHIFT": {
      "STEP_ONE": "Add a shift",
      "STEP_TWO": "Add a shift"
    },
    "RETIRED": "Location Retired",
    "SHIFT_DATE": "Date",
    "SHIFT_HISTORY": "Shift History",
    "TIME_TOTAL": "Total",
    "TITLE": "Shifts"
  },
  "SIGNUP": {
    "CHANGES": "Read about the changes",
    "EMAIL_INVALID": "Email is invalid",
    "ENTER_EMAIL": "Enter your email address",
    "EXPIRED_ERROR": "We've updated our infrastructure and you'll need to reset your password. Check your inbox to proceed.",
    "EXPIRED_INVITATION_LINK_ERROR": "Invalid or expired invitation",
    "GOOGLE_BUTTON": "CONTINUE WITH GOOGLE",
    "INVITED_ERROR": "We've updated our infrastructure and you'll need to check your inbox for a farm invitation to proceed.",
    "LITEFARM_UPDATED": "We've updated LiteFarm!",
    "PASSWORD_ERROR": "Password incorrect",
    "SIGN_IN": "Sign In",
    "SSO_ERROR": "Please login by clicking the Google button above",
    "USED_INVITATION_LINK_ERROR": "This invitation has already been used, please log in to access this farm",
    "WELCOME_BACK": "Welcome back",
    "WRONG_BROWSER": "LiteFarm is not optimized for this browser.",
    "WRONG_BROWSER_BOTTOM": "Please login using Chrome."
  },
  "SLIDE_MENU": {
    "CROPS": "Crops",
    "DOCUMENTS": "Documents",
    "FINANCES": "Finances",
    "INSIGHTS": "Insights",
    "MANAGE": "Manage",
    "TASKS": "Tasks"
  },
  "STATUS": {
    "ACTIVE": "Active",
    "INACTIVE": "Inactive",
    "INVITED": "Invited"
  },
  "SURVEY_STACK": {
    "PRODUCED": "Produced on",
    "SURVEY_ADDENDUM": "Survey Addendum",
    "TITLE": "{{certification}} certification from {{certifier}}"
  },
  "SWITCH_OUTRO": {
    "BUTTON": "Let's Go!",
    "DESCRIPTION_BOTTOM": "Heading to: ",
    "DESCRIPTION_TOP": "The barn door is secure.",
    "TITLE": "Switching Farms"
  },
  "TABLE": {
    "LOADING_TEXT": "Loading...",
    "NEXT_TEXT": "Next",
    "NO_DATA_TEXT": "No rows found",
    "OF_TEXT": "of",
    "PAGE_TEXT": "Page",
    "PREVIOUS_TEXT": "Previous",
    "ROWS_TEXT": "rows"
  },
  "TASK": {
    "ABANDON": {
      "ABANDON": "Abandon",
      "DATE": "Abandonment date",
      "INFO": "Abandoning this task will change its' status to abandoned and remove it from all users ‘To do’ and ‘Unassigned’ lists.",
      "NOTES": "Task abandonment notes",
      "NOTES_CHAR_LIMIT": "Notes must be less than 10,000 characters",
      "REASON": {
        "CROP_FAILURE": "Crop failure",
        "LABOUR_ISSUE": "Labour issue",
        "MACHINERY_ISSUE": "Machinery issue",
        "MARKET_PROBLEM": "Market problem",
        "OTHER": "Other",
        "SCHEDULING_ISSUE": "Scheduling issue",
        "WEATHER": "Weather"
      },
      "REASON_FOR_ABANDONMENT": "Reason for abandoning",
      "TITLE": "Abandon task",
      "WHAT_HAPPENED": "What happened?",
      "WHEN": "When was the task abandoned?"
    },
    "ABANDON_TASK": "Abandon this task",
    "ABANDON_TASK_DURATION": "Was any work completed for this task?",
    "ABANDONMENT_DETAILS": "Task abandonment details",
    "ADD_CUSTOM_HARVEST_USE": "Create a custom harvest use",
    "ADD_HARVEST_USE": "Add another harvest use",
    "ADD_TASK": "Create a task",
    "ADD_TASK_FLOW": "task creation",
    "ALL": "All",
    "AMOUNT_TO_ALLOCATE": "Amount to allocate",
    "CARD": {
      "MULTIPLE_CROPS": "Multiple crops",
      "MULTIPLE_LOCATIONS": "Multiple locations"
    },
    "COMPLETE": {
      "DATE": "Completion date",
      "WHEN": "When was the task completed?"
    },
    "COMPLETE_HARVEST_QUANTITY": "How much was harvested?",
    "COMPLETE_TASK": "Complete task",
    "COMPLETE_TASK_CHANGES": "Did you have to make any changes to this task?",
    "COMPLETE_TASK_DURATION": "How long did the task take to complete?",
    "COMPLETE_TASK_FLOW": "task completion",
    "COMPLETION_DETAILS": "Task completion details",
    "COMPLETION_NOTES": "Task completion notes",
    "COMPLETION_NOTES_CHAR_LIMIT": "Notes must be less than 10,000 characters",
    "CREATE_CUSTOM_HARVEST_USE": "Create a custom harvest use",
    "CURRENT": "Current",
    "DESCRIBE_HARVEST_USE": "Describe harvest use",
    "DETAILS": "Details",
    "DID_YOU_ENJOY": "Did you enjoy this task?",
    "DUE_DATE": "Due date",
    "DURATION": "Duration",
    "FILTER": {
      "ASCENDING": "oldest first",
      "ASSIGNEE": "Assignee",
      "CROP": "Crop",
      "DATE_RANGE": "Filter by date range",
      "DESCENDING": "newest first",
      "FROM": "From",
      "LOCATION": "Location",
      "MY_TASK": "My tasks",
      "SORT_BY": "Sort by",
      "STATUS": "Status",
      "TITLE": "Task Filter",
      "TO": "To",
      "TYPE": "Type",
      "UNASSIGNED": "Unassigned",
      "VIEW": "View"
    },
    "HARVEST_USE": "Harvest use",
    "HARVEST_USE_ALREADY_EXISTS": "Harvest use already exists",
    "HOW_WILL_HARVEST_BE_USED": "How will the harvest be used?",
    "LOCATIONS": "Location(s)",
    "NO_TASKS_TO_DISPLAY": "There are no tasks to display.",
    "NO_WORK_DONE": "No work was completed",
    "PAGE_TITLE": "Tasks",
    "PREFER_NOT_TO_SAY": "I prefer not to say",
    "PROVIDE_RATING": "Provide a rating",
    "QUANTITY_CANNOT_EXCEED": "Harvest quantity used cannot exceed amount to allocate",
    "RATE_THIS_TASK": "Rate this task",
    "REMOVE_HARVEST_USE": "Remove",
    "SELECT_DATE": "Select the task date",
    "SELECT_TASK_LOCATIONS": "Select the task location(s)",
    "SELECT_WILD_CROP": "This task targets a wild crop",
    "STATUS": {
      "ABANDONED": "Abandoned",
      "COMPLETED": "Completed",
      "FOR_REVIEW": "For Review",
      "LATE": "Late",
      "PLANNED": "Planned"
    },
    "TASK": "task",
    "TASKS_COUNT": "{{count}} task",
    "TASKS_COUNT_one": "{{count}} task",
    "TASKS_COUNT_other": "{{count}} tasks",
    "TASKS_COUNT_plural": "{{count}} tasks",
    "TODO": "To do",
    "TRANSPLANT": "Transplant",
    "TRANSPLANT_LOCATIONS": "Select a transplant location",
    "UNASSIGNED": "Unassigned"
  },
  "UNIT": {
    "TIME": {
      "DAY": "days",
      "MONTH": "months",
      "WEEK": "weeks",
      "YEAR": "years"
    },
    "VALID_VALUE": "Please enter a value between 0-"
  },
  "WEATHER": {
    "HUMIDITY": "Humidity",
    "WIND": "Wind"
  },
  "WELCOME_SCREEN": {
    "BUTTON": "Let's get started"
  },
  "YEAR_SELECTOR": {
    "TITLE": "Select Year"
  }
}<|MERGE_RESOLUTION|>--- conflicted
+++ resolved
@@ -1364,8 +1364,6 @@
     }
   },
   "SENSOR": {
-<<<<<<< HEAD
-=======
     "SENSOR_NAME": "Sensor name",
     "LATITUDE": "Latitude",
     "LONGTITUDE": "Longtitude",
@@ -1407,18 +1405,11 @@
       "BRAND_TOOLTIP": "Brands that LiteFarm can integrate with are shown below. If you would no longer like to use this sensor brand, try retiring this sensor instead.",
       "READING_TYPES": "Reading types"
     },
->>>>>>> 0c869298
     "VIEW_HEADER": {
       "READINGS": "Readings",
       "TASKS": "Tasks",
       "DETAILS": "Details"
     },
-<<<<<<< HEAD
-    "TEMPERATURE_READINGS_OF_SENSOR": {
-      "TITLE": "Soil temperature",
-      "SUBTITLE": "Today’s ambient high and low temperature: {{high}}{{tempUnit}} / {{low}}{{tempUnit}}",
-      "Y_AXIS_LABEL": "Temperature in {{tempUnit}}"
-=======
     "RETIRE": {
       "TITLE": "Retire sensor?",
       "RETIRE": "Retire",
@@ -1426,7 +1417,11 @@
       "BODY": "Retiring this sensor will remove it and any readings associated with it from your farm as well as closing any connections with the sensor provider. Do you want to proceed?",
       "RETIRE_SUCCESS": "Successfully retired sensor",
       "RETIRE_FAILURE": "There was an error retiring this sensor"
->>>>>>> 0c869298
+    },
+    "TEMPERATURE_READINGS_OF_SENSOR": {
+      "TITLE": "Soil temperature",
+      "SUBTITLE": "Today’s ambient high and low temperature: {{high}}{{tempUnit}} / {{low}}{{tempUnit}}",
+      "Y_AXIS_LABEL": "Temperature in {{tempUnit}}"
     }
   },
   "SHIFT": {
