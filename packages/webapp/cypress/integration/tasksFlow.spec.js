describe.only('Tasks flow tests', () => {
  before(() => {
    //Ensure test environment is setup(i.e. farm exists, user accounts exist, tasks exist)
  });

  it('farm worker tasks flow tests', () => {
    //Unassigned tasks : Farm workers should be able to assign the task to themselves
    //(the farm worker and “Unassigned” should be the only quick assign options)

    //Tasks assigned to the farm worker: Farm workers should be able to Unassign the task
    // (the farm worker and “Unassigned” should be the only quick assign options)

    //Tasks assigned to other individuals on the farm: None! Task card should be read-only

    //No visual cue that the user can update due date

    //clicking on a task should open the read_only view for said task
    cy.url().should('include', '/read_only');
    //Assignee input should exist and should be.disabled
    //Due date input should exist and be disabled
    //locations map should exist and display here said task will be carried out
    //Task specific data should exist(e.g. cleaning agent and estimated water usage for a cleaning task)
  });

  it('admin user tasks flow tests', () => {
<<<<<<< HEAD
    // <<<<<<< LF-2365-augment-the-assignee-filter-on-task-filter-page
=======
>>>>>>> 6e1278c1
    //         //on tasks view click on the assignee link of a harvest task

    //         //assign task to self and click update task

    //         //click on the task card for the above harvest task

    //         //complete task completion flow and click save task
    //         cy.url().should('include', '/tasks');
    //         cy.contains('Tasks').should('exist');
<<<<<<< HEAD
    // =======
    // >>>>>>> integration
=======
>>>>>>> 6e1278c1

    //clicking on a task should open the read_only view for said task
    cy.url().should('include', '/read_only');
    //Assignee input should exist and should be.disabled
    //Due date input should exist and be disabled
    //locations map should exist and display here said task will be carried out
    //Task specific data should exist(e.g. cleaning agent and estimated water usage for a cleaning task)
  });

<<<<<<< HEAD
  // <<<<<<< LF-2365-augment-the-assignee-filter-on-task-filter-page
=======
>>>>>>> 6e1278c1
  //       it('tasks filters tests', () => {

  //         //user clicks on the funnel icon on the tasks view to open the tasks filter view

  //         //user clicks on the assignee input

  //         //assert that all active users appear in the dropdown

  //         //assert that the assignee input is searchable

  //         //user types a letter into the assignee input, assert that the filter workspace

  //         //user clicks on one of the users, assert that a pill is generated for said user

  //       });
<<<<<<< HEAD

  // =======
  // >>>>>>> integration
=======
>>>>>>> 6e1278c1
});<|MERGE_RESOLUTION|>--- conflicted
+++ resolved
@@ -23,10 +23,6 @@
   });
 
   it('admin user tasks flow tests', () => {
-<<<<<<< HEAD
-    // <<<<<<< LF-2365-augment-the-assignee-filter-on-task-filter-page
-=======
->>>>>>> 6e1278c1
     //         //on tasks view click on the assignee link of a harvest task
 
     //         //assign task to self and click update task
@@ -36,11 +32,6 @@
     //         //complete task completion flow and click save task
     //         cy.url().should('include', '/tasks');
     //         cy.contains('Tasks').should('exist');
-<<<<<<< HEAD
-    // =======
-    // >>>>>>> integration
-=======
->>>>>>> 6e1278c1
 
     //clicking on a task should open the read_only view for said task
     cy.url().should('include', '/read_only');
@@ -50,10 +41,6 @@
     //Task specific data should exist(e.g. cleaning agent and estimated water usage for a cleaning task)
   });
 
-<<<<<<< HEAD
-  // <<<<<<< LF-2365-augment-the-assignee-filter-on-task-filter-page
-=======
->>>>>>> 6e1278c1
   //       it('tasks filters tests', () => {
 
   //         //user clicks on the funnel icon on the tasks view to open the tasks filter view
@@ -69,10 +56,4 @@
   //         //user clicks on one of the users, assert that a pill is generated for said user
 
   //       });
-<<<<<<< HEAD
-
-  // =======
-  // >>>>>>> integration
-=======
->>>>>>> 6e1278c1
 });