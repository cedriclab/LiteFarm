--- conflicted
+++ resolved
@@ -41,8 +41,6 @@
     setSelectedCrop(selectedCropValue);
   }, []);
 
-  useEffect(() => {}, []);
-
   let fieldOptions = fields.map(({ field_name, field_id }) => ({
     label: field_name,
     value: field_id,
@@ -184,75 +182,6 @@
       onSubmit={handleSubmit(onSubmit, onError)}
       style={{ display: 'flex', flexGrow: 1, flexDirection: 'column' }}
     >
-<<<<<<< HEAD
-      <div classname={styles.logContainer}>
-        <div style={{ marginLeft: '-20px', minWidth: '370px' }}>
-          <TitleLayout
-            onGoBack={onGoBack}
-            title={t('LOG_HARVEST.TITLE')}
-            onGoBack={onGoBack}
-            style={{ flexGrow: 9, order: 2 }}
-          >
-            <DateContainer
-              date={date}
-              onDateChange={setDate}
-              placeholder={t('LOG_COMMON.CHOOSE_DATE')}
-            />
-            <div style={{ marginTop: '24px' }} />
-            <ReactSelect
-              label={t('LOG_HARVEST.FIELD')}
-              placeholder={t('LOG_HARVEST.FIELD_PLACEHOLDER')}
-              options={fieldOptions}
-              onChange={(e) => handleFieldChange(e)}
-              value={field}
-              style={{ marginBottom: '24px' }}
-              defaultValue={defaultData.defaultField}
-            />
-            {field && (
-              <ReactSelect
-                label={t('LOG_HARVEST.CROP')}
-                placeholder={t('LOG_HARVEST.CROP_PLACEHOLDER')}
-                options={filteredCropOptions}
-                onChange={(e) => handleCropChange(e)}
-                value={defaultData.resetCrop ? null : crop}
-                style={{ marginBottom: '24px' }}
-                defaultValue={defaultData.defaultCrop}
-              />
-            )}
-            <Input
-              label={t('LOG_COMMON.QUANTITY')}
-              style={{ marginBottom: '24px' }}
-              type="decimal"
-              unit={unit}
-              name={QUANTITY}
-              onChange={setQuantity}
-              inputRef={register({
-                required: true,
-              })}
-              defaultValue={setDefaultQuantity()}
-            />
-            {errors[QUANTITY] && (
-              <Error style={{ marginTop: '-20px', marginBottom: '30px' }}>
-                {t('common:REQUIRED')}
-              </Error>
-            )}
-            {!defaultData.validQuantity ? (
-              <Error style={{ marginTop: '-20px', marginBottom: '30px' }}>
-                {t('LOG_HARVEST.QUANTITY_ERROR')}
-              </Error>
-            ) : (
-              ''
-            )}
-            <div className={styles.noteContainer}>
-              <TextArea
-                label={t('common:NOTES')}
-                name={NOTES}
-                inputRef={refInputNotes}
-                defaultValue={!isEdit.isEditStepOne ? defaultData.defaultNotes : selectedLog.notes}
-              />
-            </div>
-          </TitleLayout>
-=======
       <TitleLayout
         onGoBack={onGoBack}
         title={t('LOG_HARVEST.TITLE')}
@@ -323,7 +252,6 @@
             inputRef={refInputNotes}
             defaultValue={!isEdit.isEditStepOne ? defaultData.defaultNotes : selectedLog.notes}
           />
->>>>>>> 5ff72695
         </div>
       </TitleLayout>
     </form>
