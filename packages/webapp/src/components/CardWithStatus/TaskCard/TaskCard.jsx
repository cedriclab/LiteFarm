import React from 'react';
import PropTypes from 'prop-types';
import { ReactComponent as CalendarIcon } from '../../../assets/images/task/Calendar.svg';
import { ReactComponent as UnassignedIcon } from '../../../assets/images/task/Unassigned.svg';
import styles from './styles.module.scss';

import getTaskTypeIcon from '../../util/getTaskTypeIcon';

import { useTranslation } from 'react-i18next';
import { CardWithStatus } from '../index';
import clsx from 'clsx';

const statusColorMap = {
  planned: 'secondary',
  late: 'secondary',
  completed: 'completed',
  abandoned: 'completed',
};

const activeCardColorMap = {
  planned: 'taskCurrentActive',
  late: 'taskCurrentActive',
  completed: 'taskMarkedActive',
  abandoned: 'taskMarkedActive',
};

export const taskStatusTranslateKey = {
  forReview: 'FOR_REVIEW',
  planned: 'PLANNED',
  completed: 'COMPLETED',
  late: 'LATE',
  abandoned: 'ABANDONED',
};

export const PureTaskCard = ({
  taskType,
  status,
  locationName,
  cropVarietyName,
  completeOrDueDate,
  assignee = null,
  style,
  onClick = null,
  onClickAssignee = null,
  onClickCompleteOrDueDate = null,
  selected,
  happiness,
  classes = { card: {} },
  isAdmin,
  isAssignee,
  ...props
}) => {
  const { t } = useTranslation();
  const isCustomType = !!taskType.farm_id;
  const TaskIcon = getTaskTypeIcon(isCustomType ? 'CUSTOM_TASK' : taskType.task_translation_key);
  const onAssignTask = (e) => {
    e.stopPropagation();
    onClickAssignee?.();
  };
  const onAssignDate = (e) => {
    e.stopPropagation();
    onClickCompleteOrDueDate?.();
  };

<<<<<<< HEAD
  let trueDate = completeOrDueDate;
  if (status == 'abandoned') {
    let [day, month, date, year] = new Date(props['abandonDate']).toDateString().split(' ');
    trueDate = `${month} ${date}, ${year}`;
  }

=======
  const iconStyle = { 
    iconTextContainer: {
      display: 'flex',
      flexDirection: 'row',
      alignItems: 'center',
      gap: '3px',
      borderBottom: !isAdmin&&!isAssignee ? 'none' : '1px solid var(--teal700)',
      cursor: isAdmin||isAssignee ? 'pointer' : 'default',
    }
  }
>>>>>>> e7f1c152
  return (
    <CardWithStatus
      color={selected ? activeCardColorMap[status] : statusColorMap[status]}
      style={style}
      status={status}
      label={t(`TASK.STATUS.${taskStatusTranslateKey[status]}`)}
      classes={{
        ...classes,
        card: {
          display: 'flex',
          flexDirection: 'row',
          minHeight: '98px',
          minWidth: '312px',
          padding: '16px',
          ...classes.card,
        },
      }}
      onClick={onClick}
      score={happiness}
    >
      <TaskIcon className={styles.taskIcon} />
      <div className={styles.info}>
        <div className={styles.mainTypographySansColor}>
          {t(`task:${taskType.task_translation_key}`)}
        </div>
        <div className={styles.subMain}>
          {locationName || t('TASK.CARD.MULTIPLE_LOCATIONS')}
          {cropVarietyName && ` | ${cropVarietyName}`}
        </div>
        <div onClick={onAssignDate} className={styles.dateUserContainer}>
          <div
            className={
              status === 'completed' || status === 'abandoned'
                ? styles.iconTextContainerNoUnderline
                : styles.iconTextContainer
            }
          >
            <CalendarIcon />
            <div>{trueDate}</div>
          </div>
          {assignee ? (
            <div
              className={
                status === 'completed' || status === 'abandoned'
                  ? styles.iconTextContainerNoUnderline
                  : styles.iconTextContainer
              }
              onClick={onAssignTask}
            >
              <div className={clsx(styles.firstInitial, styles.icon)}>
                {assignee.first_name.toUpperCase().charAt(0)}
              </div>
              <div>{`${assignee.first_name} ${assignee.last_name.charAt(0)}.`}</div>
            </div>
          ) : (
            <div
              className={clsx(styles.iconTextContainer, styles.unassigned)}
              onClick={onAssignTask}
              style={{ cursor: onClickAssignee ? 'pointer' : 'default' }}
            >
              <UnassignedIcon />
              <div>{t('TASK.UNASSIGNED')}</div>
            </div>
          )}
        </div>
      </div>
    </CardWithStatus>
  );
};

PureTaskCard.propTypes = {
  style: PropTypes.object,
  status: PropTypes.oneOf(['late', 'planned', 'completed', 'abandoned', 'forReview']),
  classes: PropTypes.shape({ container: PropTypes.object, card: PropTypes.object }),
  onClick: PropTypes.func,
  happiness: PropTypes.oneOf([1, 2, 3, 4, 5, 0, null]),
  locationName: PropTypes.string,
  taskType: PropTypes.object,
  cropVarietyName: PropTypes.string,
  completeOrDueDate: PropTypes.string,
  assignee: PropTypes.object,
  onClickAssignee: PropTypes.func,
  onClickCompleteOrDueDate: PropTypes.func,
  selected: PropTypes.bool,
};<|MERGE_RESOLUTION|>--- conflicted
+++ resolved
@@ -62,14 +62,12 @@
     onClickCompleteOrDueDate?.();
   };
 
-<<<<<<< HEAD
   let trueDate = completeOrDueDate;
   if (status == 'abandoned') {
     let [day, month, date, year] = new Date(props['abandonDate']).toDateString().split(' ');
     trueDate = `${month} ${date}, ${year}`;
   }
 
-=======
   const iconStyle = { 
     iconTextContainer: {
       display: 'flex',
@@ -80,7 +78,6 @@
       cursor: isAdmin||isAssignee ? 'pointer' : 'default',
     }
   }
->>>>>>> e7f1c152
   return (
     <CardWithStatus
       color={selected ? activeCardColorMap[status] : statusColorMap[status]}
