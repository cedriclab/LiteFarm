import React, { useEffect, useState } from 'react';
import ReactDOM from 'react-dom';
import PropTypes from 'prop-types';
import clsx from 'clsx';
import CustomZoom from '../Map/CustomZoom';
import CustomCompass from '../Map/CustomCompass';
import GoogleMap from 'google-map-react';
import { DEFAULT_ZOOM, GMAPS_API_KEY } from '../../containers/Map/constants';
import { useSelector } from 'react-redux';
import { userFarmSelector } from '../../containers/userFarmSlice';
import useDrawSelectableLocations from './useDrawSelectableLocations';
import MapPin from '../../assets/images/map/map_pin.svg';

const LocationPicker = ({
  className,
  setLocationId,
  selectedLocationId,
  canUsePin,
<<<<<<< HEAD
  handleCanUsePin,
}) => {
  let currentlySelectedMarker = null;

  const { grid_points } = useSelector(userFarmSelector);
  const { drawLocations } = useDrawSelectableLocations(setLocationId);

  console.log('canUsePin in LocationPicker: ' + canUsePin);
  function placeMarker(latLng, map, maps) {
    currentlySelectedMarker = new maps.Marker({
      icon: MapPin,
      position: latLng,
      map: map,
    });
  }

  const drawPinIfOnPinMode = (latLng, map, maps) => {
    console.log('canUsePin in drawPinIfOnPinMode: ' + canUsePin);
    if (canUsePin) {
      placeMarker(latLng, map, maps); // persist latLng value in persistedFormData
      handleCanUsePin(false);
=======
  setPinLocation,
  currentPin
}) => {
  const [selectedLocation, setSelectedLocation] = useState(currentPin);
  const [selectedPin, setSelectedPin] = useState(null);
  const [innerMap, setInnerMap] = useState(null);
  const { grid_points } = useSelector(userFarmSelector);
  const { drawLocations } = useDrawSelectableLocations(setLocationId);

  function placeMarker(latLng, map, maps) {
    setSelectedPin(new maps.Marker({
      icon: MapPin,
      position: latLng,
      map: map,
    }));
  }

  const drawPinIfOnPinMode = (latLng, map, maps) => {
    if (canUsePin) {
      selectedPin?.setMap(null);
      placeMarker(latLng, map, maps);
>>>>>>> 0233b806
    }
  };

  useEffect(() => {
<<<<<<< HEAD
    if (!canUsePin) {
      // currentlySelectedMarker !== undefined
      // functionality so currentlySelectedMarker disappears
      currentlySelectedMarker = null;
    }
  }, [canUsePin]);
=======
    if (innerMap && canUsePin) {
      drawPinIfOnPinMode(selectedLocation, innerMap.map, innerMap.maps);
    }
    if(!canUsePin) {
      selectedPin?.setMap(null);
      setSelectedPin(null);
      setSelectedLocation(null);
    }
  }, [innerMap, selectedLocation, canUsePin]);

  useEffect(() => {
    setPinLocation(selectedLocation);
  }, [selectedLocation]);
>>>>>>> 0233b806

  const getMapOptions = (maps) => {
    return {
      styles: [
        {
          featureType: 'poi.business',
          elementType: 'labels',
          stylers: [
            {
              visibility: 'off',
            },
          ],
        },
      ],
      gestureHandling: 'greedy',
      disableDoubleClickZoom: false,
      minZoom: 1,
      maxZoom: 80,
      tilt: 0,
      mapTypeId: maps.MapTypeId.SATELLITE,
      mapTypeControlOptions: {
        style: maps.MapTypeControlStyle.HORIZONTAL_BAR,
        position: maps.ControlPosition.BOTTOM_CENTER,
        mapTypeIds: [maps.MapTypeId.ROADMAP, maps.MapTypeId.SATELLITE],
      },
      clickableIcons: false,
      streetViewControl: false,
      scaleControl: false,
      mapTypeControl: false,
      panControl: false,
      zoomControl: false,
      rotateControl: false,
      fullscreenControl: false,
    };
  };

  const handleGoogleMapApi = (map, maps) => {
<<<<<<< HEAD
    console.log('canUsePin in handleGoogleMapApi: ' + canUsePin);
    map.addListener('click', (e) => {
      console.log('clicked');
      drawPinIfOnPinMode(e.latLng, map, maps);
    });

    //   console.log(canUsePin);
    //   map.addListener('click', (e) => {
    //     drawPinIfOnPinMode(e.latLng, map)
    //     placeMarker(e.latLng, map);
    //   });
    //
    //   function placeMarker(latLng, map) {
    //     new maps.Marker({
    //       icon: MapPin,
    //       position: latLng,
    //       map: map,
    //     });
    //   }

=======
    setInnerMap({ map, maps });
    map.addListener('click', (e) => {
      setSelectedLocation({ lat: e.latLng.lat(), lng: e.latLng.lng() });
    });

>>>>>>> 0233b806
    maps.Polygon.prototype.getPolygonBounds = function () {
      var bounds = new maps.LatLngBounds();
      this.getPath().forEach(function (element, index) {
        bounds.extend(element);
      });
      return bounds;
    };
    maps.Polygon.prototype.getAveragePoint = function () {
      const latLngArray = this.getPath().getArray();
      let latSum = 0;
      let lngSum = 0;
      for (const latLng of latLngArray) {
        latSum += latLng.lat();
        lngSum += latLng.lng();
      }
      return new maps.LatLng(latSum / latLngArray.length, lngSum / latLngArray.length);
    };
    const zoomControlDiv = document.createElement('div');
    ReactDOM.render(
      <CustomZoom
        style={{ margin: '12px' }}
        onClickZoomIn={() => map.setZoom(map.getZoom() + 1)}
        onClickZoomOut={() => map.setZoom(map.getZoom() - 1)}
      />,
      zoomControlDiv,
    );
    map.controls[maps.ControlPosition.RIGHT_BOTTOM].push(zoomControlDiv);

    const compassControlDiv = document.createElement('div');
    ReactDOM.render(<CustomCompass style={{ marginRight: '12px' }} />, compassControlDiv);
    map.controls[maps.ControlPosition.RIGHT_BOTTOM].push(compassControlDiv);

    // Drawing locations on map
    let mapBounds = new maps.LatLngBounds();
    drawLocations(map, maps, mapBounds, selectedLocationId);
  };

  return (
    <div className={clsx(className)}>
      <GoogleMap
        style={{ flexGrow: 1 }}
        bootstrapURLKeys={{
          key: GMAPS_API_KEY,
          libraries: ['drawing', 'geometry', 'places'],
          language: localStorage.getItem('litefarm_lang'),
        }}
        defaultCenter={grid_points}
        defaultZoom={DEFAULT_ZOOM}
        yesIWantToUseGoogleMapApiInternals
        onGoogleApiLoaded={({ map, maps }) => handleGoogleMapApi(map, maps)}
        options={getMapOptions}
      />
    </div>
  );
};

LocationPicker.prototype = {
  className: PropTypes.string,
  setSelectedLocation: PropTypes.object,
  selectedLocationId: PropTypes.string,
};

export default LocationPicker;<|MERGE_RESOLUTION|>--- conflicted
+++ resolved
@@ -16,29 +16,6 @@
   setLocationId,
   selectedLocationId,
   canUsePin,
-<<<<<<< HEAD
-  handleCanUsePin,
-}) => {
-  let currentlySelectedMarker = null;
-
-  const { grid_points } = useSelector(userFarmSelector);
-  const { drawLocations } = useDrawSelectableLocations(setLocationId);
-
-  console.log('canUsePin in LocationPicker: ' + canUsePin);
-  function placeMarker(latLng, map, maps) {
-    currentlySelectedMarker = new maps.Marker({
-      icon: MapPin,
-      position: latLng,
-      map: map,
-    });
-  }
-
-  const drawPinIfOnPinMode = (latLng, map, maps) => {
-    console.log('canUsePin in drawPinIfOnPinMode: ' + canUsePin);
-    if (canUsePin) {
-      placeMarker(latLng, map, maps); // persist latLng value in persistedFormData
-      handleCanUsePin(false);
-=======
   setPinLocation,
   currentPin
 }) => {
@@ -60,19 +37,11 @@
     if (canUsePin) {
       selectedPin?.setMap(null);
       placeMarker(latLng, map, maps);
->>>>>>> 0233b806
     }
   };
 
   useEffect(() => {
-<<<<<<< HEAD
-    if (!canUsePin) {
-      // currentlySelectedMarker !== undefined
-      // functionality so currentlySelectedMarker disappears
-      currentlySelectedMarker = null;
-    }
-  }, [canUsePin]);
-=======
+
     if (innerMap && canUsePin) {
       drawPinIfOnPinMode(selectedLocation, innerMap.map, innerMap.maps);
     }
@@ -86,7 +55,7 @@
   useEffect(() => {
     setPinLocation(selectedLocation);
   }, [selectedLocation]);
->>>>>>> 0233b806
+
 
   const getMapOptions = (maps) => {
     return {
@@ -124,34 +93,12 @@
   };
 
   const handleGoogleMapApi = (map, maps) => {
-<<<<<<< HEAD
-    console.log('canUsePin in handleGoogleMapApi: ' + canUsePin);
-    map.addListener('click', (e) => {
-      console.log('clicked');
-      drawPinIfOnPinMode(e.latLng, map, maps);
-    });
 
-    //   console.log(canUsePin);
-    //   map.addListener('click', (e) => {
-    //     drawPinIfOnPinMode(e.latLng, map)
-    //     placeMarker(e.latLng, map);
-    //   });
-    //
-    //   function placeMarker(latLng, map) {
-    //     new maps.Marker({
-    //       icon: MapPin,
-    //       position: latLng,
-    //       map: map,
-    //     });
-    //   }
-
-=======
     setInnerMap({ map, maps });
     map.addListener('click', (e) => {
       setSelectedLocation({ lat: e.latLng.lat(), lng: e.latLng.lng() });
     });
 
->>>>>>> 0233b806
     maps.Polygon.prototype.getPolygonBounds = function () {
       var bounds = new maps.LatLngBounds();
       this.getPath().forEach(function (element, index) {
