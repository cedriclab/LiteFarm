--- conflicted
+++ resolved
@@ -18,19 +18,11 @@
   }>
     <img src={signup7} alt={'Avatar'} className={styles.svg} loading={'lazy'}/>
     <div className={styles.svgtitle}>Great!</div>
-<<<<<<< HEAD
-    <Text style={{ marginBottom: '24px' }}>We'll indicate data required for organic certification with <span
+    <Text style={{marginBottom: '24px'}}>We'll indicate data required for organic certification with <span
       className={styles.leaf}><Leaf/></span> throughout the app!</Text>
-    <Label style={{ marginBottom: '8px' }}>Please select your certifier</Label>
-    <Checkbox classes={{ container: styles.firstCheckboxContainer }} {...inputs[0]}/>
-    <Checkbox classes={{ container: styles.secondCheckboxContainer }} {...inputs[1]}/>
-=======
-    <Text style={{marginBottom: '24px'}}>We'll indicate data required for organic certification with <span
-      className={styles.leaf}><FaLeaf/></span> throughout the app!</Text>
     <Label style={{marginBottom: '8px'}}>Please select your certifier</Label>
     <Checkbox style={{marginBottom: '16px'}} {...inputs[0]}/>
     <Checkbox style={{marginBottom: '12px'}} {...inputs[1]}/>
->>>>>>> 142136a5
     <Input {...inputs[2]}/>
   </Form>
 }
