--- conflicted
+++ resolved
@@ -18,11 +18,8 @@
   onActivate,
   onRevoke,
   onInvite,
-<<<<<<< HEAD
   userFarmEmails,
-=======
   isCurrentUser,
->>>>>>> ce7bfa93
 }) {
   const { t } = useTranslation();
   const ROLE = 'role_id';
@@ -143,10 +140,7 @@
           render={({ field }) => (
             <ReactSelect
               {...field}
-<<<<<<< HEAD
-=======
               isDisabled={!isAdmin || isCurrentUser}
->>>>>>> ce7bfa93
               label={t('INVITE_USER.ROLE')}
               options={roleOptions}
               style={{ marginBottom: '24px' }}
@@ -154,10 +148,7 @@
             />
           )}
           rules={{ required: true }}
-<<<<<<< HEAD
-=======
           disabled={!isAdmin || isCurrentUser}
->>>>>>> ce7bfa93
         />
       )}
       <Input
