--- conflicted
+++ resolved
@@ -34,8 +34,7 @@
     3: t('role:WORKER'),
     5: t('role:EXTENSION_OFFICER'),
   };
-<<<<<<< HEAD
-=======
+
   const genderOptions = [
     { value: 'MALE', label: t('gender:MALE') },
     { value: 'FEMALE', label: t('gender:FEMALE') },
@@ -49,14 +48,11 @@
     { value: 'fr', label: t('PROFILE.ACCOUNT.FRENCH') },
   ];
   const isPseudoUser = userFarm.role_id === 4;
->>>>>>> e9550992
   const roleOptions = Object.keys(dropDownMap).map((role_id) => ({
     value: role_id,
     label: dropDownMap[role_id],
   }));
-<<<<<<< HEAD
-  const roleOption = { value: userFarm.role_id, label: dropDownMap[userFarm.role_id] };
-=======
+
   const roleOption = isPseudoUser
     ? { value: 3, label: dropDownMap[3] }
     : { value: userFarm.role_id, label: dropDownMap[userFarm.role_id] };
@@ -73,7 +69,6 @@
         return genderOptions[3];
     }
   };
->>>>>>> e9550992
 
   const {
     register,
@@ -107,12 +102,6 @@
       Number(role?.value) === userFarm.role_id &&
       (wage || 0) === Number(userFarm.wage?.amount)) ||
     (!shouldInvitePseudoUser && isPseudoUser && (wage || 0) === Number(userFarm.wage?.amount));
-<<<<<<< HEAD
-
-  return (
-    <Form
-      onSubmit={handleSubmit(shouldInvitePseudoUser ? onInvite : onUpdate)}
-=======
 
   const onSubmit = (data) => {
     data[GENDER] = data?.[GENDER]?.value || 'PREFER_NOT_TO_SAY';
@@ -124,7 +113,6 @@
   return (
     <Form
       onSubmit={handleSubmit(shouldInvitePseudoUser ? onSubmit : onUpdate)}
->>>>>>> e9550992
       buttonGroup={
         <>
           {userFarm.status === 'Inactive' ? (
@@ -197,8 +185,6 @@
           disabled={!isAdmin || isCurrentUser}
         />
       )}
-<<<<<<< HEAD
-=======
       {isPseudoUser && shouldInvitePseudoUser && (
         <Controller
           control={control}
@@ -256,7 +242,6 @@
           optional
         />
       )}
->>>>>>> e9550992
       <Input
         label={t('INVITE_USER.WAGE')}
         step="0.01"
@@ -266,8 +251,6 @@
         errors={errors[WAGE] && (errors[WAGE].message || t('INVITE_USER.WAGE_ERROR'))}
         optional
       />
-<<<<<<< HEAD
-=======
       {isPseudoUser && shouldInvitePseudoUser && (
         <Input
           style={{ marginBottom: '24px' }}
@@ -279,7 +262,6 @@
           optional
         />
       )}
->>>>>>> e9550992
       {isPseudoUser && (
         <Checkbox
           label={t('PROFILE.ACCOUNT.CONVERT_TO_HAVE_ACCOUNT')}
