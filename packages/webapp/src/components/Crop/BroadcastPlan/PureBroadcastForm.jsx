import React, { useEffect, useRef, useState } from 'react';
import styles from './styles.module.scss';
import { useTranslation } from 'react-i18next';
import { Label } from '../../Typography';
import Input, { getInputErrors } from '../../Form/Input';
import InputAutoSize from '../../Form/InputAutoSize';
import { get } from 'react-hook-form';
import {
  location_area,
  area_total_area,
  getDefaultUnit,
  seedYield,
} from '../../../util/convert-units/unit';
import clsx from 'clsx';
<<<<<<< HEAD
import Unit, { getUnitOptionMap } from '../../Form/Unit';
=======
import { convert } from '../../../util/convert-units/convert';
import Unit from '../../Form/Unit';
import { getUnitOptionMap } from '../../../util/convert-units/getUnitOptionMap';
>>>>>>> 7200eee1
import PropTypes from 'prop-types';

export function PureBroadcastForm({
  system,
  locationSize,
  yieldPerArea,
  isFinalPage,
  register,
  getValues,
  watch,
  control,
  setValue,
  errors,
  prefix,
  disabled,
}) {
  const { t } = useTranslation(['translation']);

  const shouldValidate = { shouldValidate: true };
  const [initialSeedingRate, setInitialSeedingRate] = useState(null);
  const KgHaToKgM2 = 1 / 10000;
  const KgHaToLbAc = 2.20462 / 2.47105;
  const LbAcToKgHa = 0.453592 / 0.404686;
  const seedingRateUnit = system === 'metric' ? 'kg/ha' : 'lb/ac';
  const PERCENTAGE_PLANTED = `${prefix}.broadcast_method.percentage_planted`;
  const SEEDING_RATE = `${prefix}.broadcast_method.seeding_rate`;
  const LOCATION_SIZE = `${prefix}.broadcast_method.location_size`;
  const LOCATION_SIZE_UNIT = `${prefix}.broadcast_method.location_size_unit`;
  const AREA_USED = `${prefix}.broadcast_method.area_used`;
  const AREA_USED_UNIT = `${prefix}.broadcast_method.area_used_unit`;
  const ESTIMATED_YIELD = `crop_management_plan.estimated_yield`;
  const ESTIMATED_YIELD_UNIT = `crop_management_plan.estimated_yield_unit`;
  const ESTIMATED_SEED = `${prefix}.estimated_seeds`;
  const ESTIMATED_SEED_UNIT = `${prefix}.estimated_seeds_unit`;
  const NOTES = `${prefix}.notes`;
  const greenInput = { color: 'var(--teal900)', fontWeight: 600 };

  const percentageOfAreaPlanted = watch(PERCENTAGE_PLANTED);
  const seedingRateFormInKgM2 = watch(SEEDING_RATE);
  const areaUsed = watch(AREA_USED);

  const getErrorMessage = (name, min, max) => {
    const type = get(errors, name)?.type;
    if (type === 'required') return t('common:REQUIRED');
    if (type === 'max') return t('common:MAX_ERROR', { value: max });
    if (type === 'min') return t('common:MIN_ERROR', { value: min });
    if (type === 'validate') return t('common:MIN_ERROR', { value: min });
  };

  const seedingRateHandler = (e) => {
    const seedingRateConversion = (system === 'metric' ? 1 : LbAcToKgHa) * KgHaToKgM2;
    setValue(
      SEEDING_RATE,
      e.target.value === '' ? '' : seedingRateConversion * Number(e.target.value),
      shouldValidate,
    );
  };

  useEffect(() => {
    if (seedingRateFormInKgM2) {
      setInitialSeedingRate(
        system === 'metric'
          ? seedingRateFormInKgM2 / KgHaToKgM2
          : ((seedingRateFormInKgM2 / KgHaToKgM2) * KgHaToLbAc).toFixed(2),
      );
    }
  }, []);

  useEffect(() => {
    const areaUsed = (locationSize * percentageOfAreaPlanted) / 100;
    setValue(AREA_USED, areaUsed, shouldValidate);
    setValue(
      AREA_USED_UNIT,
      getUnitOptionMap()[getDefaultUnit(area_total_area, areaUsed, system).displayUnit],
      shouldValidate,
    );
  }, [percentageOfAreaPlanted]);
  const shouldSkipEstimatedValueCalculationRef = useRef(true);
  useEffect(() => {
    if (shouldSkipEstimatedValueCalculationRef.current) {
      shouldSkipEstimatedValueCalculationRef.current = false;
    } else {
      setValue(ESTIMATED_SEED, seedingRateFormInKgM2 * areaUsed, shouldValidate);
      yieldPerArea && setValue(ESTIMATED_YIELD, areaUsed * yieldPerArea, shouldValidate);
    }
  }, [seedingRateFormInKgM2, areaUsed]);

  return (
    <>
      <Input
        hookFormRegister={register(PERCENTAGE_PLANTED, {
          required: true,
          valueAsNumber: true,
          min: { value: 0, message: t('UNIT.VALID_VALUE') + 100 },
          max: { value: 100, message: t('UNIT.VALID_VALUE') + 100 },
          valueAsNumber: true,
        })}
        unit="%"
        min={0}
        max={100}
        type={'number'}
        style={{ paddingBottom: '40px' }}
        errors={getInputErrors(errors, PERCENTAGE_PLANTED)}
        label={t('BROADCAST_PLAN.PERCENTAGE_LABEL')}
        disabled={disabled}
      />
      <div className={clsx(styles.row, styles.paddingBottom40)}>
        <div style={{ flex: '1 1 0px' }}>
          <Unit
            register={register}
            classes={{
              input: { borderTopLeftRadius: '0px', borderBottomLeftRadius: '0px', ...greenInput },
            }}
            label={t('BROADCAST_PLAN.LOCATION_SIZE')}
            name={LOCATION_SIZE}
            displayUnitName={LOCATION_SIZE_UNIT}
            unitType={location_area}
            disabled
            system={system}
            hookFormSetValue={setValue}
            hookFormGetValue={getValues}
            hookFromWatch={watch}
            control={control}
            style={{ flex: '1 1 0px' }}
            defaultValue={locationSize}
          />
        </div>
        <Unit
          register={register}
          classes={{
            input: { borderTopLeftRadius: '0px', borderBottomLeftRadius: '0px', ...greenInput },
          }}
          label={t('BROADCAST_PLAN.AREA_USED')}
          name={AREA_USED}
          displayUnitName={AREA_USED_UNIT}
          errors={errors[AREA_USED]}
          unitType={area_total_area}
          disabled
          system={system}
          hookFormSetValue={setValue}
          hookFormGetValue={getValues}
          hookFromWatch={watch}
          control={control}
          style={{ flex: '1 1 0px' }}
        />
      </div>
      <Input
        type={'number'}
        label={t('BROADCAST_PLAN.SEEDING_RATE')}
        onChange={seedingRateHandler}
        unit={seedingRateUnit}
        style={{ paddingBottom: '40px' }}
        defaultValue={initialSeedingRate}
        errors={getErrorMessage(SEEDING_RATE, 0)}
        disabled={disabled}
      />
      <input
        {...register(SEEDING_RATE, {
          required: true,
          valueAsNumber: true,
          validate: (value) => Number(value) > 0,
        })}
        style={{ display: 'none' }}
        disabled={disabled}
      />

      {areaUsed > 0 && seedingRateFormInKgM2 > 0 && (
        <div className={clsx(isFinalPage && styles.row, styles.paddingBottom40)}>
          <Unit
            register={register}
            label={t('MANAGEMENT_PLAN.ESTIMATED_SEED')}
            name={ESTIMATED_SEED}
            displayUnitName={ESTIMATED_SEED_UNIT}
            unitType={seedYield}
            system={system}
            hookFormSetValue={setValue}
            hookFormGetValue={getValues}
            hookFromWatch={watch}
            control={control}
            required={false}
            disabled={disabled}
          />
          {isFinalPage && (
            <Unit
              register={register}
              label={t('MANAGEMENT_PLAN.ESTIMATED_YIELD')}
              name={ESTIMATED_YIELD}
              displayUnitName={ESTIMATED_YIELD_UNIT}
              unitType={seedYield}
              system={system}
              hookFormSetValue={setValue}
              hookFormGetValue={getValues}
              hookFromWatch={watch}
              control={control}
              required={isFinalPage}
              disabled={disabled}
            />
          )}
        </div>
      )}
      <InputAutoSize
        label={t('BROADCAST_PLAN.PLANTING_NOTES')}
        style={{ paddingBottom: '40px' }}
        hookFormRegister={register(NOTES, {
          maxLength: { value: 10000, message: t('MANAGEMENT_PLAN.NOTES_CHAR_LIMIT') },
        })}
        optional
        errors={errors[NOTES]?.message}
        disabled={disabled}
      />
    </>
  );
}

PureBroadcastForm.prototype = {
  system: PropTypes.oneOf(['imperial', 'metric']),
  isFinalPage: PropTypes.bool,
  prefix: PropTypes.string,
  register: PropTypes.func,
  getValues: PropTypes.func,
  watch: PropTypes.func,
  control: PropTypes.any,
  setValue: PropTypes.func,
  errors: PropTypes.object,
  locationSize: PropTypes.number,
  yieldPerArea: PropTypes.number,
};<|MERGE_RESOLUTION|>--- conflicted
+++ resolved
@@ -12,13 +12,8 @@
   seedYield,
 } from '../../../util/convert-units/unit';
 import clsx from 'clsx';
-<<<<<<< HEAD
-import Unit, { getUnitOptionMap } from '../../Form/Unit';
-=======
-import { convert } from '../../../util/convert-units/convert';
 import Unit from '../../Form/Unit';
 import { getUnitOptionMap } from '../../../util/convert-units/getUnitOptionMap';
->>>>>>> 7200eee1
 import PropTypes from 'prop-types';
 
 export function PureBroadcastForm({
