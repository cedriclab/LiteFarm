--- conflicted
+++ resolved
@@ -9,12 +9,11 @@
 import MultiStepPageTitle from '../../PageTitle/MultiStepPageTitle';
 import { ReactComponent as Cross } from '../../../assets/images/map/cross.svg';
 import { ReactComponent as LocationPin } from '../../../assets/images/map/location.svg';
-<<<<<<< HEAD
+
 import Checkbox from '../../Inputs/Checkbox';
 import register from '../../../registerServiceWorker';
 import { cloneObject } from '../../../util';
-=======
->>>>>>> 0233b806
+
 
 export default function PurePlantingLocation({
   selectedLocationId,
@@ -26,12 +25,11 @@
   useHookFormPersist,
   persistedPath,
   transplant,
-<<<<<<< HEAD
-=======
+
   progress,
   setPinLocation,
   pinLocation
->>>>>>> 0233b806
+
 }) {
   const { t } = useTranslation(['translation', 'common', 'crop']);
 
@@ -40,7 +38,7 @@
     shouldUnregister: true,
   });
 
-<<<<<<< HEAD
+
   const SELECTED_STARTING_LOCATION = 'selected_starting_location';
   const selected_starting_location = watch(SELECTED_STARTING_LOCATION);
 
@@ -50,9 +48,7 @@
     seeding_type_temp = '';
   }
 
-=======
-  const { needs_transplant } = persistedFormData;
->>>>>>> 0233b806
+
   useHookFormPersist(persistedPath, getValues);
 
   const [pinMode, setPinMode] = useState(false);
@@ -61,18 +57,12 @@
     persistedFormData.wild_crop && persistedFormData.in_ground && pinMode,
   );
 
-<<<<<<< HEAD
-  console.log(persistedFormData);
 
-  const handlePinMode = () => {
-    pinMode ? setPinMode(false) : setPinMode(true);
-    setCanUsePin(persistedFormData.wild_crop && persistedFormData.in_ground && !pinMode);
-=======
   const handlePinMode = () => {
     const currentPinMode = pinMode;
     setPinMode(!currentPinMode);
     setCanUsePin(!currentPinMode);
->>>>>>> 0233b806
+
   };
 
   return (
@@ -82,11 +72,9 @@
       <Layout
         buttonGroup={
           <>
-<<<<<<< HEAD
-            <Button disabled={!selectedLocationId} onClick={onContinue} fullLength>
-=======
+
             <Button disabled={!selectedLocationId && !pinLocation} onClick={() => onContinue(pinLocation)} fullLength>
->>>>>>> 0233b806
+
               {t('common:CONTINUE')}
             </Button>
           </>
@@ -116,12 +104,9 @@
           setLocationId={setLocationId}
           selectedLocationId={selectedLocationId}
           canUsePin={canUsePin}
-<<<<<<< HEAD
-          handleCanUsePin={setCanUsePin}
-=======
           setPinLocation={setPinLocation}
           currentPin={pinLocation}
->>>>>>> 0233b806
+
         />
 
         <div>
@@ -150,7 +135,7 @@
             {t('MANAGEMENT_PLAN.DROP_PIN')}
           </Button>
         )}
-<<<<<<< HEAD
+
 
         {/*<Checkbox hookFormRegister={register(SELECTED_STARTING_LOCATION)}*/}
         {/*          label={t('MANAGEMENT_PLAN.SELECTED_STARTING_LOCATION')}*/}
@@ -159,8 +144,7 @@
         {/*{in_ground === false && needs_transplant === true && selectedLocationId !== null && (*/}
 
         {/*)}*/}
-=======
->>>>>>> 0233b806
+
       </Layout>
     </>
   );
