--- conflicted
+++ resolved
@@ -177,14 +177,7 @@
             {hasLeaf && <Leaf className={scss.leaf} />}
           </Label>
           {toolTipContent && (
-<<<<<<< HEAD
-            <div
-              data-cy="reactSelect-option"
-              style={{ display: 'flex', justifyContent: 'flex-end' }}
-            >
-=======
             <div className={scss.tooltipIconContainer}>
->>>>>>> 9e3dbe06
               <Infoi content={toolTipContent} autoOpen={autoOpen} />
             </div>
           )}
