import Layout from '../../Layout';
import Button from '../../Form/Button';
import React from 'react';
import { useTranslation } from 'react-i18next';
import PageTitle from '../../PageTitle/v2';
import Input from '../../Form/Input';
import InputAutoSize from '../../Form/InputAutoSize';
import LocationViewer from '../../LocationViewer';
import { Label, Semibold, Underlined } from '../../Typography';
import styles from './styles.module.scss';
import PureManagementPlanTile from '../../CropTile/ManagementPlanTile';
import PureCropTileContainer from '../../CropTile/CropTileContainer';
import useCropTileListGap from '../../CropTile/useCropTileListGap';
import PageBreak from '../../PageBreak';
import { useForm } from 'react-hook-form';
import PureCleaningTask from '../../AddTask/CleaningTask';
import { cloneObject } from '../../../util';
import PureSoilAmendmentTask from '../../AddTask/SoilAmendmentTask';
import PurePestControlTask from '../../AddTask/PestControlTask';

export default function PureTaskReadOnly({
  onGoBack,
  onComplete,
  onEdit,
  onAbandon,
  task,
  users,
  user,
  isAdmin,
  system,
  products,
  managementPlansByLocationIds,
}) {
  const { t } = useTranslation();
  const taskType = task.taskType[0];
  const dueDate = task.due_date.split('T')[0];
  const locations = task.locations.map(({ location_id }) => location_id);
  const owner = task.owner_user_id;
  const {
    register,
    handleSubmit,
    watch,
    getValues,
    control,
    setValue,
    formState: { errors, isValid },
  } = useForm({
    mode: 'onChange',
    shouldUnregister: false,
    defaultValues: cloneObject(task),
  });
  const taskComponents = {
    CLEANING: (props) => (
      <PureCleaningTask farm={user.farm_id} system={system} products={products} {...props} />
    ),
    SOIL_AMENDMENT: (props) => (
      <PureSoilAmendmentTask farm={user.farm_id} system={system} products={products} {...props} />
    ),
    PEST_CONTROL: (props) => (
      <PurePestControlTask farm={user.farm_id} system={system} products={products} {...props} />
    ),
  };

  const self = user.user_id;

  let assignee = null;
  for (let user of users) {
    if (user.user_id === task.assignee_user_id) {
      assignee = user.first_name + ' ' + user.last_name;
    }
  }

  const { ref: gap, padding } = useCropTileListGap([]);

  return (
    <Layout
      buttonGroup={
        self === task.assignee_user_id && (
          <>
            <Button color={'primary'} onClick={onComplete} fullLength>
              {t('common:MARK_COMPLETE')}
            </Button>
          </>
        )
      }
    >
      <PageTitle
        onGoBack={onGoBack}
        style={{ marginBottom: '24px' }}
        title={t(`task:${taskType.task_translation_key}`) + ' ' + t('TASK.TASK')}
        onEdit={isAdmin || owner === self ? onEdit : false}
        editLink={t('TASK.EDIT_TASK')}
      />

      <Input
        style={{ marginBottom: '40px' }}
        label={t('ADD_TASK.ASSIGNEE')}
        disabled={true}
        value={assignee}
      />

      <Input
        style={{ marginBottom: '40px' }}
        type={'date'}
        value={dueDate}
        label={t('TASK.DUE_DATE')}
        disabled
      />

      <Label style={{ marginBottom: '12px' }}>{t('TASK.TARGET')}</Label>

      <LocationViewer className={styles.mapContainer} viewLocations={locations} />

      {Object.keys(managementPlansByLocationIds).map((location_id) => {
        let location_name =
          managementPlansByLocationIds[location_id][0].planting_management_plans.final.location
            .name;
        return (
          <>
            <div style={{ paddingBottom: '16px' }}>
              <PageBreak style={{ paddingBottom: '16px' }} label={location_name} />
            </div>
            <PureCropTileContainer gap={gap} padding={padding}>
              {managementPlansByLocationIds[location_id].map((plan) => {
                return (
                  <PureManagementPlanTile key={plan.management_plan_id} managementPlan={plan} />
                );
              })}
            </PureCropTileContainer>
          </>
        );
      })}

      <Semibold style={{ marginTop: '8px', marginBottom: '18px' }}>
        {t(`task:${taskType.task_translation_key}`) + ' ' + t('TASK.DETAILS')}
      </Semibold>

<<<<<<< HEAD
      {taskComponents[taskType.task_translation_key] !== undefined && taskComponents[taskType.task_translation_key]({
        setValue,
        getValues,
        watch,
        control,
        register,
        disabled: true,
      })}
=======
      {taskComponents[taskType.task_translation_key] !== undefined &&
        taskComponents[taskType.task_translation_key]({
          setValue,
          getValues,
          watch,
          control,
          register,
          disabled: true,
        })}
>>>>>>> 3ed44928
      <InputAutoSize
        style={{ marginBottom: '40px' }}
        label={t('common:NOTES')}
        value={task.notes}
        optional
        disabled
      />

      {(self === task.assignee_user_id || self === owner || isAdmin) && (
        <Underlined style={{ marginBottom: '16px' }} onClick={onAbandon}>
          {t('TASK.ABANDON_TASK')}
        </Underlined>
      )}
    </Layout>
  );
}<|MERGE_RESOLUTION|>--- conflicted
+++ resolved
@@ -135,16 +135,6 @@
         {t(`task:${taskType.task_translation_key}`) + ' ' + t('TASK.DETAILS')}
       </Semibold>
 
-<<<<<<< HEAD
-      {taskComponents[taskType.task_translation_key] !== undefined && taskComponents[taskType.task_translation_key]({
-        setValue,
-        getValues,
-        watch,
-        control,
-        register,
-        disabled: true,
-      })}
-=======
       {taskComponents[taskType.task_translation_key] !== undefined &&
         taskComponents[taskType.task_translation_key]({
           setValue,
@@ -154,7 +144,6 @@
           register,
           disabled: true,
         })}
->>>>>>> 3ed44928
       <InputAutoSize
         style={{ marginBottom: '40px' }}
         label={t('common:NOTES')}
