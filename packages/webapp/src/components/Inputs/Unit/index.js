--- conflicted
+++ resolved
@@ -1,10 +1,7 @@
 import React from 'react';
 import { Control, Errors } from 'react-redux-form';
 import styles from '../styles.scss';
-<<<<<<< HEAD
 import Input, { numberOnKeyDown } from '../../Form/Input';
-=======
->>>>>>> cb4aac88
 
 class Unit extends React.Component {
   parseNumber(val) {
@@ -59,6 +56,7 @@
               <Control.input
                 data-test="unit-input"
                 type="number"
+                onKeyDown={numberOnKeyDown}
                 step="any"
                 model={model}
                 validators={{ positive: this.isPositive }}
@@ -98,6 +96,7 @@
               <Control.input
                 data-test="unit-input"
                 type="number"
+                onKeyDown={numberOnKeyDown}
                 step="any"
                 model={model}
                 validators={{ positive: this.isPositive }}
@@ -125,6 +124,7 @@
               <Control.input
                 data-test="unit-input"
                 type="number"
+                onKeyDown={numberOnKeyDown}
                 step="any"
                 model={model}
                 defaultValue={defaultValue}
