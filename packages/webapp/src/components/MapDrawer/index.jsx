import React, { useMemo, useState } from 'react';
import clsx from 'clsx';
import { makeStyles } from '@material-ui/core/styles';
import List from '@material-ui/core/List';
import Divider from '@material-ui/core/Divider';
import { Label, Semibold, Underlined } from '../Typography';
import { ReactComponent as MapBackground } from '../../assets/images/farmMapFilter/MapBackground.svg';
import { ReactComponent as LabelIcon } from '../../assets/images/farmMapFilter/Label.svg';
import { ReactComponent as Barn } from '../../assets/images/farmMapFilter/Barn.svg';
import { ReactComponent as CeremonialArea } from '../../assets/images/farmMapFilter/CA.svg';
import { ReactComponent as FarmSiteBoundary } from '../../assets/images/farmMapFilter/FSB.svg';
import { ReactComponent as Field } from '../../assets/images/farmMapFilter/Field.svg';
import { ReactComponent as Garden } from '../../assets/images/farmMapFilter/Garden.svg';
import { ReactComponent as Greenhouse } from '../../assets/images/farmMapFilter/Greenhouse.svg';
import { ReactComponent as SurfaceWater } from '../../assets/images/farmMapFilter/SurfaceWater.svg';
import { ReactComponent as NaturalArea } from '../../assets/images/farmMapFilter/NA.svg';
import { ReactComponent as Residence } from '../../assets/images/farmMapFilter/Residence.svg';
import { ReactComponent as BufferZone } from '../../assets/images/farmMapFilter/BufferZone.svg';
import { ReactComponent as Watercourse } from '../../assets/images/farmMapFilter/Creek.svg';
import { ReactComponent as Fence } from '../../assets/images/farmMapFilter/Fence.svg';
import { ReactComponent as Gate } from '../../assets/images/farmMapFilter/Gate.svg';
import { ReactComponent as WaterValve } from '../../assets/images/farmMapFilter/WaterValve.svg';
import { ReactComponent as Sensor } from '../../assets/images/farmMapFilter/Sensor.svg';
import { Drawer } from '@material-ui/core';
import { colors } from '../../assets/theme';
import { useTranslation } from 'react-i18next';
import { motion, useAnimation } from 'framer-motion';
import PropTypes from 'prop-types';
import { locationEnum } from '../../containers/Map/constants';
import MapDrawerMenuItem from './MapDrawerMenuItem';

const useStyles = makeStyles({
  fullList: {
    width: 'auto',
    marginBottom: '60px',
    elevation: 0,
    backgroundColor: 'white',
    borderRadius: '16px 16px 0px 0px',
    boxShadow: '0px 0px 4px rgba(0, 0, 0, 0.25)',
  },
  greenbar: {
    height: '4px',
    width: '36px',
    backgroundColor: colors.teal700,
    borderRadius: '2px',
  },
  handleBarContainer: {
    width: '100%',
    display: 'flex',
    justifyContent: 'center',
    padding: '14px 0',
  },
  MuiDrawer: {
    backgroundColor: colors.teal700,
  },
  BackdropProps: {
    background: 'transparent',
  },
  header: {
    '-webkit-user-select': 'none',
    '-moz-user-select': 'none',
    '-ms-user-select': 'none',
    'user-select': 'none',
    'touch-action': 'none',
  },
  headerTitle: {
    marginBottom: '16px',
  },
  headerContentContainer: {
    padding: '0 24px 8px 24px',
  },
  headerTextContainer: {
    textDecoration: 'underline',
    display: 'flex',
    flexDirection: 'row',
  },
  icon: {},
  underlined: {
    color: colors.brown700,
  },
  verticalDivider: {
    borderLeft: '1px solid',
    margin: '0 8px',
    color: colors.grey400,
  },
  label: {
    marginLeft: '24px',
    height: '24px',
  },
  labelDivider: {
    display: 'inline-block',
    borderTop: '1px solid',
    width: 'calc(100% - 80px)',
    transform: 'translate(11px, -3px)',
    color: '#C4C4C4',
  },
});

export default function MapDrawer({
  showMapDrawer,
  setShowMapDrawer,
  onMenuItemClick,
  filterSettings,
  availableFilterSettings,
  drawerDefaultHeight = window.innerHeight / 2 - 156,
  headerTitle,
}) {
  const { t } = useTranslation();

  const classes = useStyles();

  const areaImgDict = useMemo(
    () =>
      [
        {
          name: t('FARM_MAP.MAP_FILTER.BARN'),
          icon: () => <Barn className={classes.icon} />,
          key: locationEnum.barn,
        },
        {
          name: t('FARM_MAP.MAP_FILTER.CA'),
          icon: () => <CeremonialArea className={classes.icon} />,
          key: locationEnum.ceremonial_area,
        },
        {
          name: t('FARM_MAP.MAP_FILTER.FSB'),
          icon: () => <FarmSiteBoundary className={classes.icon} />,
          key: locationEnum.farm_site_boundary,
        },
        {
          name: t('FARM_MAP.MAP_FILTER.FIELD'),
          icon: () => <Field className={classes.icon} />,
          key: locationEnum.field,
        },
        {
          name: t('FARM_MAP.MAP_FILTER.GARDEN'),
          icon: () => <Garden className={classes.icon} />,
          key: locationEnum.garden,
        },
        {
          name: t('FARM_MAP.MAP_FILTER.GREENHOUSE'),
          icon: () => <Greenhouse className={classes.icon} />,
          key: locationEnum.greenhouse,
        },
        {
          name: t('FARM_MAP.MAP_FILTER.SURFACE_WATER'),
          icon: () => <SurfaceWater className={classes.icon} />,
          key: locationEnum.surface_water,
        },
        {
          name: t('FARM_MAP.MAP_FILTER.NA'),
          icon: () => <NaturalArea className={classes.icon} />,
          key: locationEnum.natural_area,
        },
        {
          name: t('FARM_MAP.MAP_FILTER.RESIDENCE'),
          icon: () => <Residence className={classes.icon} />,
          key: locationEnum.residence,
        },
      ]
        .sort((firstLocationType, secondLocationType) =>
          firstLocationType.name.localeCompare(secondLocationType.name),
        )
        .filter(
          ({ key }) => !availableFilterSettings || availableFilterSettings.area.includes(key),
        ),
    [availableFilterSettings?.area],
  );

  const lineImgDict = useMemo(
    () =>
      [
        {
          name: t('FARM_MAP.MAP_FILTER.BZ'),
          icon: () => <BufferZone className={classes.icon} />,
          key: locationEnum.buffer_zone,
        },
        {
          name: t('FARM_MAP.MAP_FILTER.WATERCOURSE'),
          icon: () => <Watercourse className={classes.icon} />,
          key: locationEnum.watercourse,
        },
        {
          name: t('FARM_MAP.MAP_FILTER.FENCE'),
          icon: () => <Fence className={classes.icon} />,
          key: locationEnum.fence,
        },
      ]
        .sort((firstLocationType, secondLocationType) =>
          firstLocationType.name.localeCompare(secondLocationType.name),
        )
        .filter(
          ({ key }) => !availableFilterSettings || availableFilterSettings.line.includes(key),
        ),
    [availableFilterSettings?.line],
  );

  const pointImgDict = useMemo(
    () =>
      [
        {
          name: t('FARM_MAP.MAP_FILTER.GATE'),
          icon: () => <Gate className={classes.icon} />,
          key: locationEnum.gate,
        },
        {
          name: t('FARM_MAP.MAP_FILTER.WV'),
          icon: () => <WaterValve className={classes.icon} />,
          key: locationEnum.water_valve,
        },
        {
          name: t('FARM_MAP.MAP_FILTER.SENSOR'),
<<<<<<< HEAD
          icon: () => <Sensor className={classes.icon} />,
=======
          icon: () => (
            <Sensor className={classes.icon} style={{ transform: 'translate(-5px, 5px)' }} />
          ),
>>>>>>> a93329a6
          key: locationEnum.sensor,
        },
      ]
        .sort((firstLocationType, secondLocationType) =>
          firstLocationType.name.localeCompare(secondLocationType.name),
        )
        .filter(
          ({ key }) => !availableFilterSettings || availableFilterSettings.point.includes(key),
        ),
    [availableFilterSettings?.point],
  );

  const [initHeight, setInitHeight] = useState(drawerDefaultHeight);
  const controls = useAnimation();
  const onPan = (event, info) =>
    controls.start({
      height: window.innerHeight - info.point.y - 142,
    });
  const onPanEnd = (event, info) => {
    if (info.point.y > window.innerHeight / 2 + 156) {
      setShowMapDrawer(false);
    } else if (info.point.y < 156) {
      const newHeight = window.innerHeight - 156;
      controls.start({
        height: newHeight,
      });
      setInitHeight(newHeight);
    } else {
      setInitHeight(window.innerHeight - info.point.y - 60);
    }
  };

  const list = () => (
    <div className={clsx(classes.fullList)} role="presentation">
      <motion.div className={classes.header} onPan={onPan} onPanEnd={onPanEnd}>
        <HandleBar classes={classes} />

        <div className={classes.headerContentContainer}>
          <Semibold className={classes.headerTitle}>{headerTitle}</Semibold>
          {!!filterSettings && (
            <div className={classes.headerTextContainer}>
              <Underlined
                onClick={() => {
                  onMenuItemClick('show_all');
                }}
                className={classes.underlined}
              >
                {t('FARM_MAP.MAP_FILTER.SHOW_ALL')}
              </Underlined>
              <span className={classes.verticalDivider} />
              <Underlined
                onClick={() => {
                  onMenuItemClick('hide_all');
                }}
                className={classes.underlined}
              >
                {t('FARM_MAP.MAP_FILTER.HIDE_ALL')}
              </Underlined>
            </div>
          )}
        </div>
      </motion.div>

      <motion.div style={{ overflowY: 'scroll', height: initHeight }} animate={controls}>
        <List>
          {!!filterSettings && (
            <MapDrawerMenuItem
              isFilterMenuItem={!!filterSettings}
              name={t('FARM_MAP.MAP_FILTER.SATELLITE')}
              onClick={() => onMenuItemClick('map_background')}
              isFiltered={!filterSettings['map_background']}
            >
              <MapBackground className={classes.icon} />
            </MapDrawerMenuItem>
          )}

          {!!filterSettings && !!areaImgDict.length && (
            <MapDrawerMenuItem
              isFilterMenuItem={!!filterSettings}
              name={t('FARM_MAP.MAP_FILTER.LABEL')}
              onClick={() => onMenuItemClick('label')}
              isFiltered={!filterSettings['label']}
            >
              <LabelIcon className={classes.icon} />
            </MapDrawerMenuItem>
          )}

          {!!areaImgDict.length && (
            <Label className={classes.label}>
              {t('FARM_MAP.MAP_FILTER.AREAS')}
              <span className={classes.labelDivider} />
            </Label>
          )}
          {areaImgDict.map(({ key, name, icon }) => {
            return (
              <MapDrawerMenuItem
                key={key}
                name={name}
                isFilterMenuItem={!!filterSettings}
                onClick={() => onMenuItemClick(key)}
                isFiltered={filterSettings && !filterSettings?.[key]}
              >
                {icon()}
              </MapDrawerMenuItem>
            );
          })}

          {!!lineImgDict.length && (
            <Label className={classes.label}>
              {t('FARM_MAP.MAP_FILTER.LINES')}
              <span className={classes.labelDivider} />
            </Label>
          )}
          {lineImgDict.map(({ key, name, icon }) => (
            <MapDrawerMenuItem
              key={key}
              name={name}
              isFilterMenuItem={!!filterSettings}
              onClick={() => onMenuItemClick(key)}
              isFiltered={filterSettings && !filterSettings?.[key]}
            >
              {icon()}
            </MapDrawerMenuItem>
          ))}

          {!!pointImgDict.length && (
            <Label className={classes.label}>
              {t('FARM_MAP.MAP_FILTER.POINTS')}
              <span className={classes.labelDivider} />
            </Label>
          )}
          {pointImgDict.map(({ key, name, icon }) => (
            <MapDrawerMenuItem
              key={key}
              name={name}
              isFilterMenuItem={!!filterSettings}
              onClick={() => onMenuItemClick(key)}
              isFiltered={filterSettings && !filterSettings?.[key]}
            >
              {icon()}
            </MapDrawerMenuItem>
          ))}
        </List>
      </motion.div>
      <Divider />
    </div>
  );

  return (
    <div>
      <Drawer
        data-cy="map-drawer"
        anchor={'bottom'}
        open={showMapDrawer}
        onClose={() => setShowMapDrawer(false)}
        PaperProps={{
          style: { backgroundColor: 'transparent' },
          square: false,
        }}
        ModalProps={{
          classes: { paddingBottom: '20px' },
          BackdropProps: {
            classes: {
              root: classes.BackdropProps,
            },
          },
        }}
      >
        {list()}
      </Drawer>
    </div>
  );
}

function HandleBar({ classes }) {
  return (
    <div className={classes.handleBarContainer}>
      <div className={classes.greenbar} />
    </div>
  );
}

MapDrawer.prototype = {
  showMapDrawer: PropTypes.bool,
  setShowMapDrawer: PropTypes.func,
  onMenuItemClick: PropTypes.func,
  drawerDefaultHeight: PropTypes.number,
  filterSettings: PropTypes.object,
  headerTitle: PropTypes.string,
  availableFilterSettings: PropTypes.shape({
    area: PropTypes.array,
    point: PropTypes.array,
    line: PropTypes.array,
  }),
};<|MERGE_RESOLUTION|>--- conflicted
+++ resolved
@@ -210,13 +210,9 @@
         },
         {
           name: t('FARM_MAP.MAP_FILTER.SENSOR'),
-<<<<<<< HEAD
-          icon: () => <Sensor className={classes.icon} />,
-=======
           icon: () => (
             <Sensor className={classes.icon} style={{ transform: 'translate(-5px, 5px)' }} />
           ),
->>>>>>> a93329a6
           key: locationEnum.sensor,
         },
       ]
