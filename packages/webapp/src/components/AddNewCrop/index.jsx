import Button from '../Form/Button';
import React, { useState } from 'react';
import PropTypes from 'prop-types';
import { useTranslation } from 'react-i18next';
import { Semibold } from '../Typography';
import Input, { getInputErrors } from '../Form/Input';
//import styles from './styles.module.scss';
import Form from '../Form';
import { Controller, useForm } from 'react-hook-form';
import ReactSelect from '../Form/ReactSelect';
import { BsChevronDown } from 'react-icons/bs';
import {
  BEVERAGE_AND_SPICE_CROPS,
  CEREALS,
  FIRST_NUTRIENT_ARRAY,
  FRUITS_AND_NUTS,
  HIGH_STARCH_ROOT_TUBER_CROP,
  LEGUMINOUS_CROPS,
  NUTRIENT_ARRAY,
  NUTRIENT_DICT,
  OILSEED_CROPS,
  OTHER_CROPS,
  POTATOES_AND_YAMS,
  SECOND_NUTRIENT_ARRAY,
  STIMULANT_SPICE_AROMATIC_CROPS,
  SUGAR_CROPS,
  VEGETABLE_AND_MELONS,
} from './constants';
import { cropGroupAverages as cropGroupAveragesSelector } from '../../containers/cropSlice';
import { useSelector } from 'react-redux';
import MultiStepPageTitle from '../PageTitle/MultiStepPageTitle';
import RadioGroup from '../Form/RadioGroup';
import styles from './styles.module.scss';

export default function PureAddNewCrop({
  handleContinue,
  handleGoBack,
  handleCancel,
  persistedFormData,
  useHookFormPersist,
  isPhysiologyAnatomyDropDownOpen,
  imageUploader,
}) {
  const { t } = useTranslation();
  const CROP_PHOTO_URL = 'crop_photo_url';
  const {
    register,
    handleSubmit,
    setValue,
    control,
    getValues,
    watch,
    formState: { isValid, errors },
  } = useForm({
    mode: 'onChange',
    defaultValues: {
      crop_photo_url:
        `https://${
          import.meta.env.VITE_DO_BUCKET_NAME
        }.nyc3.digitaloceanspaces.com/default_crop/v2/default.webp`,
      ...persistedFormData,
    },
  });
  const { historyCancel } = useHookFormPersist(getValues);
  const allCropGroupAverages = useSelector(cropGroupAveragesSelector);
  const cropImageUrlRegister = register(CROP_PHOTO_URL, { required: true });
  const crop_photo_url = watch(CROP_PHOTO_URL);

  const cropGroupOptions = [
    { value: BEVERAGE_AND_SPICE_CROPS, label: t('crop_group:BEVERAGE_AND_SPICE_CROPS') },
    { value: CEREALS, label: t('crop_group:CEREALS') },
    { value: FRUITS_AND_NUTS, label: t('crop_group:FRUITS_AND_NUTS') },
    { value: LEGUMINOUS_CROPS, label: t('crop_group:LEGUMINOUS_CROPS') },
    { value: OILSEED_CROPS, label: t('crop_group:OILSEED_CROPS') },
    { value: OTHER_CROPS, label: t('crop_group:OTHER_CROPS') },
    { value: POTATOES_AND_YAMS, label: t('crop_group:POTATOES_AND_YAMS') },
    { value: SUGAR_CROPS, label: t('crop_group:SUGAR_CROPS') },
    { value: VEGETABLE_AND_MELONS, label: t('crop_group:VEGETABLE_AND_MELONS') },
    {
      value: STIMULANT_SPICE_AROMATIC_CROPS,
      label: t('crop_group:STIMULANT_SPICE_AROMATIC_CROPS'),
    },
    { value: HIGH_STARCH_ROOT_TUBER_CROP, label: t('crop_group:HIGH_STARCH_ROOT_TUBER_CROP') },
  ];

  const progress = 33;
  const disabled = !isValid;

  const updatePAValues = (selected) => {
    const cropGroupAverages = allCropGroupAverages[selected.value];
    for (const nutrient of NUTRIENT_ARRAY) {
      setValue(nutrient, cropGroupAverages[nutrient].toFixed(2));
    }
  };

  return (
    <Form
      buttonGroup={
        <Button data-cy="crop-submit" type={'submit'} disabled={disabled} fullLength>
          {t('common:CONTINUE')}
        </Button>
      }
      onSubmit={handleSubmit(handleContinue)}
    >
      <MultiStepPageTitle
        style={{ marginBottom: '24px' }}
        onGoBack={handleGoBack}
        onCancel={historyCancel}
        title={t('CROP.ADD_CROP')}
        value={progress}
      />
<<<<<<< HEAD
=======
      <img
        src={crop_photo_url}
        alt={t('translation:CROP.ADD_IMAGE')}
        className={styles.circleImg}
        onError={(e) => {
          e.target.onerror = null;
          e.target.src = 'crop-images/default.jpg';
        }}
      />
      <div
        style={{
          marginLeft: 'auto',
          marginRight: 'auto',
          marginBottom: '24px',
          display: 'flex',
          width: 'fit-content',
          fontSize: '16px',
          color: 'var(--iconActive)',
          lineHeight: '16px',
          cursor: 'pointer',
        }}
      >
        {React.cloneElement(imageUploader, {
          hookFormRegister: cropImageUrlRegister,
          targetRoute: 'crop',
        })}
      </div>
>>>>>>> 9682f3ef
      <Input
        data-cy="crop-cropName"
        style={{ marginBottom: '40px' }}
        label={t('CROP_CATALOGUE.NEW_CROP_NAME')}
        hookFormRegister={register('crop_common_name', { required: true })}
        errors={getInputErrors(errors, 'crop_common_name')}
      />
      <Input
        data-cy="crop-cropGenus"
        style={{ marginBottom: '40px' }}
        label={t('CROP_CATALOGUE.GENUS')}
        hookFormRegister={register('crop_genus', {
          maxLength: { value: 200, message: t('FORM_VALIDATION.OVER_200_CHARS') },
          setValueAs: (v) => {
            return v.charAt(0).toUpperCase() + v.slice(1).toLowerCase();
          },
        })}
        errors={getInputErrors(errors, 'crop_genus')}
        optional
        placeholder="Genus"
      />
      <Input
        data-cy="crop-cropSpecies"
        style={{ marginBottom: '40px' }}
        label={t('CROP_CATALOGUE.SPECIES')}
        hookFormRegister={register('crop_specie', {
          maxLength: { value: 200, message: t('FORM_VALIDATION.OVER_200_CHARS') },
          setValueAs: (v) => {
            return v.toLowerCase();
          },
        })}
        errors={getInputErrors(errors, 'crop_specie')}
        optional
        placeholder="species"
      />
      <Controller
        control={control}
        name={'crop_group'}
        rules={{ required: true }}
        render={({ field: { onChange, onBlur, value } }) => (
          <ReactSelect
            toolTipContent={t('CROP_CATALOGUE.CROP_GROUP_TOOL_TIP')}
            label={t('CROP_CATALOGUE.CROP_GROUP')}
            options={cropGroupOptions}
            onChange={(e) => {
              onChange(e);
              //TODO: uncomment updatePAValues after crop nutrition values are fixed
              // updatePAValues(e);
            }}
            value={value}
            style={{ marginBottom: '40px' }}
          />
        )}
      />

      <div style={{ marginBottom: '20px', fontSize: '16px' }}>{t('CROP_CATALOGUE.COVER_CROP')}</div>
      <div style={{ marginBottom: '20px' }}>
        <RadioGroup required hookFormControl={control} name="can_be_cover_crop" />
      </div>

      <PhysiologyAnatomyDropDown
        register={register}
        isPhysiologyAnatomyDropDownOpen={isPhysiologyAnatomyDropDownOpen}
      />
    </Form>
  );
}

PureAddNewCrop.prototype = {
  onClick: PropTypes.func,
  text: PropTypes.string,
  showSpotLight: PropTypes.bool,
};

function PhysiologyAnatomyDropDown({ register, isPhysiologyAnatomyDropDownOpen }) {
  const { t } = useTranslation();
  const [open, setOpen] = useState(isPhysiologyAnatomyDropDownOpen);

  return (
    <div className={styles.dropdownContainer}>
      <div className={styles.dropdownHead} onClick={() => setOpen(!open)}>
        <Semibold>{t('CROP.PHYSIOLOGY_AND_ANATOMY')}</Semibold>
        <BsChevronDown
          style={open ? { transform: 'scaleY(-1)', marginLeft: '8px' } : { marginLeft: '8px' }}
        />
      </div>
      <div className={styles.dropdownBody} style={{ display: open ? 'flex' : 'none' }}>
        <div className={styles.paFieldContainer} style={{ marginBottom: '40px' }}>
          {FIRST_NUTRIENT_ARRAY.map((nutrient) => {
            return (
              <Input
                key={nutrient}
                style={{ flex: '1 0 41%', margin: '40px 8px 0 8px' }}
                label={t(`crop_nutrients:${NUTRIENT_DICT[nutrient]}`)}
                type={'number'}
                hookFormRegister={register(nutrient, { valueAsNumber: true })}
              />
            );
          })}
        </div>
        <Semibold className={styles.nutrientsHeader}>
          {t('CROP.NUTRIENTS_IN_EDIBLE_PORTION')}
        </Semibold>
        <div className={styles.paFieldContainer} style={{ marginBottom: '40px' }}>
          {SECOND_NUTRIENT_ARRAY.map((nutrient) => {
            return (
              <Input
                key={nutrient}
                style={{ flex: '1 0 41%', margin: '40px 8px 0 8px' }}
                label={t(`crop_nutrients:${NUTRIENT_DICT[nutrient]}`)}
                type={'number'}
                hookFormRegister={register(nutrient, { valueAsNumber: true })}
              />
            );
          })}
        </div>
      </div>
    </div>
  );
}<|MERGE_RESOLUTION|>--- conflicted
+++ resolved
@@ -109,8 +109,6 @@
         title={t('CROP.ADD_CROP')}
         value={progress}
       />
-<<<<<<< HEAD
-=======
       <img
         src={crop_photo_url}
         alt={t('translation:CROP.ADD_IMAGE')}
@@ -138,7 +136,6 @@
           targetRoute: 'crop',
         })}
       </div>
->>>>>>> 9682f3ef
       <Input
         data-cy="crop-cropName"
         style={{ marginBottom: '40px' }}
