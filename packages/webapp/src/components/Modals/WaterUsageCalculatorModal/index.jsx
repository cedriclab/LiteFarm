--- conflicted
+++ resolved
@@ -202,34 +202,7 @@
   }, [locationSize, percentage_location_irrigated]);
 
   useEffect(() => {
-<<<<<<< HEAD
-    if (locationDefaults?.default_location_application_depth) {
-      setValue(
-        DEFAULT_LOCATION_APPLICATION_DEPTH,
-        locationDefaults?.default_location_application_depth,
-      );
-    }
-  }, []);
-
-  useEffect(() => {
-    if (
-      !watch(APPLICATION_DEPTH) &&
-      locationDefaults?.application_depth &&
-      locationDefaults?.application_depth_unit
-    ) {
-      setValue(APPLICATION_DEPTH, locationDefaults?.application_depth);
-      setValue(
-        APPLICATION_DEPTH_UNIT,
-        getUnitOptionMap()[locationDefaults?.application_depth_unit],
-      );
-    }
-  }, [locationDefaults]);
-
-  useEffect(() => {
     if (irrigated_area) {
-=======
-    if (irrigated_area && application_depth) {
->>>>>>> 4db38874
       setTotalWaterUsage(() => {
         const Irrigated_area_in_m_squared =
           getValues(IRRIGATED_AREA_UNIT)?.value === 'm2'
