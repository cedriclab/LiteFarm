--- conflicted
+++ resolved
@@ -5,8 +5,4 @@
 export const DO_CDN_URL = `https://${
   import.meta.env.VITE_DO_BUCKET_NAME
 }.nyc3.cdn.digitaloceanspaces.com`;
-<<<<<<< HEAD
-export const APP_VERSION = '3.2.6';
-=======
-export const APP_VERSION = '3.3.0';
->>>>>>> 0eab2c0d
+export const APP_VERSION = '3.3.0';