import React, { useEffect, useState } from 'react';
import Layout from '../../components/Layout';
import { useTranslation } from 'react-i18next';
import PageTitle from '../../components/PageTitle/v2';
import PageBreak from '../../components/PageBreak';
import PureSearchbarAndFilter from '../../components/PopupFilter/PureSearchbarAndFilter';
import { useDispatch, useSelector } from 'react-redux';
import PureDocumentTile from '../../components/DocumentTile';
import PureDocumentTileContainer from '../../components/DocumentTile/DocumentTileContainer';
import useDocumentTileGap from '../../components/DocumentTile/useDocumentTileGap';
import { getDocuments } from '../saga';
import { documentsSelector } from '../documentSlice';
import { getLanguageFromLocalStorage } from '../../util';
import { useSortByName, useStringFilteredDocuments } from './util';
import moment from 'moment';
import { DocumentUploader } from './DocumentUploader';

export default function Documents({ history }) {
  const { t } = useTranslation();
  const dispatch = useDispatch();
  const lang = getLanguageFromLocalStorage();

  const isValid = (date, currDate) => {
    var given_date = new Date(date);
    return currDate < given_date;
  };

  const getDisplayedDate = (date) => {
    return date && moment(date).locale(lang).format('MMM D, YY') + "'";
  };

  const [filterString, setFilterString] = useState('');
  const filterStringOnChange = (e) => setFilterString(e.target.value);

  const [isFilterOpen, setIsFilterOpen] = useState(false);

  const isFilterCurrentlyActive = false;

  const onFilterClose = () => {
    setIsFilterOpen(false);
  };
  const onFilterOpen = () => {
    setIsFilterOpen(true);
  };

  useEffect(() => {
    dispatch(getDocuments());
  }, []);

  const documents = useStringFilteredDocuments(
    useSortByName(useSelector(documentsSelector)),
    filterString,
  );
  const validDocuments = [];
  const archivedDocuments = [];

  const currDate = new Date();

  documents.forEach((document) => {
    if (isValid(document.valid_until, currDate)) {
      validDocuments.push(document);
    } else {
      archivedDocuments.push(document);
    }
  });

<<<<<<< HEAD
  const { ref: containerRef, gap, padding } = useDocumentTileGap([validDocuments.length, archivedDocuments.length]);
=======
  const { ref: containerRef, gap, padding } = useDocumentTileGap([
    validDocuments.length,
    archivedDocuments.length,
  ]);

  const onGoBack = () => {
    history.push('/home');
  };
>>>>>>> ebe63e9a

  const tileClick = () => {
    // TODO - Add path
    console.log('Go to document detail');
  };

  return (
    <Layout classes={{ container: { backgroundColor: 'white' } }}>
      <PageTitle
        title={t('DOCUMENTS.DOCUMENTS')}
        style={{ paddingBottom: '20px' }}
      />
      <PureSearchbarAndFilter
        onFilterOpen={onFilterOpen}
        value={filterString}
        onChange={filterStringOnChange}
        isFilterActive={isFilterCurrentlyActive}
      />
      <div ref={containerRef}>
        {!isFilterCurrentlyActive && (
          <>
            <DocumentUploader style={{ marginBottom: '26px' }} />
            {!!validDocuments.length && (
              <>
                <PageBreak
                  style={{ paddingBottom: '16px' }}
                  label={t('DOCUMENTS.VALID')}
                  square={{ count: validDocuments.length, type: 'valid' }}
                />
                <PureDocumentTileContainer gap={gap} padding={padding}>
                  {validDocuments.map((document) => {
                    return (
                      <PureDocumentTile
                        title={document.name}
                        type={t(`DOCUMENTS.TYPE.${document.type}`)}
                        date={null} //getDisplayedDate(document.valid_until)}
                        preview={document.thumbnail_url}
                        onClick={tileClick}
                      />
                    );
                  })}
                </PureDocumentTileContainer>
              </>
            )}
            {!!archivedDocuments.length && (
              <>
                <PageBreak
                  style={{ paddingTop: '35px', paddingBottom: '16px' }}
                  label={t('DOCUMENTS.ARCHIVED')}
                  square={{ count: archivedDocuments.length, type: 'archived' }}
                />
                <PureDocumentTileContainer gap={gap} padding={padding}>
                  {archivedDocuments.map((document) => {
                    return (
                      <PureDocumentTile
                        title={document.name}
                        type={t(`DOCUMENTS.TYPE.${document.type}`)}
                        date={getDisplayedDate(document.valid_until)}
                        preview={document.thumbnail_url}
                        onClick={tileClick}
                      />
                    );
                  })}
                </PureDocumentTileContainer>
              </>
            )}
          </>
        )}
      </div>
    </Layout>
  );
}<|MERGE_RESOLUTION|>--- conflicted
+++ resolved
@@ -64,18 +64,10 @@
     }
   });
 
-<<<<<<< HEAD
-  const { ref: containerRef, gap, padding } = useDocumentTileGap([validDocuments.length, archivedDocuments.length]);
-=======
   const { ref: containerRef, gap, padding } = useDocumentTileGap([
     validDocuments.length,
     archivedDocuments.length,
   ]);
-
-  const onGoBack = () => {
-    history.push('/home');
-  };
->>>>>>> ebe63e9a
 
   const tileClick = () => {
     // TODO - Add path
