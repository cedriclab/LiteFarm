import { createEntityAdapter, createSlice } from '@reduxjs/toolkit';
import { loginSelector, onLoadingFail, onLoadingStart } from './userFarmSlice';
import { createSelector } from 'reselect';
import { pick } from '../util';
<<<<<<< HEAD
=======

>>>>>>> ab93de51
const averagesList = [
  'max_rooting_depth',
  'depletion_fraction',
  'is_avg_depth',
  'initial_kc',
  'mid_kc',
  'end_kc',
  'max_height',
  'is_avg_kc',
  'nutrient_notes',
  'percentrefuse',
  'refuse',
  'protein',
  'lipid',
  'energy',
  'ca',
  'fe',
  'mg',
  'ph',
  'k',
  'na',
  'zn',
  'cu',
  'fl',
  'mn',
  'se',
  'vita_rae',
  'vite',
  'vitc',
  'thiamin',
  'riboflavin',
  'niacin',
  'pantothenic',
  'vitb6',
  'folate',
  'vitb12',
  'vitk',
  'nutrient_credits',
];
const getCrop = (obj) => {
  return pick(obj, [
    'crop_id',
    'crop_common_name',
    'crop_variety',
    'crop_genus',
    'crop_specie',
    'crop_group',
    'crop_subgroup',
    'max_rooting_depth',
    'depletion_fraction',
    'is_avg_depth',
    'initial_kc',
    'mid_kc',
    'end_kc',
    'max_height',
    'is_avg_kc',
    'nutrient_notes',
    'percentrefuse',
    'refuse',
    'protein',
    'lipid',
    'energy',
    'ca',
    'fe',
    'mg',
    'ph',
    'k',
    'na',
    'zn',
    'cu',
    'fl',
    'mn',
    'se',
    'vita_rae',
    'vite',
    'vitc',
    'thiamin',
    'riboflavin',
    'niacin',
    'pantothenic',
    'vitb6',
    'folate',
    'vitb12',
    'vitk',
    'is_avg_nutrient',
    'farm_id',
    'user_added',
    'deleted',
    'nutrient_credits',
    'crop_translation_key',
    'crop_photo_url',
  ]);
};
const addOneCrop = (state, { payload }) => {
  state.loading = false;
  state.error = null;
  cropAdapter.upsertOne(state, getCrop(payload));
};

const updateOneCrop = (state, { payload }) => {
  state.loading = false;
  state.error = null;
  cropAdapter.updateOne(state, getCrop(payload));
};

const addManyCrop = (state, { payload: crops }) => {
  state.loading = false;
  state.error = null;
  cropAdapter.upsertMany(
    state,
    crops.map((crop) => getCrop(crop)),
  );
};

const cropAdapter = createEntityAdapter({
  selectId: (crop) => crop.crop_id,
});

const cropSlice = createSlice({
  name: 'cropReducer',
  initialState: cropAdapter.getInitialState({ loading: false, error: undefined, loaded: false }),
  reducers: {
    onLoadingCropStart: onLoadingStart,
    onLoadingCropFail: onLoadingFail,
    getCropsSuccess: addManyCrop,
    getAllCropsSuccess: (state, { payload: crops }) => {
      addManyCrop(state, { payload: crops });
      state.loaded = true;
    },
    postCropSuccess: addOneCrop,
    selectCropSuccess(state, { payload: crop_id }) {
      state.crop_id = crop_id;
    },
  },
});
export const {
  getCropsSuccess,
  postCropSuccess,
  onLoadingCropStart,
  onLoadingCropFail,
  getAllCropsSuccess,
} = cropSlice.actions;
export default cropSlice.reducer;

export const cropReducerSelector = (state) => state.entitiesReducer[cropSlice.name];

const cropSelectors = cropAdapter.getSelectors((state) => state.entitiesReducer[cropSlice.name]);

export const cropsSelector = createSelector(
  [cropSelectors.selectAll, loginSelector],
  (crops, { farm_id }) => {
    return crops.filter((crop) => crop.farm_id === farm_id || !crop.farm_id);
  },
);

export const cropSelector = (crop_id) => (state) => cropSelectors.selectById(state, crop_id);

export const cropStatusSelector = createSelector([cropReducerSelector], ({ loading, error }) => {
  return { loading, error };
});

export const cropEntitiesSelector = cropSelectors.selectEntities;

export const cropGroupAverages = createSelector([cropReducerSelector], ({ entities }) => {
  return Object.keys(entities)
    .map((k) => entities[k])
    .reduce((averagesObject, crop) => {
      const { crop_group } = crop;
      if (!!averagesObject[crop_group]) {
        return { ...averagesObject, [crop_group]: cropsAverage(crop, averagesObject[crop_group]) };
      } else {
        return {
          ...averagesObject,
          [crop_group]: { ...getAverageProperties(crop), numberInGroup: 1 },
        };
      }
    }, {});
});

function cropsAverage(crop, cropAverage) {
  const { numberInGroup } = cropAverage;
  const newAverage = averagesList.reduce((obj, k) => {
    return { ...obj, [k]: calculateRunningAverage(numberInGroup, cropAverage[k], crop[k]) };
  }, {});
  return { ...newAverage, numberInGroup: numberInGroup + 1 };
}

function calculateRunningAverage(n, average, newNumber) {
  return (average * n + newNumber) / (n + 1);
}

function getAverageProperties(crop) {
  return averagesList.reduce((obj, k) => ({ ...obj, [k]: crop[k] }), {});
}<|MERGE_RESOLUTION|>--- conflicted
+++ resolved
@@ -2,10 +2,7 @@
 import { loginSelector, onLoadingFail, onLoadingStart } from './userFarmSlice';
 import { createSelector } from 'reselect';
 import { pick } from '../util';
-<<<<<<< HEAD
-=======
 
->>>>>>> ab93de51
 const averagesList = [
   'max_rooting_depth',
   'depletion_fraction',
