import {
  fieldCropsSelector,
  getCurrentFieldCrops,
  getExpiredFieldCrops,
  getPlannedFieldCrops,
} from '../fieldCropSlice';
import { useSelector } from 'react-redux';
import { cropCatalogueFilterDateSelector, cropCatalogueFilterSelector } from '../filterSlice';
import { useMemo } from 'react';
import useStringFilteredCrops from './useStringFilteredCrops';
<<<<<<< HEAD
import {
  ACTIVE,
  COMPLETE,
  LOCATION,
  PLANNED,
  STATUS,
  SUPPLIERS,
} from '../Filter/CropCatalogue/constants';
=======
import { ACTIVE, COMPLETE, LOCATION, PLANNED, STATUS } from '../Filter/CropCatalogue/constants';
import { useTranslation } from 'react-i18next';
>>>>>>> 9188e80e

export default function useCropCatalogue(filterString) {
  const fieldCrops = useSelector(fieldCropsSelector);
  const cropCatalogFilterDate = useSelector(cropCatalogueFilterDateSelector);
  const cropCatalogueFilter = useSelector(cropCatalogueFilterSelector);
  const fieldCropsFilteredByFilterString = useStringFilteredCrops(fieldCrops, filterString);

  const fieldCropsFilteredByLocations = useMemo(() => {
    const locationFilter = cropCatalogueFilter[LOCATION];
    const included = new Set();
    for (const location_id in locationFilter) {
      if (locationFilter[location_id]) included.add(location_id);
    }
    if (included.size === 0) return fieldCropsFilteredByFilterString;
    return fieldCropsFilteredByFilterString.filter((fieldCrop) =>
      included.has(fieldCrop.location_id),
    );
  }, [cropCatalogueFilter[LOCATION], fieldCropsFilteredByFilterString]);

  const fieldCropsFilteredBySuppliers = useMemo(() => {
    const supplierFilter = cropCatalogueFilter[SUPPLIERS];
    const included = new Set();
    for (const supplier in supplierFilter) {
      if (supplierFilter[supplier]) included.add(supplier);
    }
    if (included.size === 0) return fieldCropsFilteredByLocations;
    return fieldCropsFilteredByLocations.filter((fieldCrop) => included.has(fieldCrop.supplier));
  }, [cropCatalogueFilter[SUPPLIERS], fieldCropsFilteredByLocations]);

  const cropCatalogue = useMemo(() => {
    const time = new Date(cropCatalogFilterDate).getTime();
    const fieldCropsByStatus = {
      active: getCurrentFieldCrops(fieldCropsFilteredBySuppliers, time),
      planned: getPlannedFieldCrops(fieldCropsFilteredBySuppliers, time),
      past: getExpiredFieldCrops(fieldCropsFilteredBySuppliers, time),
    };
    const fieldCropsByCropId = {};
    for (const status in fieldCropsByStatus) {
      for (const fieldCrop of fieldCropsByStatus[status]) {
        if (!fieldCropsByCropId.hasOwnProperty(fieldCrop.crop_id)) {
          fieldCropsByCropId[fieldCrop.crop_id] = {
            active: [],
            planned: [],
            past: [],
            crop_common_name: fieldCrop.crop_common_name,
            crop_translation_key: fieldCrop.crop_translation_key,
            imageKey: fieldCrop.crop_translation_key?.toLowerCase(),
            crop_id: fieldCrop.crop_id,
          };
        }

        fieldCropsByCropId[fieldCrop.crop_id][status].push(fieldCrop);
      }
    }
    return Object.values(fieldCropsByCropId);
  }, [fieldCropsFilteredBySuppliers, cropCatalogFilterDate]);

  const cropCatalogueFilteredByStatus = useMemo(() => {
    const statusFilter = cropCatalogueFilter[STATUS];
    const included = new Set();
    for (const status in statusFilter) {
      if (statusFilter[status]) included.add(status);
    }
    if (included.size === 0) return cropCatalogue;
    const newCropCatalogue = cropCatalogue.map((catalogue) => ({
      ...catalogue,
      active: statusFilter[ACTIVE] ? catalogue.active : [],
      planned: statusFilter[PLANNED] ? catalogue.planned : [],
      past: statusFilter[COMPLETE] ? catalogue.past : [],
    }));
    return newCropCatalogue.filter(
      (catalog) => catalog.active.length || catalog.past.length || catalog.planned.length,
    );
  }, [cropCatalogueFilter[STATUS], cropCatalogue]);

  const cropCataloguesStatus = useMemo(() => {
    const cropCataloguesStatus = { active: 0, planned: 0, past: 0 };
    for (const fieldCropsByStatus of cropCatalogueFilteredByStatus) {
      for (const status in fieldCropsByStatus) {
        cropCataloguesStatus[status] += fieldCropsByStatus[status].length;
      }
    }
    return {
      ...cropCataloguesStatus,
      sum: cropCataloguesStatus.active + cropCataloguesStatus.planned + cropCataloguesStatus.past,
    };
  }, [cropCatalogueFilteredByStatus]);
  const { t } = useTranslation();
  const onlyOneOfTwoNumberIsZero = (i, j) => i + j > 0 && i * j === 0;
  const sortedCropCatalogue = useMemo(() => {
    return cropCatalogueFilteredByStatus.sort((catalog_i, catalog_j) => {
      if (onlyOneOfTwoNumberIsZero(catalog_i.active.length, catalog_j.active.length)) {
        return catalog_j.active.length - catalog_i.active.length;
      } else if (
        onlyOneOfTwoNumberIsZero(catalog_i.planned.length, catalog_j.planned.length) &&
        catalog_j.active.length === 0 &&
        catalog_i.active.length === 0
      ) {
        return catalog_j.planned.length - catalog_i.planned.length;
      } else {
        return t(`crop:${catalog_i.crop_translation_key}`) >
          t(`crop:${catalog_j.crop_translation_key}`)
          ? 1
          : -1;
      }
    });
  }, [cropCatalogueFilteredByStatus]);
  return { cropCatalogue: sortedCropCatalogue, ...cropCataloguesStatus };
}<|MERGE_RESOLUTION|>--- conflicted
+++ resolved
@@ -8,7 +8,6 @@
 import { cropCatalogueFilterDateSelector, cropCatalogueFilterSelector } from '../filterSlice';
 import { useMemo } from 'react';
 import useStringFilteredCrops from './useStringFilteredCrops';
-<<<<<<< HEAD
 import {
   ACTIVE,
   COMPLETE,
@@ -17,10 +16,7 @@
   STATUS,
   SUPPLIERS,
 } from '../Filter/CropCatalogue/constants';
-=======
-import { ACTIVE, COMPLETE, LOCATION, PLANNED, STATUS } from '../Filter/CropCatalogue/constants';
 import { useTranslation } from 'react-i18next';
->>>>>>> 9188e80e
 
 export default function useCropCatalogue(filterString) {
   const fieldCrops = useSelector(fieldCropsSelector);
