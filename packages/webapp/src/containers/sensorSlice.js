import { createEntityAdapter, createSlice } from '@reduxjs/toolkit';
import { figureProperties, locationProperties, pointProperties } from './constants';
import { loginSelector, onLoadingFail, onLoadingStart, onLoadingSuccess } from './userFarmSlice';
import { createSelector } from 'reselect';
import { pick } from '../util/pick';

<<<<<<< HEAD
const sensorProperties = [
  'model',
  'depth',
  'depth_unit',
  'external_id',
  'name',
  'location_id',
  'sensor_id',
  'partner_id',
];
=======
const sensorProperties = ['model', 'depth', 'external_id', 'location_id', 'partner_id'];
>>>>>>> d7724eb2

const getSensorFromLocationObject = (location) => {
  const result = {
    ...pick(location, locationProperties),
    ...pick(location.figure, figureProperties),
    ...pick(location.figure.point, pointProperties),
    ...pick(location.sensor, sensorProperties),
    sensor_reading_types: [],
    brand_name: '',
  };
  return result;
};

const upsertOneSensorWithLocation = (state, { payload: location }) => {
  sensorAdapter.upsertOne(state, getSensorFromLocationObject(location));
};
const upsertManySensorWithLocation = (state, { payload: locations }) => {
  sensorAdapter.upsertMany(
    state,
    locations.map((location) => getSensorFromLocationObject(location)),
  );
  onLoadingSuccess(state);
};
const softDeleteSensor = (state, { payload: location_id }) => {
  state.loading = false;
  state.error = null;
  state.loaded = true;
  sensorAdapter.updateOne(state, { id: location_id, changes: { deleted: true } });
};

const upsertSensorReadingTypes = (state, { payload: { location_id, sensor_reading_types } }) => {
  sensorAdapter.updateOne(state, { id: location_id, changes: { sensor_reading_types } });
};

const upsertSensorBrand = (state, { payload: { location_id, brand_name } }) => {
  sensorAdapter.updateOne(state, { id: location_id, changes: { brand_name } });
};

const sensorAdapter = createEntityAdapter({
  selectId: (sensor) => sensor.location_id,
});

const sensorSlice = createSlice({
  name: 'sensorReducer',
  initialState: sensorAdapter.getInitialState({
    loading: false,
    error: undefined,
    location_id: undefined,
    loaded: false,
  }),
  reducers: {
    onLoadingSensorStart: onLoadingStart,
    onLoadingSensorFail: onLoadingFail,
    getSensorSuccess: upsertManySensorWithLocation,
    postManySensorsSuccess: upsertManySensorWithLocation,
    postSensorSuccess: upsertOneSensorWithLocation,
    editSensorSuccess: upsertOneSensorWithLocation,
    deleteSensorSuccess: softDeleteSensor,
    onSensorReadingTypesSuccess: upsertSensorReadingTypes,
    onSensorBrandSuccess: upsertSensorBrand,
  },
});
export const {
  getSensorSuccess,
  postSensorSuccess,
  editSensorSuccess,
  onLoadingSensorStart,
  onLoadingSensorFail,
  deleteSensorSuccess,
  postManySensorsSuccess,
  onSensorReadingTypesSuccess,
  onSensorBrandSuccess,
} = sensorSlice.actions;
export default sensorSlice.reducer;

export const sensorReducerSelector = (state) => state.entitiesReducer[sensorSlice.name];

const sensorSelectors = sensorAdapter.getSelectors(
  (state) => state.entitiesReducer[sensorSlice.name],
);

export const sensorEntitiesSelector = sensorSelectors.selectEntities;
export const sensorSelector = createSelector(
  [sensorSelectors.selectAll, loginSelector],
  (Sensor, { farm_id }) => {
    return Sensor.filter((Sensor) => Sensor.farm_id === farm_id && !Sensor.deleted);
  },
);

export const sensorsSelector = (location_id) =>
  createSelector(sensorEntitiesSelector, (entities) => entities[location_id]);

export const sensorStatusSelector = createSelector(
  [sensorReducerSelector],
  ({ loading, error, loaded }) => {
    return { loading, error, loaded };
  },
);<|MERGE_RESOLUTION|>--- conflicted
+++ resolved
@@ -4,7 +4,7 @@
 import { createSelector } from 'reselect';
 import { pick } from '../util/pick';
 
-<<<<<<< HEAD
+
 const sensorProperties = [
   'model',
   'depth',
@@ -15,9 +15,6 @@
   'sensor_id',
   'partner_id',
 ];
-=======
-const sensorProperties = ['model', 'depth', 'external_id', 'location_id', 'partner_id'];
->>>>>>> d7724eb2
 
 const getSensorFromLocationObject = (location) => {
   const result = {
