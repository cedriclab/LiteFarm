--- conflicted
+++ resolved
@@ -53,27 +53,6 @@
     }
 ];
 
-<<<<<<< HEAD
-class Login extends React.Component {
-    render() {
-        return <div className={styles.home} >
-        <div className={styles.lander}>
-            <div className={styles.textColor}>
-                <Carousel wrapAround withoutControls transitionMode='fade'>
-                    {firstPage}
-                    {slides.map((slide, index) => {
-                    return (<div key={'slide-' + index}>
-                        <h2>{slide.header}</h2>
-                        <h4 className={styles.bodyText}>{slide.info}</h4>
-                        <img className={styles.otherPhotos} src={slide.img} alt="not found" />
-                    </div>)
-                    })}
-                </Carousel>
-            </div>
-            <LoginButton />
-        </div>
-=======
-const auth = new Auth();
 
 function Login() {
     const { t, i18n} = useTranslation();
@@ -95,9 +74,8 @@
                       })}
                   </Carousel>
               </div>
-              <LoginButton auth={auth}/>
+              <LoginButton />
           </div>
->>>>>>> 49bcf0d4
       </div>
     )
 }
