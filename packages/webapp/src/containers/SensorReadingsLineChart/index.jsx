--- conflicted
+++ resolved
@@ -26,19 +26,6 @@
       (rd) => rd[data.stationName] != '(no data)',
     );
     isActive = weatherStationDataExists || isActive;
-<<<<<<< HEAD
-    subTitle = t(`SENSOR.${readingType.toUpperCase()}_READINGS_OF_SENSOR.SUBTITLE`, {
-      high: data?.latestTemperatureReadings.tempMax,
-      low: data?.latestTemperatureReadings.tempMin,
-      units: unit,
-    });
-    weatherStationName =
-      t(`SENSOR.${readingType.toUpperCase()}_READINGS_OF_SENSOR.WEATHER_STATION`, {
-        weatherStationLocation: data?.stationName,
-        interpolation: { escapeValue: false },
-      }) || null;
-=======
->>>>>>> 7066be96
   }
 
   return (
