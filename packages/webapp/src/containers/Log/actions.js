/*
 *  Copyright (C) 2007 Free Software Foundation, Inc. <https://fsf.org/>
 *  This file (actions.js) is part of LiteFarm.
 *
 *  LiteFarm is free software: you can redistribute it and/or modify
 *  it under the terms of the GNU General Public License as published by
 *  the Free Software Foundation, either version 3 of the License, or
 *  (at your option) any later version.
 *
 *  LiteFarm is distributed in the hope that it will be useful,
 *  but WITHOUT ANY WARRANTY; without even the implied warranty of
 *  MERCHANTABILITY or FITNESS FOR A PARTICULAR PURPOSE. See the
 *  GNU General Public License for more details, see <https://www.gnu.org/licenses/>.
 */

import {
  GET_LOGS,
  SET_LOGS_IN_STATE,
  SET_SELECTED_LOG,
  GET_HARVEST_USE_TYPES,
  SET_FORM_DATA,
  SET_ALL_HARVEST_USE_TYPES,
  SET_SELECTED_USE_TYPES,
  ADD_HARVEST_USE_TYPE,
  SET_FORM_VALUE,
<<<<<<< HEAD
  SET_START_DATE,
  SET_END_DATE,
  SET_DEFAULT_DATE_RANGE,
=======
  SET_DEFAULT_DATE,
  SAVE_HARVEST_ALLOCATION_WIP,
>>>>>>> 545fb404
} from './constants';

export const getLogs = () => {
  return {
    type: GET_LOGS,
  };
};

export const setLogsInState = (logs) => {
  return {
    type: SET_LOGS_IN_STATE,
    logs,
  };
};

export const setSelectedLog = (log) => {
  return {
    type: SET_SELECTED_LOG,
    log,
  };
};

export const getHarvestUseTypes = () => {
  return {
    type: GET_HARVEST_USE_TYPES,
  };
};

export const setFormData = (formData) => {
  return {
    type: SET_FORM_DATA,
    formData,
  };
};

export const setAllHarvestUseTypes = (allUseType) => {
  return {
    type: SET_ALL_HARVEST_USE_TYPES,
    allUseType,
  };
};

export const setSelectedUseTypes = (useType) => {
  return {
    type: SET_SELECTED_USE_TYPES,
    useType,
  };
};

export const addHarvestUseType = (typeName) => {
  return {
    type: ADD_HARVEST_USE_TYPE,
    typeName,
  };
};

export const setFormValue = (formValue) => {
  return {
    type: SET_FORM_VALUE,
    formValue,
  };
};

<<<<<<< HEAD
export const setStartDate = (startDate) => {
  return {
    type: SET_START_DATE,
    startDate,
  };
};

export const setEndDate = (endDate) => {
  return {
    type: SET_END_DATE,
    endDate,
  };
};

export const setDefaultDateRange = () => {
  return {
    type: SET_DEFAULT_DATE_RANGE
=======
export const setDefaultDate = (defaultDate) => {
  return {
    type: SET_DEFAULT_DATE,
    defaultDate,
  };
};

export const saveHarvestAllocationWip = (harvestAllocation) => {
  return {
    type: SAVE_HARVEST_ALLOCATION_WIP,
    harvestAllocation,
>>>>>>> 545fb404
  };
};<|MERGE_RESOLUTION|>--- conflicted
+++ resolved
@@ -23,14 +23,11 @@
   SET_SELECTED_USE_TYPES,
   ADD_HARVEST_USE_TYPE,
   SET_FORM_VALUE,
-<<<<<<< HEAD
   SET_START_DATE,
   SET_END_DATE,
   SET_DEFAULT_DATE_RANGE,
-=======
   SET_DEFAULT_DATE,
   SAVE_HARVEST_ALLOCATION_WIP,
->>>>>>> 545fb404
 } from './constants';
 
 export const getLogs = () => {
@@ -94,7 +91,6 @@
   };
 };
 
-<<<<<<< HEAD
 export const setStartDate = (startDate) => {
   return {
     type: SET_START_DATE,
@@ -112,7 +108,9 @@
 export const setDefaultDateRange = () => {
   return {
     type: SET_DEFAULT_DATE_RANGE
-=======
+  }
+};
+
 export const setDefaultDate = (defaultDate) => {
   return {
     type: SET_DEFAULT_DATE,
@@ -124,6 +122,5 @@
   return {
     type: SAVE_HARVEST_ALLOCATION_WIP,
     harvestAllocation,
->>>>>>> 545fb404
   };
 };