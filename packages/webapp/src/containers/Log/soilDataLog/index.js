import React, { Component } from 'react';
import { connect } from 'react-redux';
import PageTitle from '../../../components/PageTitle/v2';

import DateContainer from '../../../components/Inputs/DateContainer';
import { actions, Control, Errors, Form } from 'react-redux-form';
import DefaultLogForm from '../../../components/Forms/Log';
import DropDown from '../../../components/Inputs/DropDown';
import Unit from '../../../components/Inputs/Unit';
import LogFooter from '../../../components/LogFooter';
import moment from 'moment';
import styles from '../styles.module.scss';
import parseFields from '../Utility/parseFields';
import parseCrops from '../Utility/parseCrops';
import { addLog } from '../Utility/actions';
import { convertToMetric, getUnit } from '../../../util';
import { userFarmSelector } from '../../userFarmSlice';
import { withTranslation } from 'react-i18next';
import { currentAndPlannedFieldCropsSelector } from '../../fieldCropSlice';
import { cropLocationsSelector } from '../../locationSlice';
import { Semibold, Underlined } from '../../../components/Typography';

const parsedTextureOptions = (t) => [
  { label: t('soil:SAND'), value: 'sand' },
  { label: t('soil:LOAMY_SAND'), value: 'loamySand' },
  { label: t('soil:SANDY_LOAM'), value: 'sandyLoam' },
  { label: t('soil:LOAM'), value: 'loam' },
  { label: t('soil:SILT_LOAM'), value: 'siltLoam' },
  { label: t('soil:SILT'), value: 'silt' },
  { label: t('soil:SANDY_CLAYLOAM'), value: 'sandyClayLoam' },
  { label: t('soil:CLAY_LOAM'), value: 'clayLoam' },
  { label: t('soil:SILTY_CLAYLOAM'), value: 'siltyClayLoam' },
  { label: t('soil:SANDY_CLAY'), value: 'sandyClay' },
  { label: t('soil:SILTY_CLAY'), value: 'siltyClay' },
  { label: t('soil:CLAY'), value: 'clay' },
];

const parsedDepthOptions = [
  { label: '0-5cm', value: 5 },
  { label: '0-2in', value: 5 },
  { label: '0-10cm', value: 10 },
  { label: '0-4in', value: 10 },
  { label: '0-20cm', value: 20 },
  { label: '0-8in', value: 20 },
  { label: '21-30cm', value: 30 },
  { label: '8-12in', value: 30 },
  { label: '30-50cm', value: 50 },
  { label: '12-20in', value: 50 },
  { label: '50-100cm', value: 100 },
  { label: '20-40in', value: 100 },
];


class soilDataLog extends Component {
  constructor(props) {
    super(props);
    this.state = {
      date: moment(),
      showMoreInfo: false,
      depth_unit: getUnit(this.props.farm, 'cm', 'in'),
      bulk_density_numerator: getUnit(this.props.farm, 'kg', 'lb'),
      bulk_density_denominator: getUnit(this.props.farm, 'm3', 'ft3'),
      cec_denominator: getUnit(this.props.farm, 'kg', 'lb'),
    };
    this.props.dispatch(actions.reset('logReducer.forms.soilDataLog'));
    this.setDate = this.setDate.bind(this);
    this.handleSubmit = this.handleSubmit.bind(this);
    this.toggleMoreInfo = this.toggleMoreInfo.bind(this);
  }

  toggleMoreInfo() {
    const { showMoreInfo } = this.state;
    this.setState({ showMoreInfo: !showMoreInfo });
  }
  setDate(date) {
    this.setState({
      date: date,
    });
  }

  componentDidMount() {
    const filteredDepth = parsedDepthOptions.filter(o => o.label.includes(this.state.depth_unit));
    this.setState({depthOptions: filteredDepth})
  }

  handleSubmit(logForm) {
    const log = logForm.soilDataLog;
    let cec_unit = this.state.cec_denominator;

    const { dispatch, crops, locations } = this.props;
    let selectedFields = parseFields(log, locations);
    let selectedCrops = parseCrops(log, crops);

    const bulkDensity = convertToMetric(
      convertToMetric(
        parseFloat(log['bulk_density_kg/m3']),
        this.state.bulk_density_numerator,
        'kg',
      ),
      this.state.bulk_density_denominator,
      'm3',
      true,
    );
    let formValue = {
      activity_kind: 'soilData',
      date: this.state.date,
      crops: selectedCrops,
      locations: selectedFields,
      notes: log.notes || '',
      depth_cm: log.depth_cm.value.toString(),
      texture: log.texture.value,
<<<<<<< HEAD
      k: log.k || 0,
      p: log.p || 0,
      n: log.n || 0,
      om: log.om || 0,
      ph: log.ph || 0,
      'bulk_density_kg/m3': bulkDensity || 0,
      organic_carbon: log.organic_carbon || 0,
      inorganic_carbon: log.inorganic_carbon || 0,
      total_carbon: log.total_carbon || 0,
      s: log.s || 0,
      c: log.c || 0,
      ca: log.ca || 0,
      mg: log.mg || 0,
      na: log.na || 0,
      zn: log.zn || 0,
      mn: log.mn || 0,
      fe: log.fe || 0,
      cu: log.cu || 0,
      b: log.b || 0,
      cec: convertToMetric(parseFloat(log.cec), cec_unit, 'kg') || 0,
=======
      k: log.k || null,
      p: log.p || null,
      n: log.n || null,
      om: log.om || null,
      ph: log.ph || null,
      'bulk_density_kg/m3': bulkDensity || null,
      organic_carbon: log.organic_carbon || null,
      inorganic_carbon: log.inorganic_carbon || null,
      total_carbon: log.total_carbon || null,
      s: log.s || null,
      c: log.c || null,
      ca: log.ca || null,
      mg: log.mg || null,
      na: log.na || null,
      zn: log.zn || null,
      mn: log.mn || null,
      fe: log.fe || null,
      cu: log.cu || null,
      b: log.b || null,
      cec: convertToMetric(log.cec, cec_unit, 'kg') || null,
>>>>>>> d3229148
    };
    dispatch(addLog(formValue));
  }

  render() {
    const crops = this.props.crops;
    const locations = this.props.locations;

    const customFieldset = () => {
      return (
        <div>
          <div className={styles.defaultFormDropDown}>
            <label>{this.props.t('LOG_SOIL.DEPTH')}</label>
            <Control
              model=".depth_cm"
              component={DropDown}
              options={this.state.depthOptions || []}
              placeholder={this.props.t('LOG_SOIL.SELECT_DEPTH')}
              validators={{ required: (val) => val && val.label && val.value }}
            />
            <Errors
              className="required"
              model={`.depth_cm`}
              show={{ touched: true, focus: false }}
              messages={{
                required: this.props.t('common:REQUIRED'),
              }}
            />
          </div>
          <div className={styles.defaultFormDropDown}>
            <label>{this.props.t('LOG_SOIL.TEXTURE')}</label>
            <Control
              model=".texture"
              component={DropDown}
              options={parsedTextureOptions(this.props.t) || []}
              placeholder={this.props.t('LOG_SOIL.SELECT_TEXTURE')}
              validators={{ required: (val) => val && val.label && val.value }}
            />
            <Errors
              className="required"
              model={`.texture`}
              show={{ touched: true, focus: false }}
              messages={{
                required: this.props.t('common:REQUIRED'),
              }}
            />
          </div>
          <Unit model=".k" title="K" type="%" />
          <Unit model=".p" title="P" type="%" />
          <Unit model=".n" title="N" type="%" />
          <Unit model=".om" title={this.props.t('LOG_SOIL.OM')} type="%" />
          <Unit model=".ph" title="ph" />
          <Unit
            model=".bulk_density_kg/m3"
            title={this.props.t('LOG_SOIL.BULK_DENSITY')}
            type={`${this.state.bulk_density_numerator}/${this.state.bulk_density_denominator}`}
            canBeEmpty={true}
          />
        </div>
      );
    };

    return (
      <div className="page-container">
        <PageTitle
          onGoBack={() => this.props.history.push('/new_log')}
          onCancel={() => this.props.history.push('/log')}
          style={{ paddingBottom: '24px' }}
          title={this.props.t('LOG_COMMON.ADD_A_LOG')}
        />
        <Semibold style={{ marginBottom: '24px' }}>{this.props.t('LOG_SOIL.TITLE')}</Semibold>
        <DateContainer
          date={this.state.date}
          onDateChange={this.setDate}
          label={this.props.t('common:DATE')}
        />
        <Form
          model="logReducer.forms"
          className={styles.formContainer}
          onSubmit={(val) => this.handleSubmit(val)}
        >
          <DefaultLogForm
            model=".soilDataLog"
            locations={locations}
            crops={crops}
            notesField={true}
            customFieldset={customFieldset}
            isCropNotNeeded={true}
          />

          <Underlined style={{ paddingTop: '40px' }} onClick={this.toggleMoreInfo}>
            {this.state.showMoreInfo
              ? this.props.t('LOG_COMMON.HIDE')
              : this.props.t('LOG_COMMON.SHOW')}{' '}
            {this.props.t('LOG_SOIL.MORE_INFO')}
          </Underlined>
          {this.state.showMoreInfo && (
            <div style={{ paddingTop: '24px' }}>
              <Unit
                model=".soilDataLog.organic_carbon"
                title={this.props.t('LOG_SOIL.ORGANIC_CARBON')}
                type="%"
              />
              <Unit
                model=".soilDataLog.inorganic_carbon"
                title={this.props.t('LOG_SOIL.INORGANIC_CARBON')}
                type="%"
              />
              <Unit
                model=".soilDataLog.total_carbon"
                title={this.props.t('LOG_SOIL.TOTAL_CARBON')}
                type="%"
              />
              <Unit model=".soilDataLog.s" title="S" type="%" />
              <Unit model=".soilDataLog.c" title="C" type="%" />
              <Unit model=".soilDataLog.ca" title="Ca" type="%" />
              <Unit model=".soilDataLog.mg" title="Mg" type="%" />
              <Unit model=".soilDataLog.na" title="Na" type="%" />
              <Unit model=".soilDataLog.zn" title="Zn" type="%" />
              <Unit model=".soilDataLog.mn" title="Mn" type="%" />
              <Unit model=".soilDataLog.fe" title="Fe" type="%" />
              <Unit model=".soilDataLog.cu" title="Cu" type="%" />
              <Unit model=".soilDataLog.b" title="B" type="%" />
              <Unit
                model=".soilDataLog.cec"
                title="CEC"
                type={'cmolc/' + this.state.cec_denominator}
              />
            </div>
          )}
          <LogFooter />
        </Form>
      </div>
    );
  }
}

const mapStateToProps = (state) => {
  return {
    crops: currentAndPlannedFieldCropsSelector(state),
    locations: cropLocationsSelector(state),
    farm: userFarmSelector(state),
  };
};

const mapDispatchToProps = (dispatch) => {
  return {
    dispatch,
  };
};

export default connect(mapStateToProps, mapDispatchToProps)(withTranslation()(soilDataLog));<|MERGE_RESOLUTION|>--- conflicted
+++ resolved
@@ -50,7 +50,6 @@
   { label: '20-40in', value: 100 },
 ];
 
-
 class soilDataLog extends Component {
   constructor(props) {
     super(props);
@@ -79,8 +78,8 @@
   }
 
   componentDidMount() {
-    const filteredDepth = parsedDepthOptions.filter(o => o.label.includes(this.state.depth_unit));
-    this.setState({depthOptions: filteredDepth})
+    const filteredDepth = parsedDepthOptions.filter((o) => o.label.includes(this.state.depth_unit));
+    this.setState({ depthOptions: filteredDepth });
   }
 
   handleSubmit(logForm) {
@@ -109,28 +108,6 @@
       notes: log.notes || '',
       depth_cm: log.depth_cm.value.toString(),
       texture: log.texture.value,
-<<<<<<< HEAD
-      k: log.k || 0,
-      p: log.p || 0,
-      n: log.n || 0,
-      om: log.om || 0,
-      ph: log.ph || 0,
-      'bulk_density_kg/m3': bulkDensity || 0,
-      organic_carbon: log.organic_carbon || 0,
-      inorganic_carbon: log.inorganic_carbon || 0,
-      total_carbon: log.total_carbon || 0,
-      s: log.s || 0,
-      c: log.c || 0,
-      ca: log.ca || 0,
-      mg: log.mg || 0,
-      na: log.na || 0,
-      zn: log.zn || 0,
-      mn: log.mn || 0,
-      fe: log.fe || 0,
-      cu: log.cu || 0,
-      b: log.b || 0,
-      cec: convertToMetric(parseFloat(log.cec), cec_unit, 'kg') || 0,
-=======
       k: log.k || null,
       p: log.p || null,
       n: log.n || null,
@@ -151,7 +128,6 @@
       cu: log.cu || null,
       b: log.b || null,
       cec: convertToMetric(log.cec, cec_unit, 'kg') || null,
->>>>>>> d3229148
     };
     dispatch(addLog(formValue));
   }
