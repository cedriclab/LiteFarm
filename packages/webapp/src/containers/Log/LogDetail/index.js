--- conflicted
+++ resolved
@@ -90,11 +90,7 @@
 
     for (let d of diseases) {
       if (d.disease_id === d_id) {
-<<<<<<< HEAD
-        return this.props.t(`disease:name.${d.disease_name_translation_key}`);
-=======
         return d.farm_id ? d.disease_common_name : this.props.t(`disease:name.${d.disease_name_translation_key}`)  ;
->>>>>>> 9a149ad1
       }
     }
 
