--- conflicted
+++ resolved
@@ -45,10 +45,6 @@
   let startMidnightUnixTimeMs = new Date(startUnixTimeMs).setHours(0, 0, 0, 0);
   let startUnixTime = parseInt(+startMidnightUnixTimeMs / 1000);
 
-<<<<<<< HEAD
-  let hourlyTimezoneOffsetMin = currentDateTime.getTimezoneOffset() % 60;
-  let hourlyTimezoneOffsetUnix = hourlyTimezoneOffsetMin * 60;
-=======
   // E.g. Nepal Time (UTC+5:45) utcOffsetMinutes = -45
   // E.g. IF Inverse Nepal Time existed (UTC-5:45) utcOffsetMinutes = 45
   let utcOffsetMinutes = currentDateTime.getTimezoneOffset() % 60;
@@ -58,24 +54,11 @@
   let backUtcOffsetMinutes = (60 + utcOffsetMinutes) % 60;
   let forwardAdjustmentUnix = forwardUtcOffsetMinutes * 60;
   let backAdjustmentUnix = backUtcOffsetMinutes * 60;
->>>>>>> 30b06584
 
   return {
     endUnixTime,
     startUnixTime,
     currentDateTime,
-<<<<<<< HEAD
-    hourlyTimezoneOffsetMin,
-    hourlyTimezoneOffsetUnix,
-  };
-};
-
-export const roundDownToNearestTimepoint = (currentUnixTime, hourlyTimezoneOffsetMin) => {
-  const currentHour = new Date(currentUnixTime).getHours();
-  const nearestChosenUnixTime = new Date(currentUnixTime).setHours(
-    currentHour,
-    Math.abs(hourlyTimezoneOffsetMin),
-=======
     forwardUtcOffsetMinutes,
     forwardAdjustmentUnix,
     backAdjustmentUnix,
@@ -87,7 +70,6 @@
   const nearestChosenUnixTime = new Date(currentUnixTime).setHours(
     currentHour,
     Math.abs(utcOffsetMinutes),
->>>>>>> 30b06584
     0,
     0,
   );
