/*
 *  Copyright 2019, 2020, 2021, 2022 LiteFarm.org
 *  This file is part of LiteFarm.
 *
 *  LiteFarm is free software: you can redistribute it and/or modify
 *  it under the terms of the GNU General Public License as published by
 *  the Free Software Foundation, either version 3 of the License, or
 *  (at your option) any later version.
 *
 *  LiteFarm is distributed in the hope that it will be useful,
 *  but WITHOUT ANY WARRANTY; without even the implied warranty of
 *  MERCHANTABILITY or FITNESS FOR A PARTICULAR PURPOSE. See the
 *  GNU General Public License for more details, see <<https://www.gnu.org/licenses/>.>
 */

import { createAction } from '@reduxjs/toolkit';
import { call, put, select, takeLeading, all } from 'redux-saga/effects';
import moment from 'moment';
import { axios, getHeader } from '../saga';
import { userFarmSelector } from '../userFarmSlice';
import {
  CHOSEN_GRAPH_DATAPOINTS,
  OPEN_WEATHER_API_URL_FOR_SENSORS,
  HOUR,
  SOIL_WATER_POTENTIAL,
  DAILY_FORECAST_API_URL,
} from './constants';
import {
  bulkSensorReadingsLoading,
  bulkSensorReadingsSuccess,
  bulkSensorReadingsFailure,
} from '../bulkSensorReadingsSlice';
import { sensorUrl } from '../../apiConfig';
import { findCenter } from './utils';
import { CURRENT_DATE_TIME, TEMPERATURE } from './constants';
import {
  getTemperatureValue,
  getSoilWaterPotentialValue,
} from '../../components/Map/PreviewPopup/utils.js';
import { getLanguageFromLocalStorage } from '../../util/getLanguageFromLocalStorage';
import { getLastUpdatedTime } from './utils';
import i18n from '../../locales/i18n';

const sensorReadingsUrl = () => `${sensorUrl}/reading/visualization`;

const getDates = () => {
  let currentUnixTime = new Date();
  let currentUnixDate = parseInt(+currentUnixTime / 1000);

  let predictedUnixTime = new Date().setDate(currentUnixTime.getDate() + 2);
  predictedUnixTime = new Date(predictedUnixTime).setHours(0, 0, 0, 0);
  let predictedUnixDate = parseInt(+predictedUnixTime / 1000);

  let historicalUnixTime = new Date().setDate(currentUnixTime.getDate() - 3);
  historicalUnixTime = new Date(historicalUnixTime).setHours(0, 0, 0, 0);
  let historicalUnixDate = parseInt(+historicalUnixTime / 1000);

  return {
    predictedUnixDate,
    predictedUnixTime,
    historicalUnixDate,
    historicalUnixTime,
    currentUnixDate,
    currentUnixTime,
  };
};

const roundDownToNearestChosenPoint = (currentUnixTime) => {
  const currentHour = new Date(currentUnixTime).getHours();
  const chosenHours = CHOSEN_GRAPH_DATAPOINTS.map((point) => {
    const arr = point.split(':');
    return parseInt(+arr[0]);
  });
  let hour = 0;
  if (currentHour < chosenHours[0]) {
    hour = chosenHours.slice(-1)[0];
  }
  if (currentHour >= chosenHours.slice(-1)[0]) {
    hour = chosenHours.slice(-1)[0];
  }
  let i = 0;
  while (
    currentHour >= chosenHours[i] &&
    !(currentHour >= chosenHours.slice(-1)[0]) &&
    !(currentHour < chosenHours[0])
  ) {
    hour = chosenHours[i];
    i++;
  }
  const nearestChosenUnixTime = new Date(currentUnixTime).setHours(hour, 0, 0, 0);

  return moment(nearestChosenUnixTime).format('ddd MMMM D YYYY HH:mm');
};

const convertValues = (type, value, measurement) => {
  if (type === TEMPERATURE) {
    return getTemperatureValue(value, measurement);
  }
  if (type === SOIL_WATER_POTENTIAL) {
    return getSoilWaterPotentialValue(value, measurement);
  }
  return value;
};

export const getSensorsReadings = createAction(`getSensorsReadingsSaga`);

export function* getSensorsReadingsSaga({ payload }) {
  const { locationIds = [], readingTypes = [] } = payload;
  const {
    farm_id,
    user_id,
    units: { measurement },
    language_preference: lang,
    grid_points: { lat, lng },
  } = yield select(userFarmSelector);

  try {
    yield put(bulkSensorReadingsLoading());
    const {
      predictedUnixDate,
      predictedUnixTime,
      historicalUnixDate,
      historicalUnixTime,
      currentUnixDate,
      currentUnixTime,
    } = getDates();
    const formattedEndDate = moment(predictedUnixTime).format('MM-DD-YYYY');

    const header = getHeader(user_id, farm_id);
    const postData = {
      farm_id,
      user_id,
      locationIds,
      readingTypes,
      endDate: formattedEndDate,
    };

    const result = yield call(axios.post, sensorReadingsUrl(), postData, header);
    const data = result?.data;
    let sensorDataByLocationIds = {};

<<<<<<< HEAD
    for (let locationId of locationIds) {
      sensorDataByLocationIds[locationId] = {};
      for (let type of readingTypes) {
        sensorDataByLocationIds[locationId][type] = {};

        let readings = sensorDataByLocationIds[locationId][type];
        readings.selectedSensorName = data?.sensorsPoints[0]?.name;
        readings.lastUpdatedReadingsTime = getLastUpdatedTime(
          data?.sensorReading[type]
            .filter((cv) => (cv.value ? cv.value : cv.value === 0))
            .map((cv) => new Date(cv.actual_read_time).valueOf() / 1000),
        );
        readings.predictedXAxisLabel = roundDownToNearestChosenPoint(currentUnixTime);
=======
      if (readingType === TEMPERATURE) {
        params = {
          ...params,
          lat: centerPoint?.lat ?? lat,
          lon: centerPoint?.lng ?? lng,
        };
        const openWeatherPromiseList = [];
        for (const weatherURL of OPEN_WEATHER_API_URL_FOR_SENSORS) {
          const openWeatherUrl = new URL(weatherURL);
          for (const key in params) {
            openWeatherUrl.searchParams.append(key, params[key]);
          }
          if (weatherURL === DAILY_FORECAST_API_URL) {
            openWeatherUrl.searchParams.append('cnt', 1);
          }
          openWeatherPromiseList.push(call(axios.get, openWeatherUrl?.toString()));
        }

        const [openWeatherResponse, predictedWeatherResponse, predictedDailyWeatherResponse] =
          yield all(openWeatherPromiseList);
        stationName = predictedDailyWeatherResponse?.data?.city.name;
        const weatherResData = [
          ...openWeatherResponse.data.list,
          ...predictedWeatherResponse.data.list,
        ];
>>>>>>> 046a2d32

        // reduce sensor data
        let typeReadings = {};
        typeReadings = data?.sensorReading[type].reduce((acc, cv) => {
          const currentValueUnixDate = new Date(cv?.read_time).getTime() / 1000;
          const currentValueUnixTime = new Date(currentValueUnixDate * 1000).toString();
          const isChosenTimestamp = CHOSEN_GRAPH_DATAPOINTS?.find((g) =>
            currentValueUnixTime?.includes(g),
          );
          if (
            isChosenTimestamp &&
            historicalUnixDate < currentValueUnixDate &&
            currentValueUnixDate < predictedUnixDate
          ) {
            const currentDateTime = `${currentValueUnixTime?.split(':00:00')[0]}:00`;
            if (!acc[currentValueUnixDate]) acc[currentValueUnixDate] = {};
            acc[currentValueUnixDate] = {
              ...acc[currentValueUnixDate],
              [cv?.name]: isNaN(convertValues(type, cv?.value, measurement))
                ? i18n.t('translation:SENSOR.NO_DATA')
                : convertValues(type, cv?.value, measurement),
              [CURRENT_DATE_TIME]: currentDateTime,
            };
          }
          return acc;
        }, {});
        if (type === TEMPERATURE) {
          // Call OpenWeather
          const centerPoint = findCenter(data?.sensorsPoints.map((s) => s?.point));
          const params = {
            appid: import.meta.env.VITE_WEATHER_API_KEY,
            lang: lang,
            units: measurement,
            type: HOUR,
            start: historicalUnixDate,
            end: predictedUnixDate,
            lat: centerPoint?.lat ?? lat,
            lon: centerPoint?.lng ?? lng,
          };
          const openWeatherPromiseList = [];
          for (const weatherURL of OPEN_WEATHER_API_URL_FOR_SENSORS) {
            const openWeatherUrl = new URL(weatherURL);
            for (const key in params) {
              openWeatherUrl.searchParams.append(key, params[key]);
            }
            openWeatherPromiseList.push(call(axios.get, openWeatherUrl?.toString()));
          }
          const [currentDayWeatherResponse, openWeatherResponse, predictedWeatherResponse] =
            yield all(openWeatherPromiseList);

<<<<<<< HEAD
          readings.stationName = currentDayWeatherResponse?.data?.name;
          readings.latestTemperatureReadings = {
            tempMin: currentDayWeatherResponse?.data?.main?.temp_min,
            tempMax: currentDayWeatherResponse?.data?.main?.temp_max,
          };
=======
        latestTemperatureReadings = {
          tempMin: predictedDailyWeatherResponse?.data?.list?.[0]?.temp?.min,
          tempMax: predictedDailyWeatherResponse?.data?.list?.[0]?.temp?.max,
        };
>>>>>>> 046a2d32

          // Reduce weather data
          const weatherResData = [
            ...openWeatherResponse.data.list,
            ...predictedWeatherResponse.data.list,
          ];
          typeReadings = weatherResData.reduce((acc, cv) => {
            const currentValueUnixDate = cv?.dt;
            if (acc[currentValueUnixDate]) {
              acc[currentValueUnixDate] = {
                ...acc[currentValueUnixDate],
                [`${readings.stationName}`]: cv?.main?.temp,
              };
            }
            return acc;
          }, typeReadings);
        }

        // Set readings based values
        const allTimestamps = Object.keys(typeReadings);
        if (allTimestamps.length) {
          const startDateObj = new Date(+allTimestamps[0] * 1000);
          const endDateObj = new Date(+allTimestamps.at(-1) * 1000);

          const language = getLanguageFromLocalStorage();
          const options = { month: 'short', day: '2-digit' };
          const dateTimeFormat = new Intl.DateTimeFormat(language, options);

          let startDateXAxisLabel = dateTimeFormat.format(startDateObj);
          let endDateXAxisLabel = dateTimeFormat.format(endDateObj);
          readings.xAxisLabel = `${startDateXAxisLabel} - ${endDateXAxisLabel}`;
        }
        readings.sensorReadingData = Object.values(typeReadings);
      }
    }

    yield put(
      bulkSensorReadingsSuccess({
        sensorDataByLocationIds,
      }),
    );
  } catch (error) {
    yield put(bulkSensorReadingsFailure());
    console.log(error);
  }
}

export default function* supportSaga() {
  yield takeLeading(getSensorsReadings.type, getSensorsReadingsSaga);
}<|MERGE_RESOLUTION|>--- conflicted
+++ resolved
@@ -139,7 +139,6 @@
     const data = result?.data;
     let sensorDataByLocationIds = {};
 
-<<<<<<< HEAD
     for (let locationId of locationIds) {
       sensorDataByLocationIds[locationId] = {};
       for (let type of readingTypes) {
@@ -153,33 +152,6 @@
             .map((cv) => new Date(cv.actual_read_time).valueOf() / 1000),
         );
         readings.predictedXAxisLabel = roundDownToNearestChosenPoint(currentUnixTime);
-=======
-      if (readingType === TEMPERATURE) {
-        params = {
-          ...params,
-          lat: centerPoint?.lat ?? lat,
-          lon: centerPoint?.lng ?? lng,
-        };
-        const openWeatherPromiseList = [];
-        for (const weatherURL of OPEN_WEATHER_API_URL_FOR_SENSORS) {
-          const openWeatherUrl = new URL(weatherURL);
-          for (const key in params) {
-            openWeatherUrl.searchParams.append(key, params[key]);
-          }
-          if (weatherURL === DAILY_FORECAST_API_URL) {
-            openWeatherUrl.searchParams.append('cnt', 1);
-          }
-          openWeatherPromiseList.push(call(axios.get, openWeatherUrl?.toString()));
-        }
-
-        const [openWeatherResponse, predictedWeatherResponse, predictedDailyWeatherResponse] =
-          yield all(openWeatherPromiseList);
-        stationName = predictedDailyWeatherResponse?.data?.city.name;
-        const weatherResData = [
-          ...openWeatherResponse.data.list,
-          ...predictedWeatherResponse.data.list,
-        ];
->>>>>>> 046a2d32
 
         // reduce sensor data
         let typeReadings = {};
@@ -225,23 +197,19 @@
             for (const key in params) {
               openWeatherUrl.searchParams.append(key, params[key]);
             }
+            if (weatherURL === DAILY_FORECAST_API_URL) {
+              openWeatherUrl.searchParams.append('cnt', 1);
+            }
             openWeatherPromiseList.push(call(axios.get, openWeatherUrl?.toString()));
           }
-          const [currentDayWeatherResponse, openWeatherResponse, predictedWeatherResponse] =
+          const [openWeatherResponse, predictedWeatherResponse, predictedDailyWeatherResponse] =
             yield all(openWeatherPromiseList);
 
-<<<<<<< HEAD
-          readings.stationName = currentDayWeatherResponse?.data?.name;
+          readings.stationName = predictedDailyWeatherResponse?.data?.city.name;
           readings.latestTemperatureReadings = {
-            tempMin: currentDayWeatherResponse?.data?.main?.temp_min,
-            tempMax: currentDayWeatherResponse?.data?.main?.temp_max,
+            tempMin: predictedDailyWeatherResponse?.data?.list?.[0]?.temp?.min,
+            tempMax: predictedDailyWeatherResponse?.data?.list?.[0]?.temp?.max,
           };
-=======
-        latestTemperatureReadings = {
-          tempMin: predictedDailyWeatherResponse?.data?.list?.[0]?.temp?.min,
-          tempMax: predictedDailyWeatherResponse?.data?.list?.[0]?.temp?.max,
-        };
->>>>>>> 046a2d32
 
           // Reduce weather data
           const weatherResData = [
