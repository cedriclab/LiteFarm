--- conflicted
+++ resolved
@@ -50,10 +50,7 @@
     dispatch(getFields());
     dispatch(getTaskTypes());
     dispatch(getAllShifts());
-<<<<<<< HEAD
-=======
     //TODO: fix getShiftByUserEndPoint
->>>>>>> 58be86af
 
     // if (users.role_id === 1 || users.role_id === 2 || users.role_id === 5) {
     //   dispatch(getAllShifts());
