--- conflicted
+++ resolved
@@ -14,11 +14,9 @@
   };
 
   const onContinue = () => {
-<<<<<<< HEAD
+
     history.push(continuePath);
-=======
-    history.push(`/add_task/task_date`);
->>>>>>> 54a00a03
+
   };
 
   const handleGoBack = () => {
@@ -38,11 +36,8 @@
         onCustomTask={onCustomTask}
         handleCancel={handleCancel}
         handleGoBack={handleGoBack}
-<<<<<<< HEAD
         persistedPaths={continuePath}
-=======
-        persistedPaths={[`/add_task/task_date`]}
->>>>>>> 54a00a03
+
         onContinue={onContinue}
         onError={onError}
       />
