<<<<<<< HEAD
import { useForm } from 'react-hook-form';
import React, { useState } from 'react';
import Script from 'react-load-script';
import { VscLocation } from 'react-icons/vsc';
import { useDispatch } from 'react-redux';

import PureAddFarm from '../../components/AddFarm';
import { postFarm } from './saga';
=======
import { useForm } from "react-hook-form";
import React, { useState, useEffect} from "react";
import Script from "react-load-script";
import { VscLocation } from "react-icons/vsc";
import { useDispatch, useSelector } from 'react-redux';

import PureAddFarm from "../../components/AddFarm";
import { patchFarm, postFarm } from './actions';
import { farmSelector } from '../selector';
>>>>>>> 46f8e317

const coordRegex = /^(-?\d+(\.\d+)?)[,\s]\s*(-?\d+(\.\d+)?)$/;

const errorMessage = {
  'required': 'Address is required',
  'placeSelected': 'Please enter a valid address or coordinate',
  'countryFound': 'No country was found for given coordinates: Please enter working coordinates'
}

const AddFarm = () => {
  const dispatch = useDispatch();
<<<<<<< HEAD
  const { register, handleSubmit, getValues, setValue, errors } = useForm();
  const FARMNAME = 'farmName';
  const ADDRESS = 'address';
  const [address, setAddress] = useState('');
  const [gridPoints, setGridPoints] = useState({});
  const [country, setCountry] = useState('');
=======
  const farm = useSelector(farmSelector);
  const { register, handleSubmit, getValues, setValue, errors } = useForm();
  const FARMNAME = 'farmName';
  const ADDRESS = 'address';
  const [isGettingLocation, setIsGettingLocation] = useState(false);
  const [address, setAddress] = useState(farm?.farm_name? farm.farm_name : '' );
  const [gridPoints, setGridPoints] = useState(farm?.grid_points ? farm.grid_points : {});
  const [country, setCountry] = useState(farm?.country ? farm.country : '');
>>>>>>> 46f8e317
  const ref0 = register({ required: { value: true, message: 'Farm name is required' } });
  const ref1 = register({
    required: { value: true, message: 'Address is required' },
    validate: {
      placeSelected: data => address && gridPoints && data[address],
      countryFound: data => country && data[address],
    }
  });

<<<<<<< HEAD
  const onSubmit = (data) => {
    const farm = {
      ...data,
      gridPoints,
      country,
    };
    dispatch(postFarm({ farm }));
=======
  useEffect(() => {
    setValue(FARMNAME, farm?.farm_name ? farm.farm_name : '');
    setValue(ADDRESS, farm?.address ? farm.address : '');
  }, [])

  const onSubmit = (data) => {
    const farmInfo = {
      ...data,
      gridPoints,
      country,
      farm_id : farm ? farm.farm_id : undefined
    };
    farm ?  dispatch(patchFarm(farmInfo)) : dispatch(postFarm(farmInfo))
>>>>>>> 46f8e317
  }

  let autocomplete;

  const handleScriptLoad = () => {
    const options = {
      types: ['address'],
      language: 'en-US'
    };

    // Initialize Google Autocomplete
    /*global google*/ // To disable any eslint 'google not defined' errors
    autocomplete = new google.maps.places.Autocomplete(
      document.getElementById('autocomplete'),
      options,
    );

    // Avoid paying for data that you don't need by restricting the set of
    // place fields that are returned to just the address components and formatted
    // address.
    autocomplete.setFields(['geometry', 'formatted_address', 'address_component']);

    // Fire Event when a suggested name is selected
    autocomplete.addListener('place_changed', handlePlaceChanged);
  }

  const setCountryFromLatLng = (latlng, callback) =>{
    const geocoder = new google.maps.Geocoder();
    geocoder.geocode({ location: latlng }, (results, status) => {
<<<<<<< HEAD
      let place;
      if (status === 'OK') {
        if (place = results[0]) {
          const country = place.address_components.find((component) => component.types.includes('country')).long_name;
          setCountry(country);
        }
=======

      if (status === 'OK') {
        let place = results[0];
        const country = place.address_components.find((component) => component.types.includes('country')).long_name;
        setCountry(country);
>>>>>>> 46f8e317
      } else {
        console.error('Error getting geocoding results, or no country was found at given coordinates');
        setCountry('');
      }
      callback();
    });
  }

  const clearState = () => {
    setAddress('');
    setGridPoints({});
    setCountry('');
  }

  const handlePlaceChanged = () => {
    const gridPoints = {};
    const place = autocomplete.getPlace();
    // const coordRegex = /^(-?\d+(\.\d+)?)[,\s]\s*(-?\d+(\.\d+)?)$/;
    const isCoord = coordRegex.test(getValues(ADDRESS));

    if (!place.geometry && !isCoord) {
      setValue(ADDRESS, '');
      clearState();
      return;
    }
    if (isCoord) {
      return;
    }

    // const pieces = place.formatted_address.split(', ');
    // // get last part of address, which is the country
    // setCountry(pieces[pieces.length - 1]);
    const country = place.address_components.find((component) => component.types.includes('country')).long_name;
    setCountry(country);

    setAddress(place.formatted_address);
    setValue(ADDRESS, place.formatted_address);
    gridPoints['lat'] = place.geometry.location.lat();
    gridPoints['lng'] = place.geometry.location.lng();
    setGridPoints(gridPoints);
  }

  const handleBlur = () => {
    const gridPoints = {};
    // const coordRegex = /^(-?\d+(\.\d+)?)[,\s]\s*(-?\d+(\.\d+)?)$/;
    const inputtedAddress = getValues(ADDRESS);
    const isCoord = coordRegex.test(inputtedAddress);
    if (isCoord) {
      // convert input to array of numbers
      let coords = inputtedAddress.split(/[,\s]\s*/).map(str => parseFloat(str));
      // perform check on lat lng values
      let lat = coords[0];
      let lng = coords[1];
      if (lat < -90 || lat > 90 || lng < -180 || lng > 180) {
        clearState();
        return;
      }

      // const geocoder = new google.maps.Geocoder();
      setCountryFromLatLng({lat, lng}, () => {
        setAddress(inputtedAddress);
        gridPoints['lat'] = lat;
        gridPoints['lng'] = lng;
        setGridPoints(gridPoints);
      });
    } else {
      if (inputtedAddress !== address) clearState();
    }
  }

  const getGeoLocation = () => {
<<<<<<< HEAD
=======
    setIsGettingLocation(true);
>>>>>>> 46f8e317
    navigator.geolocation.getCurrentPosition(function(position) {
      let gridPoints = {};
      const lat = position.coords.latitude;
      const lng = position.coords.longitude;
      const formattedAddress = `${lat}, ${lng}`;
      setCountryFromLatLng({lat, lng}, () => {
        gridPoints['lat'] = lat;
        gridPoints['lng'] = lng;
        setGridPoints(gridPoints);
        setAddress(formattedAddress);
        setValue(ADDRESS, formattedAddress);
<<<<<<< HEAD
=======
        setIsGettingLocation(false);
>>>>>>> 46f8e317
      });
    });
  }

  return <>
    <Script
      url={`https://maps.googleapis.com/maps/api/js?key=${process.env.REACT_APP_GOOGLE_MAPS_API_KEY}&libraries=places,drawing,geometry&language=en-US`}
      onLoad={handleScriptLoad}
    />
    <PureAddFarm onSubmit={handleSubmit(onSubmit)} title={'Tell us about your farm'} inputs={[{
      label: 'Farm name',
      inputRef: ref0,
      name: FARMNAME,
      errors: errors[FARMNAME] && errors[FARMNAME].message,
    }, {
      label: 'Farm location',
      info: 'Street address or comma separated latitude and longitude (e.g. 49.250945, -123.238492)',
<<<<<<< HEAD
      icon: <VscLocation size={27} onClick={getGeoLocation}/>,
=======
       icon: isGettingLocation ?
      <span>Locating...</span> :
      <VscLocation size={27} onClick={getGeoLocation}/>,
>>>>>>> 46f8e317
      inputRef: ref1,
      id: 'autocomplete',
      name: ADDRESS,
      errors: errors[ADDRESS] && errorMessage[errors[ADDRESS]?.type],
      onBlur: handleBlur
    }]}/>
  </>
}

export default AddFarm;<|MERGE_RESOLUTION|>--- conflicted
+++ resolved
@@ -1,23 +1,11 @@
-<<<<<<< HEAD
 import { useForm } from 'react-hook-form';
-import React, { useState } from 'react';
+import React, { useState, useEffect } from 'react';
 import Script from 'react-load-script';
 import { VscLocation } from 'react-icons/vsc';
-import { useDispatch } from 'react-redux';
+import { useDispatch, useSelector } from 'react-redux';
 
 import PureAddFarm from '../../components/AddFarm';
-import { postFarm } from './saga';
-=======
-import { useForm } from "react-hook-form";
-import React, { useState, useEffect} from "react";
-import Script from "react-load-script";
-import { VscLocation } from "react-icons/vsc";
-import { useDispatch, useSelector } from 'react-redux';
-
-import PureAddFarm from "../../components/AddFarm";
-import { patchFarm, postFarm } from './actions';
-import { farmSelector } from '../selector';
->>>>>>> 46f8e317
+import { patchFarm, postFarm } from './saga';
 
 const coordRegex = /^(-?\d+(\.\d+)?)[,\s]\s*(-?\d+(\.\d+)?)$/;
 
@@ -29,15 +17,7 @@
 
 const AddFarm = () => {
   const dispatch = useDispatch();
-<<<<<<< HEAD
-  const { register, handleSubmit, getValues, setValue, errors } = useForm();
-  const FARMNAME = 'farmName';
-  const ADDRESS = 'address';
-  const [address, setAddress] = useState('');
-  const [gridPoints, setGridPoints] = useState({});
-  const [country, setCountry] = useState('');
-=======
-  const farm = useSelector(farmSelector);
+  const farm = useSelector(userFarmSelector);
   const { register, handleSubmit, getValues, setValue, errors } = useForm();
   const FARMNAME = 'farmName';
   const ADDRESS = 'address';
@@ -45,7 +25,6 @@
   const [address, setAddress] = useState(farm?.farm_name? farm.farm_name : '' );
   const [gridPoints, setGridPoints] = useState(farm?.grid_points ? farm.grid_points : {});
   const [country, setCountry] = useState(farm?.country ? farm.country : '');
->>>>>>> 46f8e317
   const ref0 = register({ required: { value: true, message: 'Farm name is required' } });
   const ref1 = register({
     required: { value: true, message: 'Address is required' },
@@ -55,15 +34,6 @@
     }
   });
 
-<<<<<<< HEAD
-  const onSubmit = (data) => {
-    const farm = {
-      ...data,
-      gridPoints,
-      country,
-    };
-    dispatch(postFarm({ farm }));
-=======
   useEffect(() => {
     setValue(FARMNAME, farm?.farm_name ? farm.farm_name : '');
     setValue(ADDRESS, farm?.address ? farm.address : '');
@@ -76,8 +46,7 @@
       country,
       farm_id : farm ? farm.farm_id : undefined
     };
-    farm ?  dispatch(patchFarm(farmInfo)) : dispatch(postFarm(farmInfo))
->>>>>>> 46f8e317
+    farm.farm_id ?  dispatch(patchFarm(farmInfo)) : dispatch(postFarm(farmInfo))
   }
 
   let autocomplete;
@@ -107,20 +76,11 @@
   const setCountryFromLatLng = (latlng, callback) =>{
     const geocoder = new google.maps.Geocoder();
     geocoder.geocode({ location: latlng }, (results, status) => {
-<<<<<<< HEAD
-      let place;
-      if (status === 'OK') {
-        if (place = results[0]) {
-          const country = place.address_components.find((component) => component.types.includes('country')).long_name;
-          setCountry(country);
-        }
-=======
 
       if (status === 'OK') {
         let place = results[0];
         const country = place.address_components.find((component) => component.types.includes('country')).long_name;
         setCountry(country);
->>>>>>> 46f8e317
       } else {
         console.error('Error getting geocoding results, or no country was found at given coordinates');
         setCountry('');
@@ -192,10 +152,7 @@
   }
 
   const getGeoLocation = () => {
-<<<<<<< HEAD
-=======
     setIsGettingLocation(true);
->>>>>>> 46f8e317
     navigator.geolocation.getCurrentPosition(function(position) {
       let gridPoints = {};
       const lat = position.coords.latitude;
@@ -207,10 +164,7 @@
         setGridPoints(gridPoints);
         setAddress(formattedAddress);
         setValue(ADDRESS, formattedAddress);
-<<<<<<< HEAD
-=======
         setIsGettingLocation(false);
->>>>>>> 46f8e317
       });
     });
   }
@@ -228,13 +182,9 @@
     }, {
       label: 'Farm location',
       info: 'Street address or comma separated latitude and longitude (e.g. 49.250945, -123.238492)',
-<<<<<<< HEAD
-      icon: <VscLocation size={27} onClick={getGeoLocation}/>,
-=======
        icon: isGettingLocation ?
       <span>Locating...</span> :
       <VscLocation size={27} onClick={getGeoLocation}/>,
->>>>>>> 46f8e317
       inputRef: ref1,
       id: 'autocomplete',
       name: ADDRESS,
