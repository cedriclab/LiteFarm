--- conflicted
+++ resolved
@@ -33,9 +33,6 @@
   const users = useSelector(userFarmsByFarmSelector).filter((user) => user.status !== 'Inactive');
   const user = useSelector(userFarmSelector);
   const immutableStatus = ['completed', 'abandoned'];
-<<<<<<< HEAD
-  const isAdmin = user.is_admin;
-=======
   let isAssignee = false;
   let isAdmin = false;
   let taskUnassigned = false;
@@ -48,7 +45,6 @@
   }else{
     taskUnassigned = true;
   }
->>>>>>> e7f1c152
 
   return (
     <>
