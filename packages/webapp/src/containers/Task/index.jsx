--- conflicted
+++ resolved
@@ -127,16 +127,12 @@
         onFilterOpen={onFilterOpen}
         isFilterActive={isFilterCurrentlyActive}
       />
-<<<<<<< HEAD
       <div className={styles.taskCountContainer}>
         <div className={styles.taskCount}>
           {t('TASK.TASKS_COUNT', { count: taskCardContents.length })}
         </div>
         <AddLink onClick={onAddTask(dispatch, history, {})}>{t('TASK.ADD_TASK')}</AddLink>
       </div>
-=======
-      <TaskCount count={taskCardContents.length} handleAddTask={onAddTask(dispatch, history, {})} />
->>>>>>> db0ca661
 
       <MuiFullPagePopup open={isFilterOpen} onClose={onFilterClose}>
         <TasksFilterPage onGoBack={onFilterClose} />
