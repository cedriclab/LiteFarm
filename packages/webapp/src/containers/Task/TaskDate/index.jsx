import React, { useMemo } from 'react';
import PureTaskDate from '../../../components/Task/TaskDate';
import { HookFormPersistProvider } from '../../hooks/useHookFormPersist/HookFormPersistProvider';
import { useIsTaskType } from '../useIsTaskType';
import { useSelector } from 'react-redux';
import { tasksByManagementPlanIdSelector } from '../../taskSlice';

function TaskDate({ history, match, location }) {
  const onGoBack = () => {
    history.back();
  };
  const isTransplantTask = useIsTaskType('TRANSPLANT_TASK');
<<<<<<< HEAD

  const tasks = location.state.management_plan_id
    ? useSelector(tasksByManagementPlanIdSelector(location.state.management_plan_id))
    : [];

  const onContinue = (date) => () => {
    if (tasks.length > 0) {
      const { transplantTask, plantingTask, mostRecentlyCompleted, nextUpcoming } = tasks.reduce(
        (previous, current) => {
          if (
            current.task_type_id === 19 &&
            Date.parse(current.due_date) < Date.parse(date) &&
            (previous.transplantTask === null ??
              Date.parse(previous.transplantTask.due_date) < Date.parse(current.due_date))
          ) {
            previous.transplantTask = current;
          } else if (current.task_type_id === 5 && current.complete_date !== null) {
            previous.plantingTask = current;
          } else if (
            current.complete_date !== null &&
            (mostRecentlyCompleted === null ??
              Date.parse(current.complete_date) >
                Date.parse(previous.mostRecentlyCompleted.complete_date))
          ) {
            previous.mostRecentlyCompleted = current;
          } else if (
            previous.nextUpcoming === null ??
            Date.parse(current.due_date) < Date.parse(previous.nextUpcoming.due_date)
          ) {
            previous.nextUpcoming = current;
          }
          return previous;
        },
        {
          transplantTask: null,
          plantingTask: null,
          mostRecentlyCompleted: null,
          nextUpcoming: null,
        },
      );
      if (transplantTask) {
        console.log('transplantTask');
        location.state.location = transplantTask.locations[0];
        console.log(location.state);
      } else if (plantingTask) {
        console.log('plantingTask');
        location.state.location = plantingTask.locations[0];
        console.log(location.state);
      } else if (mostRecentlyCompleted) {
        console.log('mostRecentlyCompleted');
        location.state.location = mostRecentlyCompleted.locations[0];
        console.log(location.state);
      } else if (nextUpcoming) {
        console.log('nextUpcoming');
        location.state.location = nextUpcoming.locations[0];
        console.log(location.state);
      }
    }
=======
  const onContinue = () => {
>>>>>>> db0ca661
    history.push(
      isTransplantTask ? '/add_task/task_crops' : '/add_task/task_locations',
      location.state,
    );
  };

<<<<<<< HEAD
  console.log(location);

=======
>>>>>>> db0ca661
  return (
    <HookFormPersistProvider>
      <PureTaskDate onGoBack={onGoBack} onContinue={onContinue} />
    </HookFormPersistProvider>
  );
}

export default TaskDate;<|MERGE_RESOLUTION|>--- conflicted
+++ resolved
@@ -10,7 +10,6 @@
     history.back();
   };
   const isTransplantTask = useIsTaskType('TRANSPLANT_TASK');
-<<<<<<< HEAD
 
   const tasks = location.state.management_plan_id
     ? useSelector(tasksByManagementPlanIdSelector(location.state.management_plan_id))
@@ -69,20 +68,13 @@
         console.log(location.state);
       }
     }
-=======
-  const onContinue = () => {
->>>>>>> db0ca661
+
     history.push(
       isTransplantTask ? '/add_task/task_crops' : '/add_task/task_locations',
       location.state,
     );
   };
 
-<<<<<<< HEAD
-  console.log(location);
-
-=======
->>>>>>> db0ca661
   return (
     <HookFormPersistProvider>
       <PureTaskDate onGoBack={onGoBack} onContinue={onContinue} />
