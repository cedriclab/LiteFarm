import React, { useState } from 'react';
import {
  hookFormPersistSelector,
  setPlantingLocationIdManagementPlanFormData,
  setTransplantContainerLocationIdManagementPlanFormData,
  setWildCropLocation,
  resetWildCropLocation,
} from '../../../hooks/useHookFormPersist/hookFormPersistSlice';
import useHookFormPersist from '../../../hooks/useHookFormPersist';
import { useDispatch, useSelector } from 'react-redux';
import PurePlantingLocation from '../../../../components/Crop/PlantingLocation';
import TransplantSpotlight from './TransplantSpotlight';

export default function PlantingLocation({ history, match }) {
  const isTransplantPage =
    match?.path === '/crop/:variety_id/add_management_plan/choose_transplant_location';
  const persistedFormData = useSelector(hookFormPersistSelector);
  const [selectedLocationId, setLocationId] = useState(
    isTransplantPage
      ? persistedFormData?.transplant_container?.location_id
      : persistedFormData?.location_id,
  );
  const [pinLocation, setPinLocation] = useState(persistedFormData?.pinLocation);
  const variety_id = match.params.variety_id;

  const isWildCrop = Boolean(persistedFormData.wild_crop);
  const isInGround = Boolean(persistedFormData.in_ground);
  const isTransplant = Boolean(persistedFormData.needs_transplant);

  const persistedPath = isTransplantPage
    ? [
        `/crop/${variety_id}/add_management_plan/transplant_container`,
        `/crop/${variety_id}/add_management_plan/planting_method`,
      ]
    : [
        `/crop/${variety_id}/add_management_plan/transplant_container`,
        `/crop/${variety_id}/add_management_plan/planting_method`,
        `/crop/${variety_id}/add_management_plan/planting_date`,
      ];

  if (isWildCrop && !isTransplantPage) {
    persistedPath.push(`/crop/${variety_id}/add_management_plan/next_harvest`);
  }

  if (isTransplant && isInGround) {
    persistedPath.push(`/crop/${variety_id}/add_management_plan/inground_transplant_method`);
  }

  const dispatch = useDispatch();

  const onContinue = (data) => {
    if (isWildCrop && !isTransplant) {
      pinLocation
        ? setWildCropLocation(pinLocation)
        : dispatch(setPlantingLocationIdManagementPlanFormData(selectedLocationId));
      dispatch(setPlantingLocationIdManagementPlanFormData(selectedLocationId));
      history.push(`crop/${variety_id}/add_management_plan/name`);
    } else if (isWildCrop && isTransplant) {
      pinLocation
        ? setWildCropLocation(pinLocation)
        : dispatch(setPlantingLocationIdManagementPlanFormData(selectedLocationId));
      dispatch(setPlantingLocationIdManagementPlanFormData(selectedLocationId));
      history.push(`/crop/${variety_id}/add_management_plan/choose_transplant_location`);
    } else {
      dispatch(setPlantingLocationIdManagementPlanFormData(selectedLocationId));
      history.push(`/crop/${variety_id}/add_management_plan/inground_transplant_method`);
    }
  };

  const onGoBack = () => {
    if (isTransplantPage) {
      console.log(isInGround);
      if (isInGround) {
        dispatch(setTransplantContainerLocationIdManagementPlanFormData(selectedLocationId));
        history.push(`/crop/${variety_id}/add_management_plan/inground_transplant_method`);
      } else {
        dispatch(setTransplantContainerLocationIdManagementPlanFormData(selectedLocationId));
        history.push(`/crop/${variety_id}/add_management_plan/transplant_container`);
      }
    } else {
      dispatch(setPlantingLocationIdManagementPlanFormData(selectedLocationId));
      if (isWildCrop) {
        history.push(`/crop/${variety_id}/add_management_plan/next_harvest`);
      } else {
        history.push(`/crop/${variety_id}/add_management_plan/planting_date`);
      }
    }
  };

  const onCancel = () => {
    history.push(`/crop/${variety_id}/management`);
  };

  return (
    <>
      <PurePlantingLocation
        selectedLocationId={selectedLocationId}
        onContinue={onContinue}
        onGoBack={onGoBack}
        onCancel={onCancel}
        setLocationId={setLocationId}
        useHookFormPersist={useHookFormPersist}
        persistedPath={persistedPath}
        persistedFormData={persistedFormData}
        transplant={isTransplantPage}
<<<<<<< HEAD
=======
        progress={progress}
        setPinLocation={setPinLocation}
        pinLocation={pinLocation}
>>>>>>> 0233b806
      />
      {persistedFormData.needs_transplant && (
        <TransplantSpotlight seedingType={persistedFormData.seeding_type} />
      )}
    </>
  );
}<|MERGE_RESOLUTION|>--- conflicted
+++ resolved
@@ -103,12 +103,9 @@
         persistedPath={persistedPath}
         persistedFormData={persistedFormData}
         transplant={isTransplantPage}
-<<<<<<< HEAD
-=======
         progress={progress}
         setPinLocation={setPinLocation}
         pinLocation={pinLocation}
->>>>>>> 0233b806
       />
       {persistedFormData.needs_transplant && (
         <TransplantSpotlight seedingType={persistedFormData.seeding_type} />
