--- conflicted
+++ resolved
@@ -21,11 +21,7 @@
 };
 
 const mapSensorAdapter = createEntityAdapter({
-<<<<<<< HEAD
-  selectId: (sensorReading) => sensorReading.reading_id,
-=======
   selectId: (sensorReading) => sensorReading.location_id,
->>>>>>> d7724eb2
 });
 
 const mapSensorSlice = createSlice({
