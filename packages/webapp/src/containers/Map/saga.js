--- conflicted
+++ resolved
@@ -185,18 +185,12 @@
   const header = getHeader(user_id, farm_id);
   try {
     yield put(onLoadingSensorReadingStart(user_id, farm_id));
-<<<<<<< HEAD
-    const result = yield call(axios.get, `${sensorUrl}/sensor_readings/${farm_id}/7`, header);
+    const result = yield call(axios.get, `${sensorUrl}/reading/farm/${farm_id}?days=7`, header);
     if (result.status === 200) {
       yield put(getSensorReadingSuccess(result.data));
     } else {
       yield put(onLoadingSensorReadingFail(result.error));
     }
-=======
-    const result = yield call(axios.get, `${sensorUrl}/reading/farm/${farm_id}?days=7`, header);
-    if (result.status === 200) yield put(getSensorReadingSuccess(result.data));
-    yield put(onLoadingSensorReadingFail(result.error));
->>>>>>> d3ac7b29
   } catch (e) {
     yield put(onLoadingSensorReadingFail(e));
     console.error(e);
