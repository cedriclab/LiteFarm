--- conflicted
+++ resolved
@@ -19,12 +19,9 @@
   sendMapToEmail,
   setSpotlightToShown,
   bulkUploadSensorsInfoFile,
-<<<<<<< HEAD
   getSensorReadings,
-=======
   resetBulkUploadSensorsInfoFile,
   resetShowTransitionModalState,
->>>>>>> a519c0a5
 } from './saga';
 import {
   canShowSuccessHeader,
