import React, { useEffect, useRef, useState } from 'react';
import ReactDOM from 'react-dom';
import { useTranslation } from 'react-i18next';
import styles from './styles.module.scss';
import GoogleMap from 'google-map-react';
import { saveAs } from 'file-saver';
import {
  DEFAULT_ZOOM,
  GMAPS_API_KEY,
  isArea,
  isLine,
  locationEnum,
  SENSOR_BULK_UPLOAD,
} from './constants';
import { useDispatch, useSelector } from 'react-redux';
import { measurementSelector, userFarmSelector } from '../userFarmSlice';
import html2canvas from 'html2canvas';
<<<<<<< HEAD
import { sendMapToEmail, setSpotlightToShown, bulkUploadSensorsInfoFile } from './saga';
=======
import {
  sendMapToEmail,
  setSpotlightToShown,
  bulkUploadSensorsInfoFile,
  resetBulkUploadSensorsInfoFile,
  resetShowTransitionModalState,
} from './saga';
>>>>>>> a93329a6
import {
  canShowSuccessHeader,
  setShowSuccessHeaderSelector,
  setSuccessMessageSelector,
} from '../mapSlice';
import { showedSpotlightSelector } from '../showedSpotlightSlice';

import PureMapHeader from '../../components/Map/Header';
import { PureSnackbarWithoutBorder } from '../../components/PureSnackbar';
import PureMapFooter from '../../components/Map/Footer';
import ExportMapModal from '../../components/Modals/ExportMapModal';
import DrawAreaModal from '../../components/Map/Modals/DrawArea';
import DrawLineModal from '../../components/Map/Modals/DrawLine';
import AdjustAreaModal from '../../components/Map/Modals/AdjustArea';
import AdjustLineModal from '../../components/Map/Modals/AdjustLine';
import BulkSensorUploadModal from '../../components/Map/Modals/BulkSensorUploadModal';
<<<<<<< HEAD
=======
import BulkUploadTransitionModal from '../../components/Modals/BulkUploadTransitionModal';
>>>>>>> a93329a6
import CustomZoom from '../../components/Map/CustomZoom';
import CustomCompass from '../../components/Map/CustomCompass';
import DrawingManager from '../../components/Map/DrawingManager';
import useWindowInnerHeight from '../hooks/useWindowInnerHeight';
import useDrawingManager from './useDrawingManager';

import useMapAssetRenderer from './useMapAssetRenderer';
import { getLocations } from '../saga';
import {
  availableFilterSettingsSelector,
  mapFilterSettingSelector,
  setMapFilterHideAll,
  setMapFilterSetting,
  setMapFilterShowAll,
} from './mapFilterSettingSlice';
import {
  hookFormPersistedPathsSetSelector,
  hookFormPersistSelector,
  resetAndUnLockFormData,
  setPersistedPaths,
  upsertFormData,
} from '../hooks/useHookFormPersist/hookFormPersistSlice';
<<<<<<< HEAD
import { bulkSensorsUploadSliceSelector } from '../../containers/bulkSensorUploadSlice';
=======
import {
  bulkSensorsUploadSliceSelector,
  bulkSensorsUploadReInit,
} from '../../containers/bulkSensorUploadSlice';
>>>>>>> a93329a6
import LocationSelectionModal from './LocationSelectionModal';
import { useMaxZoom } from './useMaxZoom';

export default function Map({ history }) {
  const windowInnerHeight = useWindowInnerHeight();
  const { farm_name, grid_points, is_admin, farm_id } = useSelector(userFarmSelector);
  const filterSettings = useSelector(mapFilterSettingSelector);
  const showedSpotlight = useSelector(showedSpotlightSelector);
  const roadview = !filterSettings.map_background;
  const dispatch = useDispatch();
  const system = useSelector(measurementSelector);
  const overlayData = useSelector(hookFormPersistSelector);
  const bulkSensorsUploadResponse = useSelector(bulkSensorsUploadSliceSelector);

  const lineTypesWithWidth = [locationEnum.buffer_zone, locationEnum.watercourse];
  const { t } = useTranslation();
  const showHeader = useSelector(setShowSuccessHeaderSelector);
  const [showSuccessHeader, setShowSuccessHeader] = useState(false);
  const [showZeroAreaWarning, setZeroAreaWarning] = useState(false);
  const successMessage = useSelector(setSuccessMessageSelector);

  const [showingConfirmButtons, setShowingConfirmButtons] = useState(
    history?.location?.state?.hideLocationPin ?? false,
  );

  const initialLineData = {
    [locationEnum.watercourse]: {
      width: 1,
      buffer_width: 15,
    },
    [locationEnum.buffer_zone]: {
      width: 8,
    },
  };
  const persistedPathsSet = useSelector(hookFormPersistedPathsSetSelector);
  useEffect(() => {
    return () => {
      persistedPathsSet.size &&
        !persistedPathsSet.has(history.location.pathname) &&
        dispatch(resetAndUnLockFormData());
    };
  }, [persistedPathsSet]);
  useEffect(() => {
    if (!history.location.state?.isStepBack) {
      dispatch(resetAndUnLockFormData());
    }
    return () => {
      dispatch(canShowSuccessHeader(false));
    };
  }, []);

  useEffect(() => {
    if (bulkSensorsUploadResponse?.isBulkUploadSuccessful) {
      setShowBulkSensorUploadModal(false);
    }
  }, [bulkSensorsUploadResponse?.isBulkUploadSuccessful]);

<<<<<<< HEAD
=======
  useEffect(() => {
    setShowBulkSensorUploadModal(false);
  }, [bulkSensorsUploadResponse?.showTransitionModal]);

  useEffect(() => {
    if (history.location.state?.notification_type === SENSOR_BULK_UPLOAD) {
      dispatch(setMapFilterShowAll(farm_id));
    }
  }, []);

>>>>>>> a93329a6
  const [
    drawingState,
    {
      initDrawingState,
      startDrawing,
      finishDrawing,
      resetDrawing,
      closeDrawer,
      getOverlayInfo,
      reconstructOverlay,
      setLineWidth,
      setShowAdjustAreaSpotlightModal,
      setShowAdjustLineSpotlightModal,
    },
  ] = useDrawingManager();

  useEffect(() => {
    dispatch(getLocations());
  }, []);

  useEffect(() => {
    if (showHeader) setShowSuccessHeader(true);
  }, [showHeader]);

  const [showMapFilter, setShowMapFilter] = useState(false);
  const [showAddDrawer, setShowAddDrawer] = useState(false);
  const [showExportModal, setShowExportModal] = useState(false);
  const [showDrawAreaSpotlightModal, setShowDrawAreaSpotlightModal] = useState(false);
  const [showDrawLineSpotlightModal, setShowDrawLineSpotlightModal] = useState(false);
  const [showBulkSensorUploadModal, setShowBulkSensorUploadModal] = useState(false);

  const getMapOptions = (maps) => {
    return {
      styles: [
        {
          featureType: 'poi.business',
          elementType: 'labels',
          stylers: [
            {
              visibility: 'off',
            },
          ],
        },
      ],
      gestureHandling: 'greedy',
      disableDoubleClickZoom: false,
      minZoom: 1,
      maxZoom: 80,
      tilt: 0,
      mapTypeId: !roadview ? maps.MapTypeId.SATELLITE : maps.MapTypeId.ROADMAP,
      mapTypeControlOptions: {
        style: maps.MapTypeControlStyle.HORIZONTAL_BAR,
        position: maps.ControlPosition.BOTTOM_CENTER,
        mapTypeIds: [maps.MapTypeId.ROADMAP, maps.MapTypeId.SATELLITE],
      },
      clickableIcons: false,
      streetViewControl: false,
      scaleControl: false,
      mapTypeControl: false,
      panControl: false,
      zoomControl: false,
      rotateControl: false,
      fullscreenControl: false,
    };
  };
  const { drawAssets } = useMapAssetRenderer({
    isClickable: !drawingState.type,
    drawingState: drawingState,
    showingConfirmButtons: showingConfirmButtons,
  });
  const { getMaxZoom } = useMaxZoom();
  const handleGoogleMapApi = (map, maps) => {
    getMaxZoom(maps);
    maps.Polygon.prototype.getPolygonBounds = function () {
      var bounds = new maps.LatLngBounds();
      this.getPath().forEach(function (element, index) {
        bounds.extend(element);
      });
      return bounds;
    };
    maps.Polygon.prototype.getAveragePoint = function () {
      const latLngArray = this.getPath().getArray();
      let latSum = 0;
      let lngSum = 0;
      for (const latLng of latLngArray) {
        latSum += latLng.lat();
        lngSum += latLng.lng();
      }
      return new maps.LatLng(latSum / latLngArray.length, lngSum / latLngArray.length);
    };

    // Create drawing manager
    let drawingManagerInit = new maps.drawing.DrawingManager({
      drawingMode: null,
      drawingControl: false,
      drawingControlOptions: {
        position: maps.ControlPosition.TOP_CENTER,
        drawingModes: [
          maps.drawing.OverlayType.POLYGON,
          maps.drawing.OverlayType.POLYLINE,
          maps.drawing.OverlayType.MARKER,
        ],
      },
      map: map,
    });

    maps.event.addListener(drawingManagerInit, 'polygoncomplete', function (polygon) {
      const polygonAreaCheck = (path) => {
        if (Math.round(maps.geometry.spherical.computeArea(path)) === 0) setZeroAreaWarning(true);
        else setZeroAreaWarning(false);
      };
      const path = polygon.getPath();
      polygonAreaCheck(path);
      maps.event.addListener(path, 'set_at', function () {
        polygonAreaCheck(this);
      });
      maps.event.addListener(path, 'insert_at', function () {
        polygonAreaCheck(this);
      });
    });
    maps.event.addListener(drawingManagerInit, 'overlaycomplete', function (drawing) {
      setShowingConfirmButtons(true);
      finishDrawing(drawing, maps, map);
      this.setDrawingMode();
    });
    initDrawingState(map, maps, drawingManagerInit, {
      POLYGON: maps.drawing.OverlayType.POLYGON,
      POLYLINE: maps.drawing.OverlayType.POLYLINE,
      MARKER: maps.drawing.OverlayType.MARKER,
    });

    // Adding custom map components
    const zoomControlDiv = document.createElement('div');
    ReactDOM.render(
      <CustomZoom
        style={{ margin: '12px' }}
        onClickZoomIn={() => map.setZoom(map.getZoom() + 1)}
        onClickZoomOut={() => map.setZoom(map.getZoom() - 1)}
      />,
      zoomControlDiv,
    );
    map.controls[maps.ControlPosition.RIGHT_BOTTOM].push(zoomControlDiv);

    const compassControlDiv = document.createElement('div');
    ReactDOM.render(<CustomCompass style={{ marginRight: '12px' }} />, compassControlDiv);
    map.controls[maps.ControlPosition.RIGHT_BOTTOM].push(compassControlDiv);

    // Drawing locations on map
    let mapBounds = new maps.LatLngBounds();
    drawAssets(map, maps, mapBounds);

    if (history.location.state?.isStepBack) {
      reconstructOverlay();
    }

    if (history.location.state?.cameraInfo) {
      const { zoom, location } = history.location.state.cameraInfo;
      if (zoom && location) {
        map.setZoom(zoom);
        map.setCenter(location);
      }
    }
  };

  const handleClickAdd = () => {
    setShowExportModal(false);
    setShowMapFilter(false);
    setShowAddDrawer(!showAddDrawer);
  };

  const handleClickExport = () => {
    setShowExportModal(!showExportModal);
    setShowMapFilter(false);
    setShowAddDrawer(false);
  };

  const handleClickFilter = () => {
    setShowExportModal(false);
    setShowAddDrawer(false);
    setShowMapFilter(!showMapFilter);
  };

  const handleFilterMenuClick = (locationType) => {
    if (locationType === 'show_all') {
      dispatch(setMapFilterShowAll(farm_id));
    } else if (locationType === 'hide_all') {
      dispatch(setMapFilterHideAll(farm_id));
    } else {
      const payload = {};
      payload[locationType] = !filterSettings[locationType];
      payload.farm_id = farm_id;
      dispatch(setMapFilterSetting(payload));
    }
  };

  const availableFilterSettings = useSelector(availableFilterSettingsSelector);

  const handleAddMenuClick = (locationType) => {
    setZeroAreaWarning(false);
    if (isArea(locationType) && !showedSpotlight.draw_area) {
      setShowDrawAreaSpotlightModal(true);
    } else if (isLine(locationType) && !showedSpotlight.draw_line) {
      setShowDrawLineSpotlightModal(true);
    } else if (locationType === locationEnum.sensor) {
      setShowAddDrawer(!showAddDrawer);
      setShowBulkSensorUploadModal(true);
<<<<<<< HEAD
=======
      dispatch(resetBulkUploadSensorsInfoFile());
>>>>>>> a93329a6
      return;
    }
    isLineWithWidth(locationType) && dispatch(upsertFormData(initialLineData[locationType]));
    const submitPath = `/create_location/${locationType}`;
    dispatch(setPersistedPaths([submitPath, '/map']));
    startDrawing(locationType);
  };

  const mapWrapperRef = useRef();

  const handleShowVideo = () => {
    history.push('/map/videos');
  };

  const handleCloseSuccessHeader = () => {
    dispatch(canShowSuccessHeader(false));
    setShowSuccessHeader(false);
    if (bulkSensorsUploadResponse?.isBulkUploadSuccessful) {
      dispatch(bulkSensorsUploadReInit());
      history.go(0);
    }
  };

  const handleDownload = () => {
    html2canvas(mapWrapperRef.current, { useCORS: true }).then((canvas) => {
      canvas.toBlob((blob) => {
        saveAs(blob, `${farm_name}-export-${new Date().toISOString()}.png`);
      });
    });
  };

  const handleShare = () => {
    html2canvas(mapWrapperRef.current, { useCORS: true }).then((canvas) => {
      const fileDataURL = canvas.toDataURL();
      dispatch(sendMapToEmail(fileDataURL));
    });
  };

  const handleConfirm = () => {
    setShowingConfirmButtons(false);
    if (!isLineWithWidth()) {
      const locationData = getOverlayInfo();
      dispatch(upsertFormData(locationData));
      history.push(`/create_location/${drawingState.type}`);
    }
  };

  const handleLineConfirm = (lineData) => {
    setShowingConfirmButtons(false);
    const data = { ...getOverlayInfo(), ...lineData };
    dispatch(upsertFormData(data));
    history.push(`/create_location/${drawingState.type}`);
  };

  const isLineWithWidth = (type = drawingState.type) => {
    return lineTypesWithWidth.includes(type);
  };

  const dismissBulkSensorsUploadModal = () => {
    setShowBulkSensorUploadModal(false);
    setShowAddDrawer(true);
  };

  const { showAdjustAreaSpotlightModal, showAdjustLineSpotlightModal } = drawingState;
  return (
    <>
      {!showMapFilter && !showAddDrawer && !drawingState.type && !showSuccessHeader && (
        <PureMapHeader
          className={styles.mapHeader}
          farmName={farm_name}
          showVideo={handleShowVideo}
          isAdmin={is_admin}
        />
      )}
      {showSuccessHeader && (
        <PureSnackbarWithoutBorder
          className={styles.mapHeader}
          onDismiss={handleCloseSuccessHeader}
          title={successMessage}
        />
      )}
      <div
        data-cy="map-selection"
        className={styles.pageWrapper}
        style={{ height: windowInnerHeight }}
      >
        <div className={styles.mapContainer}>
          <div data-cy="map-mapContainer" ref={mapWrapperRef} className={styles.mapContainer}>
            <GoogleMap
              style={{ flexGrow: 1 }}
              bootstrapURLKeys={{
                key: GMAPS_API_KEY,
                libraries: ['drawing', 'geometry', 'places'],
                language: localStorage.getItem('litefarm_lang'),
              }}
              center={grid_points}
              defaultZoom={DEFAULT_ZOOM}
              yesIWantToUseGoogleMapApiInternals
              onGoogleApiLoaded={({ map, maps }) => handleGoogleMapApi(map, maps)}
              options={getMapOptions}
            />
          </div>
          {drawingState.type && (
            <div className={styles.drawingBar}>
              <DrawingManager
                drawingType={drawingState.type}
                isDrawing={drawingState.isActive}
                showLineModal={isLineWithWidth() && !drawingState.isActive}
                onClickBack={() => {
                  setZeroAreaWarning(false);
                  resetDrawing(true);
                  dispatch(resetAndUnLockFormData());
                  closeDrawer();
                  setShowingConfirmButtons(false);
                }}
                onClickTryAgain={() => {
                  setZeroAreaWarning(false);
                  resetDrawing();
                  startDrawing(drawingState.type);
                  setShowingConfirmButtons(false);
                }}
                onClickConfirm={handleConfirm}
                showZeroAreaWarning={showZeroAreaWarning}
                confirmLine={handleLineConfirm}
                updateLineWidth={setLineWidth}
                system={system}
                lineData={overlayData}
                typeOfLine={drawingState.type}
              />
            </div>
          )}
        </div>
        <LocationSelectionModal history={history} />

        {!drawingState.type && (
          <PureMapFooter
            isAdmin={is_admin}
            showSpotlight={!showedSpotlight.map}
            resetSpotlight={() => dispatch(setSpotlightToShown('map'))}
            onClickAdd={handleClickAdd}
            onClickExport={handleClickExport}
            showModal={showExportModal}
            setShowMapFilter={setShowMapFilter}
            showMapFilter={showMapFilter}
            setShowAddDrawer={setShowAddDrawer}
            showAddDrawer={showAddDrawer}
            handleClickFilter={handleClickFilter}
            filterSettings={filterSettings}
            onFilterMenuClick={handleFilterMenuClick}
            onAddMenuClick={handleAddMenuClick}
            availableFilterSettings={availableFilterSettings}
          />
        )}
        {showExportModal && (
          <ExportMapModal
            onClickDownload={handleDownload}
            onClickShare={handleShare}
            dismissModal={() => setShowExportModal(false)}
          />
        )}
        {showDrawAreaSpotlightModal && (
          <DrawAreaModal
            dismissModal={() => {
              setShowDrawAreaSpotlightModal(false);
              dispatch(setSpotlightToShown('draw_area'));
            }}
          />
        )}
        {showDrawLineSpotlightModal && (
          <DrawLineModal
            dismissModal={() => {
              setShowDrawLineSpotlightModal(false);
              dispatch(setSpotlightToShown('draw_line'));
            }}
          />
        )}
        {showAdjustAreaSpotlightModal && (
          <AdjustAreaModal
            dismissModal={() => {
              setShowAdjustAreaSpotlightModal(false);
              dispatch(setSpotlightToShown('adjust_area'));
            }}
          />
        )}
        {showAdjustLineSpotlightModal && (
          <AdjustLineModal
            dismissModal={() => {
              setShowAdjustLineSpotlightModal(false);
              dispatch(setSpotlightToShown('adjust_line'));
            }}
          />
        )}
        {showBulkSensorUploadModal && (
          <BulkSensorUploadModal
            dismissModal={dismissBulkSensorsUploadModal}
            onUpload={(file) => {
              const payload = { file };
              dispatch(bulkUploadSensorsInfoFile(payload));
            }}
          />
        )}
<<<<<<< HEAD
=======
        {(bulkSensorsUploadResponse?.showTransitionModal ?? false) && (
          <BulkUploadTransitionModal
            dismissModal={() => {
              dispatch(resetShowTransitionModalState());
            }}
          />
        )}
>>>>>>> a93329a6
      </div>
    </>
  );
}<|MERGE_RESOLUTION|>--- conflicted
+++ resolved
@@ -15,9 +15,6 @@
 import { useDispatch, useSelector } from 'react-redux';
 import { measurementSelector, userFarmSelector } from '../userFarmSlice';
 import html2canvas from 'html2canvas';
-<<<<<<< HEAD
-import { sendMapToEmail, setSpotlightToShown, bulkUploadSensorsInfoFile } from './saga';
-=======
 import {
   sendMapToEmail,
   setSpotlightToShown,
@@ -25,7 +22,6 @@
   resetBulkUploadSensorsInfoFile,
   resetShowTransitionModalState,
 } from './saga';
->>>>>>> a93329a6
 import {
   canShowSuccessHeader,
   setShowSuccessHeaderSelector,
@@ -42,10 +38,7 @@
 import AdjustAreaModal from '../../components/Map/Modals/AdjustArea';
 import AdjustLineModal from '../../components/Map/Modals/AdjustLine';
 import BulkSensorUploadModal from '../../components/Map/Modals/BulkSensorUploadModal';
-<<<<<<< HEAD
-=======
 import BulkUploadTransitionModal from '../../components/Modals/BulkUploadTransitionModal';
->>>>>>> a93329a6
 import CustomZoom from '../../components/Map/CustomZoom';
 import CustomCompass from '../../components/Map/CustomCompass';
 import DrawingManager from '../../components/Map/DrawingManager';
@@ -68,14 +61,10 @@
   setPersistedPaths,
   upsertFormData,
 } from '../hooks/useHookFormPersist/hookFormPersistSlice';
-<<<<<<< HEAD
-import { bulkSensorsUploadSliceSelector } from '../../containers/bulkSensorUploadSlice';
-=======
 import {
   bulkSensorsUploadSliceSelector,
   bulkSensorsUploadReInit,
 } from '../../containers/bulkSensorUploadSlice';
->>>>>>> a93329a6
 import LocationSelectionModal from './LocationSelectionModal';
 import { useMaxZoom } from './useMaxZoom';
 
@@ -133,8 +122,6 @@
     }
   }, [bulkSensorsUploadResponse?.isBulkUploadSuccessful]);
 
-<<<<<<< HEAD
-=======
   useEffect(() => {
     setShowBulkSensorUploadModal(false);
   }, [bulkSensorsUploadResponse?.showTransitionModal]);
@@ -145,7 +132,6 @@
     }
   }, []);
 
->>>>>>> a93329a6
   const [
     drawingState,
     {
@@ -352,10 +338,7 @@
     } else if (locationType === locationEnum.sensor) {
       setShowAddDrawer(!showAddDrawer);
       setShowBulkSensorUploadModal(true);
-<<<<<<< HEAD
-=======
       dispatch(resetBulkUploadSensorsInfoFile());
->>>>>>> a93329a6
       return;
     }
     isLineWithWidth(locationType) && dispatch(upsertFormData(initialLineData[locationType]));
@@ -557,8 +540,6 @@
             }}
           />
         )}
-<<<<<<< HEAD
-=======
         {(bulkSensorsUploadResponse?.showTransitionModal ?? false) && (
           <BulkUploadTransitionModal
             dismissModal={() => {
@@ -566,7 +547,6 @@
             }}
           />
         )}
->>>>>>> a93329a6
       </div>
     </>
   );
