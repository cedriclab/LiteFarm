/*
 *  Copyright (C) 2007 Free Software Foundation, Inc. <https://fsf.org/>
 *  This file (Routes.js) is part of LiteFarm.
 *
 *  LiteFarm is free software: you can redistribute it and/or modify
 *  it under the terms of the GNU General Public License as published by
 *  the Free Software Foundation, either version 3 of the License, or
 *  (at your option) any later version.
 *
 *  LiteFarm is distributed in the hope that it will be useful,
 *  but WITHOUT ANY WARRANTY; without even the implied warranty of
 *  MERCHANTABILITY or FITNESS FOR A PARTICULAR PURPOSE. See the
 *  GNU General Public License for more details, see <https://www.gnu.org/licenses/>.
 */

import React, { Suspense } from 'react';
import { Redirect, Route, Switch } from 'react-router-dom';
import Spinner from './components/Spinner';

// Components that have already been set up with code splitting
import OnboardingFlow from './routes/Onboarding';
import CustomSignUp from './containers/CustomSignUp';
import { useSelector } from 'react-redux';
import { isAuthenticated } from './util/jwt';

// action
import { userFarmSelector } from './containers/userFarmSlice';
import { chooseFarmFlowSelector } from './containers/ChooseFarm/chooseFarmFlowSlice';
import useScrollToTop from './containers/hooks/useScrollToTop';
import { useReduxSnackbar } from './containers/Snackbar/useReduxSnackbar';

//dynamic imports
const Home = React.lazy(() => import('./containers/Home'));
const HelpRequest = React.lazy(() => import('./containers/Help'));
const Profile = React.lazy(() => import('./containers/Profile'));
const ConsentForm = React.lazy(() => import('./containers/Consent'));
const Log = React.lazy(() => import('./containers/Log'));
const NewLog = React.lazy(() => import('./containers/Log/NewLog'));
const FertilizingLog = React.lazy(() => import('./containers/Log/FertilizingLog'));
const PestControlLog = React.lazy(() => import('./containers/Log/PestControlLog'));
const FieldWorkLog = React.lazy(() => import('./containers/Log/FieldWorkLog'));
const HarvestLog = React.lazy(() => import('./containers/Log/HarvestLog'));
const HarvestUseType = React.lazy(() => import('./containers/Log/HarvestUseType'));
const AddHarvestUse = React.lazy(() => import('./containers/Log/AddHarvestUse'));
const HarvestAllocation = React.lazy(() => import('./containers/Log/HarvestAllocation'));
const IrrigationLog = React.lazy(() => import('./containers/Log/IrrigationLog'));
const ScoutingLog = React.lazy(() => import('./containers/Log/ScoutingLog'));
const SeedingLog = React.lazy(() => import('./containers/Log/SeedingLog'));
const soilDataLog = React.lazy(() => import('./containers/Log/soilDataLog'));
const OtherLog = React.lazy(() => import('./containers/Log/OtherLog'));
const EditFertilizingLog = React.lazy(() => import('./containers/Log/EditLog/fertilizing'));
const EditPestControlLog = React.lazy(() => import('./containers/Log/EditLog/pestControl'));
const EditFieldWorkLog = React.lazy(() => import('./containers/Log/EditLog/fieldWork'));
const EditIrrigationLog = React.lazy(() => import('./containers/Log/EditLog/irrigation'));
const EditScoutingLog = React.lazy(() => import('./containers/Log/EditLog/scouting'));
const EditSeedingLog = React.lazy(() => import('./containers/Log/EditLog/seeding'));
const EditSoilDataLog = React.lazy(() => import('./containers/Log/EditLog/soilData'));
const EditOtherLog = React.lazy(() => import('./containers/Log/EditLog/other'));
const Shift = React.lazy(() => import('./containers/Shift'));
const ShiftStepOne = React.lazy(() => import('./containers/Shift/StepOne/StepOne'));
const ShiftStepTwo = React.lazy(() => import('./containers/Shift/StepTwo/StepTwo'));
const Finances = React.lazy(() => import('./containers/Finances'));
const MyShift = React.lazy(() => import('./containers/Shift/MyShift'));
const ChooseFarm = React.lazy(() => import('./containers/ChooseFarm'));
const PasswordResetAccount = React.lazy(() => import('./containers/PasswordResetAccount'));
const InviteSignUp = React.lazy(() => import('./containers/InviteSignUp'));
const InvitedUserCreateAccount = React.lazy(() => import('./containers/InvitedUserCreateAccount'));
const Callback = React.lazy(() => import('./containers/Callback'));
const JoinFarmSuccessScreen = React.lazy(() => import('./containers/JoinFarmSuccessScreen'));
const InviteUser = React.lazy(() => import('./containers/InviteUser'));
// Insights imports
const Insights = React.lazy(() => import('./containers/Insights'));
const PeopleFed = React.lazy(() => import('./containers/Insights/PeopleFed'));
const SoilOM = React.lazy(() => import('./containers/Insights/SoilOM'));
const LabourHappiness = React.lazy(() => import('./containers/Insights/LabourHappiness'));
const Biodiversity = React.lazy(() => import('./containers/Insights/Biodiversity'));
const Prices = React.lazy(() => import('./containers/Insights/Prices'));
const WaterBalance = React.lazy(() => import('./containers/Insights/WaterBalance'));
const Erosion = React.lazy(() => import('./containers/Insights/Erosion'));
const NitrogenBalance = React.lazy(() => import('./containers/Insights/NitrogenBalance'));
const SalesSummary = React.lazy(() => import('./containers/Finances/SalesSummary'));
const AddSale = React.lazy(() => import('./containers/Finances/AddSale'));
const EditSale = React.lazy(() => import('./containers/Finances/EditSale'));
const EstimatedRevenue = React.lazy(() => import('./containers/Finances/EstimatedRevenue'));
const Labour = React.lazy(() => import('./containers/Finances/Labour'));
const OtherExpense = React.lazy(() => import('./containers/Finances/OtherExpense'));
const ExpenseDetail = React.lazy(() => import('./containers/Finances/ExpenseDetail'));
const ExpenseCategories = React.lazy(() =>
  import('./containers/Finances/NewExpense/ExpenseCategories'),
);
const AddExpense = React.lazy(() => import('./containers/Finances/NewExpense/AddExpense'));
const TempEditExpense = React.lazy(() =>
  import('./containers/Finances/EditExpense/TempEditExpense'),
);
const LogDetail = React.lazy(() => import('./containers/Log/LogDetail'));
const SaleDetail = React.lazy(() => import('./containers/Finances/SaleDetail'));
const ExpiredTokenScreen = React.lazy(() => import('./containers/ExpiredTokenScreen'));
const Map = React.lazy(() => import('./containers/Map'));
const MapVideo = React.lazy(() => import('./components/Map/Videos'));
const PostFarmSiteBoundaryForm = React.lazy(() =>
  import(
    './containers/LocationDetails/AreaDetails/FarmSiteBoundaryDetailForm/PostFarmSiteBoundary'
  ),
);

const EditFarmSiteBoundaryForm = React.lazy(() =>
  import(
    './containers/LocationDetails/AreaDetails/FarmSiteBoundaryDetailForm/EditFarmSiteBoundary'
  ),
);
const PostFieldForm = React.lazy(() =>
  import('./containers/LocationDetails/AreaDetails/FieldDetailForm/PostField'),
);

const FieldDetails = React.lazy(() => import('./routes/FieldDetailsRoutes'));
const PostGardenForm = React.lazy(() =>
  import('./containers/LocationDetails/AreaDetails/GardenDetailForm/PostGarden'),
);

const GardenDetails = React.lazy(() => import('./routes/GardenDetailsRoutes'));

const PostGateForm = React.lazy(() =>
  import('./containers/LocationDetails/PointDetails/GateDetailForm/PostGate'),
);

const EditGateForm = React.lazy(() =>
  import('./containers/LocationDetails/PointDetails/GateDetailForm/EditGate'),
);

const PostWaterValveForm = React.lazy(() =>
  import('./containers/LocationDetails/PointDetails/WaterValveDetailForm/PostWaterValve'),
);

const EditWaterValveForm = React.lazy(() =>
  import('./containers/LocationDetails/PointDetails/WaterValveDetailForm/EditWaterValve'),
);
const PostBarnForm = React.lazy(() =>
  import('./containers/LocationDetails/AreaDetails/BarnDetailForm/PostBarn'),
);

const EditBarnForm = React.lazy(() =>
  import('./containers/LocationDetails/AreaDetails/BarnDetailForm/EditBarn'),
);

const PostNaturalAreaForm = React.lazy(() =>
  import('./containers/LocationDetails/AreaDetails/NaturalAreaDetailForm/PostNaturalArea'),
);

const EditNaturalAreaForm = React.lazy(() =>
  import('./containers/LocationDetails/AreaDetails/NaturalAreaDetailForm/EditNaturalArea'),
);

const PostSurfaceWaterForm = React.lazy(() =>
  import('./containers/LocationDetails/AreaDetails/SurfaceWaterDetailForm/PostSurfaceWater'),
);

const EditSurfaceWaterForm = React.lazy(() =>
  import('./containers/LocationDetails/AreaDetails/SurfaceWaterDetailForm/EditSurfaceWater'),
);

const PostResidenceForm = React.lazy(() =>
  import('./containers/LocationDetails/AreaDetails/ResidenceDetailForm/PostResidence'),
);

const EditResidenceForm = React.lazy(() =>
  import('./containers/LocationDetails/AreaDetails/ResidenceDetailForm/EditResidence'),
);

const PostCeremonialForm = React.lazy(() =>
  import('./containers/LocationDetails/AreaDetails/CeremonialAreaDetailForm/PostCeremonialArea'),
);

const EditCeremonialForm = React.lazy(() =>
  import('./containers/LocationDetails/AreaDetails/CeremonialAreaDetailForm/EditCeremonialArea'),
);

const PostGreenhouseForm = React.lazy(() =>
  import('./containers/LocationDetails/AreaDetails/GreenhouseDetailForm/PostGreenhouse'),
);
const CropManagement = React.lazy(() => import('./containers/Crop/CropManagement'));
const CropDetail = React.lazy(() => import('./containers/Crop/CropDetail/index'));

const GreenhouseDetails = React.lazy(() => import('./routes/GreenhouseDetailsRoutes'));
const PostFenceForm = React.lazy(() =>
  import('./containers/LocationDetails/LineDetails/FenceDetailForm/PostFence'),
);

const EditFenceForm = React.lazy(() =>
  import('./containers/LocationDetails/LineDetails/FenceDetailForm/EditFence'),
);

const PostBufferZoneForm = React.lazy(() =>
  import('./containers/LocationDetails/LineDetails/BufferZoneDetailForm/PostBufferZone'),
);

const BufferZoneDetails = React.lazy(() => import('./routes/BufferZoneDetailsRoutes'));

const PostWatercourseForm = React.lazy(() =>
  import('./containers/LocationDetails/LineDetails/WatercourseDetailForm/PostWatercourse'),
);

const EditWatercourseForm = React.lazy(() =>
  import('./containers/LocationDetails/LineDetails/WatercourseDetailForm/EditWatercourse'),
);

const CropCatalogue = React.lazy(() => import('./containers/CropCatalogue'));
const CropVarieties = React.lazy(() => import('./containers/CropVarieties'));
const AddCrop = React.lazy(() => import('./containers/AddCropVariety/AddCropVariety'));
const EditCrop = React.lazy(() => import('./containers/EditCropVariety'));
const ComplianceInfo = React.lazy(() => import('./containers/AddCropVariety/ComplianceInfo'));
const AddNewCrop = React.lazy(() => import('./containers/AddNewCrop'));
const PlantingLocation = React.lazy(() =>
  import('./containers/Crop/AddManagementPlan/PlantingLocation'),
);
const Transplant = React.lazy(() => import('./containers/Crop/AddManagementPlan/Transplant'));
const PlantingDate = React.lazy(() => import('./containers/Crop/AddManagementPlan/PlantingDate'));
const PlantingMethod = React.lazy(() =>
  import('./containers/Crop/AddManagementPlan/PlantingMethod'),
);
const PlantInContainer = React.lazy(() =>
  import('./containers/Crop/AddManagementPlan/PlantInContainer'),
);
const PlantBroadcast = React.lazy(() =>
  import('./containers/Crop/AddManagementPlan/BroadcastPlan'),
);
const ManagementPlanName = React.lazy(() =>
  import('./containers/Crop/AddManagementPlan/ManagementPlanName'),
);

const Documents = React.lazy(() => import('./containers/Documents'));

const EditDocument = React.lazy(() => import('./containers/Documents/Edit'));

const AddDocument = React.lazy(() => import('./containers/Documents/Add'));
const MainDocument = React.lazy(() => import('./containers/Documents/Main'));
const CertificationReportingPeriod = React.lazy(() =>
  import('./containers/Certifications/ReportingPeriod'),
);
const CertificationSurvey = React.lazy(() => import('./containers/Certifications/Survey'));

const InterestedOrganic = React.lazy(() =>
  import('./containers/OrganicCertifierSurvey/InterestedOrganic/UpdateInterestedOrganic'),
);
const CertificationSelection = React.lazy(() =>
  import('./containers/OrganicCertifierSurvey/CertificationSelection'),
);

const CertifierSelectionMenu = React.lazy(() =>
  import('./containers/OrganicCertifierSurvey/CertifierSelectionMenu'),
);

const SetCertificationSummary = React.lazy(() =>
  import(
    './containers/OrganicCertifierSurvey/SetCertificationSummary/UpdateSetCertificationSummary'
  ),
);

const RequestCertifier = React.lazy(() =>
  import('./containers/OrganicCertifierSurvey/RequestCertifier'),
);
const ViewCertification = React.lazy(() =>
  import('./containers/OrganicCertifierSurvey/ViewCertification/ViewCertification'),
);

const Routes = () => {
  useScrollToTop();
  useReduxSnackbar();
  const userFarm = useSelector(
    userFarmSelector,
    (pre, next) =>
      pre.step_five === next.step_five &&
      pre.step_two === next.step_two &&
      pre.step_four === next.step_four &&
      pre.has_consent === next.has_consent &&
      pre.role_id === next.role_id &&
      pre.step_one === next.step_one &&
      pre.farm_id === next.farm_id &&
      pre.step_three === next.step_three,
  );
  const { isInvitationFlow } = useSelector(
    chooseFarmFlowSelector,
    (pre, next) => pre.isInvitationFlow === next.isInvitationFlow,
  );
  let { step_five, has_consent, role_id, status, step_one, farm_id, step_three } = userFarm;
  const hasSelectedFarm = !!farm_id;
  const hasFinishedOnBoardingFlow = step_five;
  if (isAuthenticated()) {
    role_id = Number(role_id);
    // TODO check every step
    if (isInvitationFlow) {
      return (
        <Suspense fallback={<Spinner />}>
          <Switch>
            <Route path="/farm_selection" exact component={ChooseFarm} />
            <Route
              path="/consent"
              exact
              component={() => <ConsentForm goForwardTo={'/outro'} goBackTo={null} />}
            />
            <Route path="/outro" exact component={JoinFarmSuccessScreen} />
            {!has_consent && <Redirect to={'/consent'} />}
          </Switch>
        </Suspense>
      );
    } else if (!hasSelectedFarm || !hasFinishedOnBoardingFlow) {
      return <OnboardingFlow {...userFarm} />;
    } else if (!has_consent) {
      return (
        <Suspense fallback={<Spinner />}>
          <Switch>
            <Route path="/farm_selection" exact component={ChooseFarm} />
            <Route
              path="/consent"
              exact
              component={() => <ConsentForm goForwardTo={'/'} goBackTo={null} />}
            />
            {!has_consent && <Redirect to={'/consent'} />}
          </Switch>
        </Suspense>
      );
    } else if (role_id === 1) {
      return (
        <Suspense fallback={<Spinner />}>
          <Switch>
            <Route path="/" exact component={Home} />
            <Route path="/home" exact component={Home} />
            <Route path="/profile" exact component={Profile} />
            <Route path="/consent" exact component={ConsentForm} />
            <Route path="/log" exact component={Log} />
            <Route path="/new_log" exact component={NewLog} />
            <Route path="/fertilizing_log" exact component={FertilizingLog} />
            <Route path="/pest_control_log" exact component={PestControlLog} />
            <Route path="/field_work_log" exact component={FieldWorkLog} />
            <Route path="/harvest_log" exact component={HarvestLog} />
            <Route path="/harvest_use_type" exact component={HarvestUseType} />
            <Route path="/add_harvest_use_type" exact component={AddHarvestUse} />
            <Route path="/harvest_allocation" exact component={HarvestAllocation} />
            <Route path="/irrigation_log" exact component={IrrigationLog} />
            <Route path="/scouting_log" exact component={ScoutingLog} />
            <Route path="/seeding_log" exact component={SeedingLog} />
            <Route path="/soil_data_log" exact component={soilDataLog} />
            <Route path="/other_log" exact component={OtherLog} />
            <Route path="/seeding_log/edit" exact component={EditSeedingLog} />
            <Route path="/fertilizing_log/edit" exact component={EditFertilizingLog} />
            <Route path="/pest_control_log/edit" exact component={EditPestControlLog} />
            <Route path="/field_work_log/edit" exact component={EditFieldWorkLog} />
            <Route path="/irrigation_log/edit" exact component={EditIrrigationLog} />
            <Route path="/scouting_log/edit" exact component={EditScoutingLog} />
            <Route path="/soil_data_log/edit" exact component={EditSoilDataLog} />
            <Route path="/other_log/edit" exact component={EditOtherLog} />
            <Route path="/shift" exact component={Shift} />
            <Route path="/shift_step_one" exact component={ShiftStepOne} />
            <Route path="/shift_step_two" exact component={ShiftStepTwo} />
            <Route path="/my_shift" exact component={MyShift} />
            <Route path="/crop/new" exact component={AddNewCrop} />
            <Route path="/crop/:crop_id/add_crop_variety" exact component={AddCrop} />
            <Route
              path="/crop/:crop_id/add_crop_variety/compliance"
              exact
              component={ComplianceInfo}
            />
            <Route path="/crop/:variety_id/detail" exact component={CropDetail} />
            <Route path="/crop/:variety_id/management" exact component={CropManagement} />
            <Route path="/crop/:variety_id/edit_crop_variety" exact component={EditCrop} />
            <Route
              path="/crop/:variety_id/add_management_plan/needs_transplant"
              exact
              component={Transplant}
            />
            <Route
              path="/crop/:variety_id/add_management_plan/planting_date"
              exact
              component={PlantingDate}
            />
            <Route
              path="/crop/:variety_id/add_management_plan/choose_planting_location"
              exact
              component={PlantingLocation}
            />
            <Route
              path="/crop/:variety_id/add_management_plan/choose_transplant_location"
              exact
              component={PlantingLocation}
            />
            <Route
              path="/crop/:variety_id/add_management_plan/planting_method"
              exact
              component={PlantingMethod}
            />
            <Route
              path="/crop/:variety_id/add_management_plan/broadcast"
              exact
              component={PlantBroadcast}
            />
            <Route
              path="/crop/:variety_id/add_management_plan/transplant_container"
              exact
              component={PlantInContainer}
            />
            <Route
              path="/crop/:variety_id/add_management_plan/container"
              exact
              component={PlantInContainer}
            />
            <Route
              path="/crop/:variety_id/add_management_plan/name"
              exact
              component={ManagementPlanName}
            />

            <Route path="/crop_catalogue" exact component={CropCatalogue} />
            <Route path="/crop_varieties/crop/:crop_id" exact component={CropVarieties} />

            <Route path="/documents" exact component={Documents} />

            <Route path="/documents/add_document" exact component={AddDocument} />
            <Route path="/documents/:document_id/edit_document" exact component={EditDocument} />
            <Route path="/documents/:document_id" exact component={MainDocument} />

            <Route path="/map" exact component={Map} />
            <Route path="/map/videos" exact component={MapVideo} />
            <Route
              path="/create_location/farm_site_boundary"
              exact
              component={PostFarmSiteBoundaryForm}
            />
            <Route
              path="/farm_site_boundary/:location_id/details"
              exact
              component={EditFarmSiteBoundaryForm}
            />
            <Route
              path="/farm_site_boundary/:location_id/edit"
              exact
              component={EditFarmSiteBoundaryForm}
            />

            <Route path="/create_location/barn" exact component={PostBarnForm} />
            <Route path="/barn/:location_id/details" exact component={EditBarnForm} />
            <Route path="/barn/:location_id/edit" exact component={EditBarnForm} />

            <Route path="/create_location/natural_area" exact component={PostNaturalAreaForm} />
            <Route
              path="/natural_area/:location_id/details"
              exact
              component={EditNaturalAreaForm}
            />
            <Route path="/natural_area/:location_id/edit" exact component={EditNaturalAreaForm} />

            <Route path="/create_location/surface_water" exact component={PostSurfaceWaterForm} />
            <Route
              path="/surface_water/:location_id/details"
              exact
              component={EditSurfaceWaterForm}
            />
            <Route path="/surface_water/:location_id/edit" exact component={EditSurfaceWaterForm} />

            <Route path="/create_location/residence" exact component={PostResidenceForm} />
            <Route path="/residence/:location_id/details" exact component={EditResidenceForm} />
            <Route path="/residence/:location_id/edit" exact component={EditResidenceForm} />

            <Route path="/create_location/ceremonial_area" exact component={PostCeremonialForm} />
            <Route
              path="/ceremonial_area/:location_id/details"
              exact
              component={EditCeremonialForm}
            />
            <Route path="/ceremonial_area/:location_id/edit" exact component={EditCeremonialForm} />

            <Route path="/create_location/garden" exact component={PostGardenForm} />
            <Route path="/garden/:location_id" component={GardenDetails} />

            <Route path="/create_location/greenhouse" exact component={PostGreenhouseForm} />
            <Route path="/greenhouse/:location_id" component={GreenhouseDetails} />

            <Route path="/create_location/field" exact component={PostFieldForm} />
            <Route path="/field/:location_id" component={FieldDetails} />
            <Route path="/create_location/gate" exact component={PostGateForm} />
            <Route path="/gate/:location_id/details" exact component={EditGateForm} />
            <Route path="/gate/:location_id/edit" exact component={EditGateForm} />

            <Route path="/create_location/water_valve" exact component={PostWaterValveForm} />
            <Route path="/water_valve/:location_id/details" exact component={EditWaterValveForm} />
            <Route path="/water_valve/:location_id/edit" exact component={EditWaterValveForm} />

            <Route path="/create_location/fence" exact component={PostFenceForm} />
            <Route path="/fence/:location_id/details" exact component={EditFenceForm} />
            <Route path="/fence/:location_id/edit" exact component={EditFenceForm} />

            <Route path="/create_location/buffer_zone" exact component={PostBufferZoneForm} />
            <Route path="/buffer_zone/:location_id" component={BufferZoneDetails} />

            <Route path="/create_location/watercourse" exact component={PostWatercourseForm} />
            <Route path="/watercourse/:location_id/details" exact component={EditWatercourseForm} />
            <Route path="/watercourse/:location_id/edit" exact component={EditWatercourseForm} />

            <Route path="/finances" exact component={Finances} />
            <Route path="/insights" exact component={Insights} />
            <Route path="/insights/peoplefed" exact component={PeopleFed} />
            <Route path="/insights/soilom" exact component={SoilOM} />
            <Route path="/insights/labourhappiness" exact component={LabourHappiness} />
            <Route path="/insights/biodiversity" exact component={Biodiversity} />
            <Route path="/insights/prices" exact component={Prices} />
            <Route path="/insights/waterbalance" exact component={WaterBalance} />
            <Route path="/insights/erosion" exact component={Erosion} />
            <Route path="/insights/nitrogenbalance" exact component={NitrogenBalance} />
            <Route path="/help" exact component={HelpRequest} />
            <Route path="/sales_summary" exact component={SalesSummary} />
            <Route path="/add_sale" exact component={AddSale} />
            <Route path="/edit_sale" exact component={EditSale} />
            <Route path="/estimated_revenue" exact component={EstimatedRevenue} />
            <Route path="/labour" exact component={Labour} />
            <Route path="/other_expense" exact component={OtherExpense} />
            <Route path="/expense_detail" exact component={ExpenseDetail} />
            <Route path="/expense_categories" exact component={ExpenseCategories} />
            <Route path="/add_expense" exact component={AddExpense} />
            <Route path="/edit_expense" exact component={TempEditExpense} />

            <Route path="/sale_detail" exact component={SaleDetail} />
            <Route path="/farm_selection" exact component={ChooseFarm} />
            <Route path="/log_detail" exact component={LogDetail} />
            <Route path="/callback" component={Callback} />
            <Route path="/accept_invitation/sign_up" component={InviteSignUp} />
            <Route path="/accept_invitation/create_account" component={InvitedUserCreateAccount} />
            <Route path="/password_reset" component={PasswordResetAccount} />
            <Route path={'/expired'} component={ExpiredTokenScreen} />
            <Route path="/invite_user" exact component={InviteUser} />
<<<<<<< HEAD
            <Route
              path="/certification/report_period"
              exact
              component={CertificationReportingPeriod}
            />
            <Route path="/certification/survey" exact component={CertificationSurvey} />
=======
            <Route path="/certification" exact component={ViewCertification} />
            <Route
              path="/certification/interested_in_organic"
              exact
              component={InterestedOrganic}
            />
            <Route path="/certification/selection" exact component={CertificationSelection} />
            <Route
              path="/certification/certifier/selection"
              exact
              component={CertifierSelectionMenu}
            />
            <Route path="/certification/certifier/request" exact component={RequestCertifier} />
            <Route path="/certification/summary" exact component={SetCertificationSummary} />
>>>>>>> 947849f8
            <Redirect
              to={'/'}
              //TODO change to 404
            />
          </Switch>
        </Suspense>
      );
    } else if (role_id === 2 || role_id === 5) {
      return (
        <Suspense fallback={<Spinner />}>
          <Switch>
            <Route path="/" exact component={Home} />
            <Route path="/home" exact component={Home} />
            <Route path="/profile" exact component={Profile} />
            <Route path="/consent" exact component={ConsentForm} />
            <Route path="/log" exact component={Log} />
            <Route path="/new_log" exact component={NewLog} />
            <Route path="/fertilizing_log" exact component={FertilizingLog} />
            <Route path="/pest_control_log" exact component={PestControlLog} />
            <Route path="/field_work_log" exact component={FieldWorkLog} />
            <Route path="/harvest_log" exact component={HarvestLog} />
            <Route path="/harvest_use_type" exact component={HarvestUseType} />
            <Route path="/add_harvest_use_type" exact component={AddHarvestUse} />
            <Route path="/harvest_allocation" exact component={HarvestAllocation} />
            <Route path="/help" exact component={HelpRequest} />
            <Route path="/irrigation_log" exact component={IrrigationLog} />
            <Route path="/scouting_log" exact component={ScoutingLog} />
            <Route path="/seeding_log" exact component={SeedingLog} />
            <Route path="/soil_data_log" exact component={soilDataLog} />
            <Route path="/other_log" exact component={OtherLog} />
            <Route path="/seeding_log/edit" exact component={EditSeedingLog} />
            <Route path="/fertilizing_log/edit" exact component={EditFertilizingLog} />
            <Route path="/pest_control_log/edit" exact component={EditPestControlLog} />
            <Route path="/field_work_log/edit" exact component={EditFieldWorkLog} />
            <Route path="/irrigation_log/edit" exact component={EditIrrigationLog} />
            <Route path="/scouting_log/edit" exact component={EditScoutingLog} />
            <Route path="/soil_data_log/edit" exact component={EditSoilDataLog} />
            <Route path="/other_log/edit" exact component={EditOtherLog} />
            <Route path="/shift" exact component={Shift} />
            <Route path="/shift_step_one" exact component={ShiftStepOne} />
            <Route path="/shift_step_two" exact component={ShiftStepTwo} />
            <Route path="/my_shift" exact component={MyShift} />
            <Route path="/crop/new" exact component={AddNewCrop} />
            <Route
              path="/crop/:crop_id/add_crop_variety/compliance"
              exact
              component={ComplianceInfo}
            />
            <Route
              path="/crop/:variety_id/add_management_plan/needs_transplant"
              exact
              component={Transplant}
            />
            <Route
              path="/crop/:variety_id/add_management_plan/planting_date"
              exact
              component={PlantingDate}
            />
            <Route
              path="/crop/:variety_id/add_management_plan/planting_method"
              exact
              component={PlantingMethod}
            />
            <Route
              path="/crop/:variety_id/add_management_plan/broadcast"
              exact
              component={PlantBroadcast}
            />
            <Route
              path="/crop/:variety_id/add_management_plan/transplant_container"
              exact
              component={PlantInContainer}
            />
            <Route
              path="/crop/:variety_id/add_management_plan/container"
              exact
              component={PlantInContainer}
            />
            <Route path="/crop_catalogue" exact component={CropCatalogue} />
            <Route path="/crop_varieties/crop/:crop_id" exact component={CropVarieties} />
            <Route path="/crop/:variety_id/detail" component={CropDetail} />
            <Route path="/crop/:variety_id/management" component={CropManagement} />
            <Route path="/crop/:variety_id/edit_crop_variety" exact component={EditCrop} />
            <Route path="/documents" exact component={Documents} />

            <Route path="/documents/:document_id/edit_document" exact component={EditDocument} />
            <Route path="/documents/:document_id" exact component={MainDocument} />
            <Route path="/documents/add_document" exact component={AddDocument} />

            <Route path="/map" exact component={Map} />
            <Route path="/map/videos" exact component={MapVideo} />
            <Route
              path="/create_location/farm_site_boundary"
              exact
              component={PostFarmSiteBoundaryForm}
            />
            <Route
              path="/farm_site_boundary/:location_id/details"
              exact
              component={EditFarmSiteBoundaryForm}
            />
            <Route
              path="/farm_site_boundary/:location_id/edit"
              exact
              component={EditFarmSiteBoundaryForm}
            />
            <Route path="/create_location/barn" exact component={PostBarnForm} />
            <Route path="/barn/:location_id/details" exact component={EditBarnForm} />
            <Route path="/barn/:location_id/edit" exact component={EditBarnForm} />
            <Route path="/create_location/natural_area" exact component={PostNaturalAreaForm} />
            <Route
              path="/natural_area/:location_id/details"
              exact
              component={EditNaturalAreaForm}
            />
            <Route path="/natural_area/:location_id/edit" exact component={EditNaturalAreaForm} />
            <Route path="/create_location/surface_water" exact component={PostSurfaceWaterForm} />
            <Route
              path="/surface_water/:location_id/details"
              exact
              component={EditSurfaceWaterForm}
            />
            <Route path="/surface_water/:location_id/edit" exact component={EditSurfaceWaterForm} />
            <Route path="/create_location/residence" exact component={PostResidenceForm} />
            <Route path="/residence/:location_id/details" exact component={EditResidenceForm} />
            <Route path="/residence/:location_id/edit" exact component={EditResidenceForm} />
            <Route path="/create_location/ceremonial_area" exact component={PostCeremonialForm} />
            <Route
              path="/ceremonial_area/:location_id/details"
              exact
              component={EditCeremonialForm}
            />
            <Route path="/ceremonial_area/:location_id/edit" exact component={EditCeremonialForm} />
            <Route path="/create_location/greenhouse" exact component={PostGreenhouseForm} />
            <Route path="/create_location/garden" exact component={PostGardenForm} />
            <Route path="/garden/:location_id" component={GardenDetails} />
            <Route path="/greenhouse/:location_id" component={GreenhouseDetails} />
            <Route path="/create_location/field" exact component={PostFieldForm} />
            <Route path="/field/:location_id" component={FieldDetails} />
            <Route path="/create_location/gate" exact component={PostGateForm} />
            <Route path="/gate/:location_id/details" exact component={EditGateForm} />
            <Route path="/gate/:location_id/edit" exact component={EditGateForm} />
            <Route path="/create_location/water_valve" exact component={PostWaterValveForm} />
            <Route path="/water_valve/:location_id/details" exact component={EditWaterValveForm} />
            <Route path="/water_valve/:location_id/edit" exact component={EditWaterValveForm} />
            <Route path="/create_location/fence" exact component={PostFenceForm} />
            <Route path="/fence/:location_id/details" exact component={EditFenceForm} />
            <Route path="/fence/:location_id/edit" exact component={EditFenceForm} />
            <Route path="/create_location/buffer_zone" exact component={PostBufferZoneForm} />
            <Route path="/buffer_zone/:location_id" component={BufferZoneDetails} />
            <Route path="/create_location/watercourse" exact component={PostWatercourseForm} />
            <Route path="/watercourse/:location_id/details" exact component={EditWatercourseForm} />
            <Route path="/watercourse/:location_id/edit" exact component={EditWatercourseForm} />

            <Route path="/finances" exact component={Finances} />
            <Route path="/sales_summary" exact component={SalesSummary} />
            <Route path="/add_sale" exact component={AddSale} />
            <Route path="/edit_sale" exact component={EditSale} />
            <Route path="/estimated_revenue" exact component={EstimatedRevenue} />
            <Route path="/labour" exact component={Labour} />
            <Route path="/other_expense" exact component={OtherExpense} />
            <Route path="/expense_detail" exact component={ExpenseDetail} />
            <Route path="/expense_categories" exact component={ExpenseCategories} />
            <Route path="/add_expense" exact component={AddExpense} />
            <Route path="/crop/new" exact component={AddNewCrop} />
            <Route path="/crop/:crop_id/add_crop_variety" exact component={AddCrop} />
            <Route
              path="/crop/:crop_id/add_crop_variety/compliance"
              exact
              component={ComplianceInfo}
            />
            <Route
              path="/crop/:variety_id/add_management_plan/choose_planting_location"
              exact
              component={PlantingLocation}
            />
            <Route path="/crop/:variety_id/add_management_plan" exact component={Transplant} />
            {/* TODO: use edit_expense_categories and edit_add_expense when restructuring edit expense */}
            {/* and remove edit_expense  */}
            {/* <Route path="/edit_expense_categories" exact component={EditExpenseCategories} /> */}
            {/* <Route path="/edit_add_expense" exact component={EditAddExpense} /> */}
            <Route path="/edit_expense" exact component={TempEditExpense} />
            <Route path="/sale_detail" exact component={SaleDetail} />
            <Route path="/farm_selection" exact component={ChooseFarm} />
            <Route path="/insights" exact component={Insights} />
            <Route path="/insights/peoplefed" exact component={PeopleFed} />
            <Route path="/insights/soilom" exact component={SoilOM} />
            <Route path="/insights/labourhappiness" exact component={LabourHappiness} />
            <Route path="/insights/biodiversity" exact component={Biodiversity} />
            <Route path="/insights/prices" exact component={Prices} />
            <Route path="/insights/waterbalance" exact component={WaterBalance} />
            <Route path="/insights/erosion" exact component={Erosion} />
            <Route path="/insights/nitrogenbalance" exact component={NitrogenBalance} />
            <Route path="/farm_selection" exact component={ChooseFarm} />
            <Route path="/log_detail" exact component={LogDetail} />
            <Route path="/callback" component={Callback} />
            <Route path="/accept_invitation/sign_up" component={InviteSignUp} />
            <Route path="/accept_invitation/create_account" component={InvitedUserCreateAccount} />
            <Route path="/password_reset" component={PasswordResetAccount} />
            <Route path={'/expired'} component={ExpiredTokenScreen} />
            <Route path="/invite_user" exact component={InviteUser} />
<<<<<<< HEAD
            <Route
              path="/certification/report_period"
              exact
              component={CertificationReportingPeriod}
            />
            <Route path="/certification/survey" exact component={CertificationSurvey} />
=======
            <Route path="/certification" exact component={ViewCertification} />
            <Route
              path="/certification/interested_in_organic"
              exact
              component={InterestedOrganic}
            />
            <Route path="/certification/selection" exact component={CertificationSelection} />
            <Route
              path="/certification/certifier/selection"
              exact
              component={CertifierSelectionMenu}
            />
            <Route path="/certification/certifier/request" exact component={RequestCertifier} />
            <Route path="/certification/summary" exact component={SetCertificationSummary} />
>>>>>>> 947849f8
            <Redirect to={'/'} />
          </Switch>
        </Suspense>
      );
    } else {
      return (
        <Suspense fallback={<Spinner />}>
          <Switch>
            <Route path="/" exact component={Home} />
            <Route path="/home" exact component={Home} />
            <Route path="/profile" exact component={Profile} />
            <Route path="/consent" exact component={ConsentForm} />
            <Route path="/crop_catalogue" exact component={CropCatalogue} />
            <Route path="/crop_varieties/crop/:crop_id" exact component={CropVarieties} />
            <Route path="/barn/:location_id/details" exact component={EditBarnForm} />
            <Route path="/ceremonial/:location_id/details" exact component={EditCeremonialForm} />
            <Route
              path="/farm_site_boundary/:location_id/details"
              exact
              component={EditFarmSiteBoundaryForm}
            />
            <Route path="/field/:location_id" component={FieldDetails} />
            <Route path="/garden/:location_id" component={GardenDetails} />
            <Route path="/greenhouse/:location_id" component={GreenhouseDetails} />
            <Route
              path="/surface_water/:location_id/details"
              exact
              component={EditSurfaceWaterForm}
            />

            <Route
              path="/natural_area/:location_id/details"
              exact
              component={EditNaturalAreaForm}
            />
            <Route path="/residence/:location_id/details" exact component={EditResidenceForm} />
            <Route path="/buffer_zone/:location_id" component={BufferZoneDetails} />
            <Route path="/watercourse/:location_id/details" exact component={EditWatercourseForm} />
            <Route path="/fence/:location_id/details" exact component={EditFenceForm} />
            <Route path="/gate/:location_id/details" exact component={EditGateForm} />
            <Route path="/water_valve/:location_id/details" exact component={EditWaterValveForm} />
            <Route path="/map" exact component={Map} />
            <Route path="/log" exact component={Log} />
            <Route path="/new_log" exact component={NewLog} />
            <Route path="/fertilizing_log" exact component={FertilizingLog} />
            <Route path="/pest_control_log" exact component={PestControlLog} />
            <Route path="/field_work_log" exact component={FieldWorkLog} />
            <Route path="/harvest_log" exact component={HarvestLog} />
            <Route path="/harvest_use_type" exact component={HarvestUseType} />
            <Route path="/harvest_allocation" exact component={HarvestAllocation} />
            <Route path="/irrigation_log" exact component={IrrigationLog} />
            <Route path="/scouting_log" exact component={ScoutingLog} />
            <Route path="/seeding_log" exact component={SeedingLog} />
            <Route path="/soil_data_log" exact component={soilDataLog} />
            <Route path="/other_log" exact component={OtherLog} />
            <Route path="/seeding_log/edit" exact component={EditSeedingLog} />
            <Route path="/fertilizing_log/edit" exact component={EditFertilizingLog} />
            <Route path="/pest_control_log/edit" exact component={EditPestControlLog} />
            <Route path="/field_work_log/edit" exact component={EditFieldWorkLog} />
            <Route path="/irrigation_log/edit" exact component={EditIrrigationLog} />
            <Route path="/scouting_log/edit" exact component={EditScoutingLog} />
            <Route path="/soil_data_log/edit" exact component={EditSoilDataLog} />
            <Route path="/other_log/edit" exact component={EditOtherLog} />
            <Route path="/shift" exact component={Shift} />
            <Route path="/shift_step_one" exact component={ShiftStepOne} />
            <Route path="/shift_step_two" exact component={ShiftStepTwo} />
            <Route path="/my_shift" exact component={MyShift} />
            <Route path="/log_detail" exact component={LogDetail} />
            <Route path="/farm_selection" exact component={ChooseFarm} />
            <Route path="/insights" exact component={Insights} />
            <Route path="/insights/peoplefed" exact component={PeopleFed} />
            <Route path="/insights/soilom" exact component={SoilOM} />
            <Route path="/insights/labourhappiness" exact component={LabourHappiness} />
            <Route path="/insights/biodiversity" exact component={Biodiversity} />
            <Route path="/insights/prices" exact component={Prices} />
            <Route path="/insights/waterbalance" exact component={WaterBalance} />
            <Route path="/insights/erosion" exact component={Erosion} />
            <Route path="/insights/nitrogenbalance" exact component={NitrogenBalance} />
            <Route path="/callback" component={Callback} />
            <Route path="/accept_invitation/sign_up" component={InviteSignUp} />
            <Route path="/accept_invitation/create_account" component={InvitedUserCreateAccount} />
            <Route path="/password_reset" component={PasswordResetAccount} />
            <Route path={'/expired'} component={ExpiredTokenScreen} />
            <Route path="/help" exact component={HelpRequest} />
            <Redirect to={'/'} />
          </Switch>
        </Suspense>
      );
    }
  } else if (!isAuthenticated()) {
    return (
      <Suspense fallback={<Spinner />}>
        <Switch>
          <Route path="/callback" component={Callback} />
          <Route path="/accept_invitation/sign_up" component={InviteSignUp} />
          <Route path="/accept_invitation/create_account" component={InvitedUserCreateAccount} />
          <Route path="/password_reset" component={PasswordResetAccount} />
          <Route path={'/expired'} component={ExpiredTokenScreen} />
          <Route path="/" exact component={CustomSignUp} />
          <Redirect
            to={'/'}
            //TODO change to 404
          />
        </Switch>
      </Suspense>
    );
  }
};

export default Routes;<|MERGE_RESOLUTION|>--- conflicted
+++ resolved
@@ -525,15 +525,13 @@
             <Route path="/password_reset" component={PasswordResetAccount} />
             <Route path={'/expired'} component={ExpiredTokenScreen} />
             <Route path="/invite_user" exact component={InviteUser} />
-<<<<<<< HEAD
+            <Route path="/certification" exact component={ViewCertification} />
             <Route
               path="/certification/report_period"
               exact
               component={CertificationReportingPeriod}
             />
             <Route path="/certification/survey" exact component={CertificationSurvey} />
-=======
-            <Route path="/certification" exact component={ViewCertification} />
             <Route
               path="/certification/interested_in_organic"
               exact
@@ -547,7 +545,6 @@
             />
             <Route path="/certification/certifier/request" exact component={RequestCertifier} />
             <Route path="/certification/summary" exact component={SetCertificationSummary} />
->>>>>>> 947849f8
             <Redirect
               to={'/'}
               //TODO change to 404
@@ -749,15 +746,13 @@
             <Route path="/password_reset" component={PasswordResetAccount} />
             <Route path={'/expired'} component={ExpiredTokenScreen} />
             <Route path="/invite_user" exact component={InviteUser} />
-<<<<<<< HEAD
+            <Route path="/certification" exact component={ViewCertification} />
             <Route
               path="/certification/report_period"
               exact
               component={CertificationReportingPeriod}
             />
             <Route path="/certification/survey" exact component={CertificationSurvey} />
-=======
-            <Route path="/certification" exact component={ViewCertification} />
             <Route
               path="/certification/interested_in_organic"
               exact
@@ -771,7 +766,6 @@
             />
             <Route path="/certification/certifier/request" exact component={RequestCertifier} />
             <Route path="/certification/summary" exact component={SetCertificationSummary} />
->>>>>>> 947849f8
             <Redirect to={'/'} />
           </Switch>
         </Suspense>
