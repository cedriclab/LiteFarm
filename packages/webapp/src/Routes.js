/*
 *  Copyright (C) 2007 Free Software Foundation, Inc. <https://fsf.org/>
 *  This file (Routes.js) is part of LiteFarm.
 *
 *  LiteFarm is free software: you can redistribute it and/or modify
 *  it under the terms of the GNU General Public License as published by
 *  the Free Software Foundation, either version 3 of the License, or
 *  (at your option) any later version.
 *
 *  LiteFarm is distributed in the hope that it will be useful,
 *  but WITHOUT ANY WARRANTY; without even the implied warranty of
 *  MERCHANTABILITY or FITNESS FOR A PARTICULAR PURPOSE. See the
 *  GNU General Public License for more details, see <https://www.gnu.org/licenses/>.
 */

import React, { Suspense } from 'react';
import { Redirect, Route, Switch } from 'react-router-dom';
import Spinner from './components/Spinner';

// Components that have already been set up with code splitting
import OnboardingFlow from './routes/Onboarding';
import CustomSignUp from './containers/CustomSignUp';
import { useSelector } from 'react-redux';
import { isAuthenticated } from './util/jwt';

// action
import { userFarmSelector } from './containers/userFarmSlice';
import { chooseFarmFlowSelector } from './containers/ChooseFarm/chooseFarmFlowSlice';
import useScrollToTop from './containers/hooks/useScrollToTop';
import { useReduxSnackbar } from './containers/Snackbar/useReduxSnackbar';

//dynamic imports
const Home = React.lazy(() => import('./containers/Home'));
const HelpRequest = React.lazy(() => import('./containers/Help'));
const Profile = React.lazy(() => import('./containers/Profile'));
const ConsentForm = React.lazy(() => import('./containers/Consent'));
const Log = React.lazy(() => import('./containers/Log'));
const NewLog = React.lazy(() => import('./containers/Log/NewLog'));
const FertilizingLog = React.lazy(() => import('./containers/Log/FertilizingLog'));
const PestControlLog = React.lazy(() => import('./containers/Log/PestControlLog'));
const FieldWorkLog = React.lazy(() => import('./containers/Log/FieldWorkLog'));
const HarvestLog = React.lazy(() => import('./containers/Log/HarvestLog'));
const HarvestUseType = React.lazy(() => import('./containers/Log/HarvestUseType'));
const AddHarvestUse = React.lazy(() => import('./containers/Log/AddHarvestUse'));
const HarvestAllocation = React.lazy(() => import('./containers/Log/HarvestAllocation'));
const IrrigationLog = React.lazy(() => import('./containers/Log/IrrigationLog'));
const ScoutingLog = React.lazy(() => import('./containers/Log/ScoutingLog'));
const SeedingLog = React.lazy(() => import('./containers/Log/SeedingLog'));
const soilDataLog = React.lazy(() => import('./containers/Log/soilDataLog'));
const OtherLog = React.lazy(() => import('./containers/Log/OtherLog'));
const EditFertilizingLog = React.lazy(() => import('./containers/Log/EditLog/fertilizing'));
const EditPestControlLog = React.lazy(() => import('./containers/Log/EditLog/pestControl'));
const EditFieldWorkLog = React.lazy(() => import('./containers/Log/EditLog/fieldWork'));
const EditIrrigationLog = React.lazy(() => import('./containers/Log/EditLog/irrigation'));
const EditScoutingLog = React.lazy(() => import('./containers/Log/EditLog/scouting'));
const EditSeedingLog = React.lazy(() => import('./containers/Log/EditLog/seeding'));
const EditSoilDataLog = React.lazy(() => import('./containers/Log/EditLog/soilData'));
const EditOtherLog = React.lazy(() => import('./containers/Log/EditLog/other'));
const Shift = React.lazy(() => import('./containers/Shift'));
const ShiftStepOne = React.lazy(() => import('./containers/Shift/StepOne/StepOne'));
const ShiftStepTwo = React.lazy(() => import('./containers/Shift/StepTwo/StepTwo'));
const Finances = React.lazy(() => import('./containers/Finances'));
const MyShift = React.lazy(() => import('./containers/Shift/MyShift'));
const ChooseFarm = React.lazy(() => import('./containers/ChooseFarm'));
const PasswordResetAccount = React.lazy(() => import('./containers/PasswordResetAccount'));
const InviteSignUp = React.lazy(() => import('./containers/InviteSignUp'));
const InvitedUserCreateAccount = React.lazy(() => import('./containers/InvitedUserCreateAccount'));
const Callback = React.lazy(() => import('./containers/Callback'));
const JoinFarmSuccessScreen = React.lazy(() => import('./containers/JoinFarmSuccessScreen'));
const InviteUser = React.lazy(() => import('./containers/InviteUser'));
// Insights imports
const Insights = React.lazy(() => import('./containers/Insights'));
const PeopleFed = React.lazy(() => import('./containers/Insights/PeopleFed'));
const SoilOM = React.lazy(() => import('./containers/Insights/SoilOM'));
const LabourHappiness = React.lazy(() => import('./containers/Insights/LabourHappiness'));
const Biodiversity = React.lazy(() => import('./containers/Insights/Biodiversity'));
const Prices = React.lazy(() => import('./containers/Insights/Prices'));
const WaterBalance = React.lazy(() => import('./containers/Insights/WaterBalance'));
const Erosion = React.lazy(() => import('./containers/Insights/Erosion'));
const NitrogenBalance = React.lazy(() => import('./containers/Insights/NitrogenBalance'));
const SalesSummary = React.lazy(() => import('./containers/Finances/SalesSummary'));
const AddSale = React.lazy(() => import('./containers/Finances/AddSale'));
const EditSale = React.lazy(() => import('./containers/Finances/EditSale'));
const EstimatedRevenue = React.lazy(() => import('./containers/Finances/EstimatedRevenue'));
const Labour = React.lazy(() => import('./containers/Finances/Labour'));
const OtherExpense = React.lazy(() => import('./containers/Finances/OtherExpense'));
const ExpenseDetail = React.lazy(() => import('./containers/Finances/ExpenseDetail'));
const ExpenseCategories = React.lazy(() =>
  import('./containers/Finances/NewExpense/ExpenseCategories'),
);
const AddExpense = React.lazy(() => import('./containers/Finances/NewExpense/AddExpense'));
const TempEditExpense = React.lazy(() =>
  import('./containers/Finances/EditExpense/TempEditExpense'),
);
const LogDetail = React.lazy(() => import('./containers/Log/LogDetail'));
const SaleDetail = React.lazy(() => import('./containers/Finances/SaleDetail'));
const ExpiredTokenScreen = React.lazy(() => import('./containers/ExpiredTokenScreen'));
const Map = React.lazy(() => import('./containers/Map'));
const MapVideo = React.lazy(() => import('./components/Map/Videos'));
const PostFarmSiteBoundaryForm = React.lazy(() =>
  import(
    './containers/LocationDetails/AreaDetails/FarmSiteBoundaryDetailForm/PostFarmSiteBoundary'
  ),
);

const EditFarmSiteBoundaryForm = React.lazy(() =>
  import(
    './containers/LocationDetails/AreaDetails/FarmSiteBoundaryDetailForm/EditFarmSiteBoundary'
  ),
);
const PostFieldForm = React.lazy(() =>
  import('./containers/LocationDetails/AreaDetails/FieldDetailForm/PostField'),
);

const FieldDetails = React.lazy(() => import('./routes/FieldDetailsRoutes'));
const PostGardenForm = React.lazy(() =>
  import('./containers/LocationDetails/AreaDetails/GardenDetailForm/PostGarden'),
);

const GardenDetails = React.lazy(() => import('./routes/GardenDetailsRoutes'));

const PostGateForm = React.lazy(() =>
  import('./containers/LocationDetails/PointDetails/GateDetailForm/PostGate'),
);

const EditGateForm = React.lazy(() =>
  import('./containers/LocationDetails/PointDetails/GateDetailForm/EditGate'),
);

const PostWaterValveForm = React.lazy(() =>
  import('./containers/LocationDetails/PointDetails/WaterValveDetailForm/PostWaterValve'),
);

const EditWaterValveForm = React.lazy(() =>
  import('./containers/LocationDetails/PointDetails/WaterValveDetailForm/EditWaterValve'),
);
const PostBarnForm = React.lazy(() =>
  import('./containers/LocationDetails/AreaDetails/BarnDetailForm/PostBarn'),
);

const EditBarnForm = React.lazy(() =>
  import('./containers/LocationDetails/AreaDetails/BarnDetailForm/EditBarn'),
);

const PostNaturalAreaForm = React.lazy(() =>
  import('./containers/LocationDetails/AreaDetails/NaturalAreaDetailForm/PostNaturalArea'),
);

const EditNaturalAreaForm = React.lazy(() =>
  import('./containers/LocationDetails/AreaDetails/NaturalAreaDetailForm/EditNaturalArea'),
);

const PostSurfaceWaterForm = React.lazy(() =>
  import('./containers/LocationDetails/AreaDetails/SurfaceWaterDetailForm/PostSurfaceWater'),
);

const EditSurfaceWaterForm = React.lazy(() =>
  import('./containers/LocationDetails/AreaDetails/SurfaceWaterDetailForm/EditSurfaceWater'),
);

const PostResidenceForm = React.lazy(() =>
  import('./containers/LocationDetails/AreaDetails/ResidenceDetailForm/PostResidence'),
);

const EditResidenceForm = React.lazy(() =>
  import('./containers/LocationDetails/AreaDetails/ResidenceDetailForm/EditResidence'),
);

const PostCeremonialForm = React.lazy(() =>
  import('./containers/LocationDetails/AreaDetails/CeremonialAreaDetailForm/PostCeremonialArea'),
);

const EditCeremonialForm = React.lazy(() =>
  import('./containers/LocationDetails/AreaDetails/CeremonialAreaDetailForm/EditCeremonialArea'),
);

const PostGreenhouseForm = React.lazy(() =>
  import('./containers/LocationDetails/AreaDetails/GreenhouseDetailForm/PostGreenhouse'),
);
const CropManagement = React.lazy(() => import('./containers/Crop/CropManagement'));
const CropDetail = React.lazy(() => import('./containers/Crop/CropDetail/index'));

const GreenhouseDetails = React.lazy(() => import('./routes/GreenhouseDetailsRoutes'));
const PostFenceForm = React.lazy(() =>
  import('./containers/LocationDetails/LineDetails/FenceDetailForm/PostFence'),
);

const EditFenceForm = React.lazy(() =>
  import('./containers/LocationDetails/LineDetails/FenceDetailForm/EditFence'),
);

const PostBufferZoneForm = React.lazy(() =>
  import('./containers/LocationDetails/LineDetails/BufferZoneDetailForm/PostBufferZone'),
);

const BufferZoneDetails = React.lazy(() => import('./routes/BufferZoneDetailsRoutes'));

const PostWatercourseForm = React.lazy(() =>
  import('./containers/LocationDetails/LineDetails/WatercourseDetailForm/PostWatercourse'),
);

const EditWatercourseForm = React.lazy(() =>
  import('./containers/LocationDetails/LineDetails/WatercourseDetailForm/EditWatercourse'),
);

const CropCatalogue = React.lazy(() => import('./containers/CropCatalogue'));
const CropVarieties = React.lazy(() => import('./containers/CropVarieties'));
const AddCrop = React.lazy(() => import('./containers/AddCropVariety/AddCropVariety'));
const EditCrop = React.lazy(() => import('./containers/EditCropVariety'));
const ComplianceInfo = React.lazy(() => import('./containers/AddCropVariety/ComplianceInfo'));
const AddNewCrop = React.lazy(() => import('./containers/AddNewCrop'));
const PlantingLocation = React.lazy(() =>
  import('./containers/Crop/AddManagementPlan/PlantingLocation'),
);
const InGroundTransplant = React.lazy(() =>
  import('./containers/Crop/AddManagementPlan/InGroundTransplant'),
);
const Transplant = React.lazy(() => import('./containers/Crop/AddManagementPlan/Transplant'));
const PlantingDate = React.lazy(() => import('./containers/Crop/AddManagementPlan/PlantingDate'));
const PlantingMethod = React.lazy(() =>
  import('./containers/Crop/AddManagementPlan/PlantingMethod'),
);
const PlantInContainer = React.lazy(() =>
  import('./containers/Crop/AddManagementPlan/PlantInContainer'),
);
const PlantBroadcast = React.lazy(() =>
  import('./containers/Crop/AddManagementPlan/BroadcastPlan'),
);
const BedPlan = React.lazy(() => import('./containers/Crop/AddManagementPlan/BedPlan/BedPlan'));
const BedPlanGuidance = React.lazy(() =>
  import('./containers/Crop/AddManagementPlan/BedPlan/BedPlanGuidance'),
);
const ManagementPlanName = React.lazy(() =>
  import('./containers/Crop/AddManagementPlan/ManagementPlanName'),
);
const RowMethod = React.lazy(() => import('./containers/Crop/AddManagementPlan/RowMethod'));
const RowMethodGuidance = React.lazy(() =>
  import('./containers/Crop/AddManagementPlan/RowMethod/RowGuidance'),
);

const PlantedAlready = React.lazy(() =>
  import('./containers/Crop/AddManagementPlan/PlantedAlready'),
);

const NextHarvest = React.lazy(() => import('./containers/Crop/AddManagementPlan/NextHarvest'));

const Documents = React.lazy(() => import('./containers/Documents'));

const EditDocument = React.lazy(() => import('./containers/Documents/Edit'));

const AddDocument = React.lazy(() => import('./containers/Documents/Add'));
const MainDocument = React.lazy(() => import('./containers/Documents/Main'));
const CertificationReportingPeriod = React.lazy(() =>
  import('./containers/Certifications/ReportingPeriod'),
);
const CertificationSurvey = React.lazy(() => import('./containers/Certifications/Survey'));

const InterestedOrganic = React.lazy(() =>
  import('./containers/OrganicCertifierSurvey/InterestedOrganic/UpdateInterestedOrganic'),
);
const CertificationSelection = React.lazy(() =>
  import('./containers/OrganicCertifierSurvey/CertificationSelection/UpdateCertificationSelection'),
);

const CertifierSelectionMenu = React.lazy(() =>
  import('./containers/OrganicCertifierSurvey/CertifierSelectionMenu/UpdateCertifierSelectionMenu'),
);

const SetCertificationSummary = React.lazy(() =>
  import(
    './containers/OrganicCertifierSurvey/SetCertificationSummary/UpdateSetCertificationSummary'
  ),
);

const RequestCertifier = React.lazy(() =>
  import('./containers/OrganicCertifierSurvey/RequestCertifier/UpdateRequestCertifier'),
);
const ViewCertification = React.lazy(() =>
  import('./containers/OrganicCertifierSurvey/ViewCertification/ViewCertification'),
);

const RenderSurvey = React.lazy(() => import('./containers/RenderSurvey/RenderSurvey'));
const ExportDownload = React.lazy(() => import('./containers/ExportDownload'));

const ManagementDetail = React.lazy(() => import('./containers/Crop/ManagementDetail'));

<<<<<<< HEAD
=======
const TaskAssignment = React.lazy(() => import('./containers/AddTask/TaskAssignment'));
const TaskNotes = React.lazy(() => import('./containers/AddTask/TaskNotes'));
const TaskTypeSelection = React.lazy(() => import('./containers/AddTask/TaskTypeSelection'));
>>>>>>> 7307ad30
const TaskDate = React.lazy(() => import('./containers/Task/TaskDate'));

const Routes = () => {
  useScrollToTop();
  useReduxSnackbar();
  const userFarm = useSelector(
    userFarmSelector,
    (pre, next) =>
      pre.step_five === next.step_five &&
      pre.step_two === next.step_two &&
      pre.step_four === next.step_four &&
      pre.has_consent === next.has_consent &&
      pre.role_id === next.role_id &&
      pre.step_one === next.step_one &&
      pre.farm_id === next.farm_id &&
      pre.step_three === next.step_three,
  );
  const { isInvitationFlow } = useSelector(
    chooseFarmFlowSelector,
    (pre, next) => pre.isInvitationFlow === next.isInvitationFlow,
  );
  let {
    step_five,
    has_consent,
    role_id,
    status,
    step_one,
    farm_id,
    step_three,
    step_four,
  } = userFarm;
  const hasSelectedFarm = !!farm_id;
  const hasFinishedOnBoardingFlow = step_one && step_four && step_five;
  if (isAuthenticated()) {
    role_id = Number(role_id);
    // TODO check every step
    if (isInvitationFlow) {
      return (
        <Suspense fallback={<Spinner />}>
          <Switch>
            <Route path="/farm_selection" exact component={ChooseFarm} />
            <Route
              path="/consent"
              exact
              component={() => <ConsentForm goForwardTo={'/outro'} goBackTo={null} />}
            />
            <Route path="/outro" exact component={JoinFarmSuccessScreen} />
            {!has_consent && <Redirect to={'/consent'} />}
          </Switch>
        </Suspense>
      );
    } else if (!hasSelectedFarm || !hasFinishedOnBoardingFlow) {
      return <OnboardingFlow {...userFarm} />;
    } else if (!has_consent) {
      return (
        <Suspense fallback={<Spinner />}>
          <Switch>
            <Route path="/farm_selection" exact component={ChooseFarm} />
            <Route
              path="/consent"
              exact
              component={() => <ConsentForm goForwardTo={'/'} goBackTo={null} />}
            />
            {!has_consent && <Redirect to={'/consent'} />}
          </Switch>
        </Suspense>
      );
    } else if (role_id === 1) {
      return (
        <Suspense fallback={<Spinner />}>
          <Switch>
            <Route path="/" exact component={Home} />
            <Route path="/home" exact component={Home} />
            <Route path="/profile" exact component={Profile} />
            <Route path="/consent" exact component={ConsentForm} />
            <Route path="/log" exact component={Log} />
            <Route path="/new_log" exact component={NewLog} />
            <Route path="/fertilizing_log" exact component={FertilizingLog} />
            <Route path="/pest_control_log" exact component={PestControlLog} />
            <Route path="/field_work_log" exact component={FieldWorkLog} />
            <Route path="/harvest_log" exact component={HarvestLog} />
            <Route path="/harvest_use_type" exact component={HarvestUseType} />
            <Route path="/add_harvest_use_type" exact component={AddHarvestUse} />
            <Route path="/harvest_allocation" exact component={HarvestAllocation} />
            <Route path="/irrigation_log" exact component={IrrigationLog} />
            <Route path="/scouting_log" exact component={ScoutingLog} />
            <Route path="/seeding_log" exact component={SeedingLog} />
            <Route path="/soil_data_log" exact component={soilDataLog} />
            <Route path="/other_log" exact component={OtherLog} />
            <Route path="/seeding_log/edit" exact component={EditSeedingLog} />
            <Route path="/fertilizing_log/edit" exact component={EditFertilizingLog} />
            <Route path="/pest_control_log/edit" exact component={EditPestControlLog} />
            <Route path="/field_work_log/edit" exact component={EditFieldWorkLog} />
            <Route path="/irrigation_log/edit" exact component={EditIrrigationLog} />
            <Route path="/scouting_log/edit" exact component={EditScoutingLog} />
            <Route path="/soil_data_log/edit" exact component={EditSoilDataLog} />
            <Route path="/other_log/edit" exact component={EditOtherLog} />
            <Route path="/shift" exact component={Shift} />
            <Route path="/shift_step_one" exact component={ShiftStepOne} />
            <Route path="/shift_step_two" exact component={ShiftStepTwo} />
            <Route path="/my_shift" exact component={MyShift} />
            <Route path="/crop/new" exact component={AddNewCrop} />
            <Route path="/crop/:crop_id/add_crop_variety" exact component={AddCrop} />
            <Route
              path="/crop/:crop_id/add_crop_variety/compliance"
              exact
              component={ComplianceInfo}
            />
            <Route path="/crop/:variety_id/detail" exact component={CropDetail} />
            <Route path="/crop/:variety_id/management" exact component={CropManagement} />
            <Route path="/crop/:variety_id/edit_crop_variety" exact component={EditCrop} />
            <Route
              path="/crop/:variety_id/add_management_plan/planted_already"
              exact
              component={PlantedAlready}
            />
            <Route
              path="/crop/:variety_id/add_management_plan/needs_transplant"
              exact
              component={Transplant}
            />
            <Route
              path="/crop/:variety_id/add_management_plan/next_harvest"
              exact
              component={NextHarvest}
            />
            <Route
              path="/crop/:variety_id/add_management_plan/planting_date"
              exact
              component={PlantingDate}
            />
            <Route
              path="/crop/:variety_id/add_management_plan/choose_planting_location"
              exact
              component={PlantingLocation}
            />
            <Route
              path="/crop/:variety_id/add_management_plan/choose_transplant_location"
              exact
              component={PlantingLocation}
            />
            <Route
              path="/crop/:variety_id/add_management_plan/planting_method"
              exact
              component={PlantingMethod}
            />
            <Route
              path="/crop/:variety_id/add_management_plan/inground_transplant_method"
              exact
              component={InGroundTransplant}
            />
            <Route
              path="/crop/:variety_id/add_management_plan/broadcast"
              exact
              component={PlantBroadcast}
            />
            <Route
              path="/crop/:variety_id/add_management_plan/transplant_container"
              exact
              component={PlantInContainer}
            />
            <Route
              path="/crop/:variety_id/add_management_plan/container"
              exact
              component={PlantInContainer}
            />
            <Route path="/crop/:variety_id/add_management_plan/beds" exact component={BedPlan} />
            <Route
              path="/crop/:variety_id/add_management_plan/beds_guidance"
              exact
              component={BedPlanGuidance}
            />
            <Route path="/add_task/task_assignment" exact component={TaskAssignment} />
            <Route path="/add_task/task_notes" exact component={TaskNotes} />
            <Route path="/add_task/task_type_selection" exact component={TaskTypeSelection} />
            <Route path="/crop/:variety_id/add_management_plan/rows" exact component={RowMethod} />
            <Route
              path="/crop/:variety_id/add_management_plan/row_guidance"
              exact
              component={RowMethodGuidance}
            />
            <Route
              path="/crop/:variety_id/add_management_plan/name"
              exact
              component={ManagementPlanName}
            />
            <Route
              path="/crop/:variety_id/:management_plan_id/management_detail"
              exact
              component={ManagementDetail}
            />
            <Route path="/crop_catalogue" exact component={CropCatalogue} />
            <Route path="/crop_varieties/crop/:crop_id" exact component={CropVarieties} />

            <Route path="/documents" exact component={Documents} />

            <Route path="/documents/add_document" exact component={AddDocument} />
            <Route path="/documents/:document_id/edit_document" exact component={EditDocument} />
            <Route path="/documents/:document_id" exact component={MainDocument} />
<<<<<<< HEAD
            <Route path="/tasks/:management_plan_id/add_task/task_date" exact component={TaskDate} />
=======
            <Route
              path="/tasks/:management_plan_id/add_task/task_date"
              exact
              component={TaskDate}
            />
>>>>>>> 7307ad30
            <Route path="/map" exact component={Map} />
            <Route path="/map/videos" exact component={MapVideo} />
            <Route
              path="/create_location/farm_site_boundary"
              exact
              component={PostFarmSiteBoundaryForm}
            />
            <Route
              path="/farm_site_boundary/:location_id/details"
              exact
              component={EditFarmSiteBoundaryForm}
            />
            <Route
              path="/farm_site_boundary/:location_id/edit"
              exact
              component={EditFarmSiteBoundaryForm}
            />

            <Route path="/create_location/barn" exact component={PostBarnForm} />
            <Route path="/barn/:location_id/details" exact component={EditBarnForm} />
            <Route path="/barn/:location_id/edit" exact component={EditBarnForm} />

            <Route path="/create_location/natural_area" exact component={PostNaturalAreaForm} />
            <Route
              path="/natural_area/:location_id/details"
              exact
              component={EditNaturalAreaForm}
            />
            <Route path="/natural_area/:location_id/edit" exact component={EditNaturalAreaForm} />

            <Route path="/create_location/surface_water" exact component={PostSurfaceWaterForm} />
            <Route
              path="/surface_water/:location_id/details"
              exact
              component={EditSurfaceWaterForm}
            />
            <Route path="/surface_water/:location_id/edit" exact component={EditSurfaceWaterForm} />

            <Route path="/create_location/residence" exact component={PostResidenceForm} />
            <Route path="/residence/:location_id/details" exact component={EditResidenceForm} />
            <Route path="/residence/:location_id/edit" exact component={EditResidenceForm} />

            <Route path="/create_location/ceremonial_area" exact component={PostCeremonialForm} />
            <Route
              path="/ceremonial_area/:location_id/details"
              exact
              component={EditCeremonialForm}
            />
            <Route path="/ceremonial_area/:location_id/edit" exact component={EditCeremonialForm} />

            <Route path="/create_location/garden" exact component={PostGardenForm} />
            <Route path="/garden/:location_id" component={GardenDetails} />

            <Route path="/create_location/greenhouse" exact component={PostGreenhouseForm} />
            <Route path="/greenhouse/:location_id" component={GreenhouseDetails} />

            <Route path="/create_location/field" exact component={PostFieldForm} />
            <Route path="/field/:location_id" component={FieldDetails} />
            <Route path="/create_location/gate" exact component={PostGateForm} />
            <Route path="/gate/:location_id/details" exact component={EditGateForm} />
            <Route path="/gate/:location_id/edit" exact component={EditGateForm} />

            <Route path="/create_location/water_valve" exact component={PostWaterValveForm} />
            <Route path="/water_valve/:location_id/details" exact component={EditWaterValveForm} />
            <Route path="/water_valve/:location_id/edit" exact component={EditWaterValveForm} />

            <Route path="/create_location/fence" exact component={PostFenceForm} />
            <Route path="/fence/:location_id/details" exact component={EditFenceForm} />
            <Route path="/fence/:location_id/edit" exact component={EditFenceForm} />

            <Route path="/create_location/buffer_zone" exact component={PostBufferZoneForm} />
            <Route path="/buffer_zone/:location_id" component={BufferZoneDetails} />

            <Route path="/create_location/watercourse" exact component={PostWatercourseForm} />
            <Route path="/watercourse/:location_id/details" exact component={EditWatercourseForm} />
            <Route path="/watercourse/:location_id/edit" exact component={EditWatercourseForm} />

            <Route path="/finances" exact component={Finances} />
            <Route path="/insights" exact component={Insights} />
            <Route path="/insights/peoplefed" exact component={PeopleFed} />
            <Route path="/insights/soilom" exact component={SoilOM} />
            <Route path="/insights/labourhappiness" exact component={LabourHappiness} />
            <Route path="/insights/biodiversity" exact component={Biodiversity} />
            <Route path="/insights/prices" exact component={Prices} />
            <Route path="/insights/waterbalance" exact component={WaterBalance} />
            <Route path="/insights/erosion" exact component={Erosion} />
            <Route path="/insights/nitrogenbalance" exact component={NitrogenBalance} />
            <Route path="/help" exact component={HelpRequest} />
            <Route path="/sales_summary" exact component={SalesSummary} />
            <Route path="/add_sale" exact component={AddSale} />
            <Route path="/edit_sale" exact component={EditSale} />
            <Route path="/estimated_revenue" exact component={EstimatedRevenue} />
            <Route path="/labour" exact component={Labour} />
            <Route path="/other_expense" exact component={OtherExpense} />
            <Route path="/expense_detail" exact component={ExpenseDetail} />
            <Route path="/expense_categories" exact component={ExpenseCategories} />
            <Route path="/add_expense" exact component={AddExpense} />
            <Route path="/edit_expense" exact component={TempEditExpense} />

            <Route path="/sale_detail" exact component={SaleDetail} />
            <Route path="/farm_selection" exact component={ChooseFarm} />
            <Route path="/log_detail" exact component={LogDetail} />
            <Route path="/callback" component={Callback} />
            <Route path="/accept_invitation/sign_up" component={InviteSignUp} />
            <Route path="/accept_invitation/create_account" component={InvitedUserCreateAccount} />
            <Route path="/password_reset" component={PasswordResetAccount} />
            <Route path={'/expired'} component={ExpiredTokenScreen} />
            <Route path="/invite_user" exact component={InviteUser} />
            <Route path="/certification" exact component={ViewCertification} />
            <Route
              path="/certification/report_period"
              exact
              component={CertificationReportingPeriod}
            />
            <Route path="/certification/survey" exact component={CertificationSurvey} />
            <Route
              path="/certification/interested_in_organic"
              exact
              component={InterestedOrganic}
            />
            <Route path="/certification/selection" exact component={CertificationSelection} />
            <Route
              path="/certification/certifier/selection"
              exact
              component={CertifierSelectionMenu}
            />
            <Route path="/certification/certifier/request" exact component={RequestCertifier} />
            <Route path="/certification/summary" exact component={SetCertificationSummary} />
            <Route path="/export/:id" exact component={ExportDownload} />
            <Redirect
              to={'/'}
              //TODO change to 404
            />
          </Switch>
        </Suspense>
      );
    } else if (role_id === 2 || role_id === 5) {
      return (
        <Suspense fallback={<Spinner />}>
          <Switch>
            <Route path="/" exact component={Home} />
            <Route path="/home" exact component={Home} />
            <Route path="/profile" exact component={Profile} />
            <Route path="/consent" exact component={ConsentForm} />
            <Route path="/log" exact component={Log} />
            <Route path="/new_log" exact component={NewLog} />
            <Route path="/fertilizing_log" exact component={FertilizingLog} />
            <Route path="/pest_control_log" exact component={PestControlLog} />
            <Route path="/field_work_log" exact component={FieldWorkLog} />
            <Route path="/harvest_log" exact component={HarvestLog} />
            <Route path="/harvest_use_type" exact component={HarvestUseType} />
            <Route path="/add_harvest_use_type" exact component={AddHarvestUse} />
            <Route path="/harvest_allocation" exact component={HarvestAllocation} />
            <Route path="/help" exact component={HelpRequest} />
            <Route path="/irrigation_log" exact component={IrrigationLog} />
            <Route path="/scouting_log" exact component={ScoutingLog} />
            <Route path="/seeding_log" exact component={SeedingLog} />
            <Route path="/soil_data_log" exact component={soilDataLog} />
            <Route path="/other_log" exact component={OtherLog} />
            <Route path="/seeding_log/edit" exact component={EditSeedingLog} />
            <Route path="/fertilizing_log/edit" exact component={EditFertilizingLog} />
            <Route path="/pest_control_log/edit" exact component={EditPestControlLog} />
            <Route path="/field_work_log/edit" exact component={EditFieldWorkLog} />
            <Route path="/irrigation_log/edit" exact component={EditIrrigationLog} />
            <Route path="/scouting_log/edit" exact component={EditScoutingLog} />
            <Route path="/soil_data_log/edit" exact component={EditSoilDataLog} />
            <Route path="/other_log/edit" exact component={EditOtherLog} />
            <Route path="/shift" exact component={Shift} />
            <Route path="/shift_step_one" exact component={ShiftStepOne} />
            <Route path="/shift_step_two" exact component={ShiftStepTwo} />
            <Route path="/my_shift" exact component={MyShift} />
            <Route path="/crop/new" exact component={AddNewCrop} />
            <Route
              path="/crop/:crop_id/add_crop_variety/compliance"
              exact
              component={ComplianceInfo}
            />
            <Route
              path="/crop/:variety_id/add_management_plan/planted_already"
              exact
              component={PlantedAlready}
            />
            <Route
              path="/crop/:variety_id/add_management_plan/needs_transplant"
              exact
              component={Transplant}
            />
            <Route
              path="/crop/:variety_id/add_management_plan/next_harvest"
              exact
              component={NextHarvest}
            />
            <Route
              path="/crop/:variety_id/add_management_plan/planting_date"
              exact
              component={PlantingDate}
            />
            <Route
              path="/crop/:variety_id/add_management_plan/planting_method"
              exact
              component={PlantingMethod}
            />
            <Route
              path="/crop/:variety_id/add_management_plan/broadcast"
              exact
              component={PlantBroadcast}
            />
            <Route
              path="/crop/:variety_id/add_management_plan/transplant_container"
              exact
              component={PlantInContainer}
            />
            <Route
              path="/crop/:variety_id/add_management_plan/container"
              exact
              component={PlantInContainer}
            />
            <Route
              path="/crop/:variety_id/:management_plan_id/management_detail"
              exact
              component={ManagementDetail}
            />
            <Route path="/crop/:variety_id/add_management_plan/rows" exact component={RowMethod} />
            <Route
              path="/crop/:variety_id/add_management_plan/row_guidance"
              exact
              component={RowMethodGuidance}
            />
            <Route path="/crop_catalogue" exact component={CropCatalogue} />
            <Route path="/crop_varieties/crop/:crop_id" exact component={CropVarieties} />
            <Route path="/crop/:variety_id/detail" component={CropDetail} />
            <Route path="/crop/:variety_id/management" component={CropManagement} />
            <Route path="/crop/:variety_id/edit_crop_variety" exact component={EditCrop} />
            <Route path="/documents" exact component={Documents} />

            <Route path="/documents/:document_id/edit_document" exact component={EditDocument} />
            <Route path="/documents/:document_id" exact component={MainDocument} />
            <Route path="/documents/add_document" exact component={AddDocument} />
<<<<<<< HEAD
            <Route path="/tasks/:management_plan_id/add_task/task_date" exact component={TaskDate} />
=======
            <Route
              path="/tasks/:management_plan_id/add_task/task_date"
              exact
              component={TaskDate}
            />
>>>>>>> 7307ad30
            <Route path="/map" exact component={Map} />
            <Route path="/map/videos" exact component={MapVideo} />
            <Route
              path="/create_location/farm_site_boundary"
              exact
              component={PostFarmSiteBoundaryForm}
            />
            <Route
              path="/farm_site_boundary/:location_id/details"
              exact
              component={EditFarmSiteBoundaryForm}
            />
            <Route
              path="/farm_site_boundary/:location_id/edit"
              exact
              component={EditFarmSiteBoundaryForm}
            />
            <Route path="/create_location/barn" exact component={PostBarnForm} />
            <Route path="/barn/:location_id/details" exact component={EditBarnForm} />
            <Route path="/barn/:location_id/edit" exact component={EditBarnForm} />
            <Route path="/create_location/natural_area" exact component={PostNaturalAreaForm} />
            <Route
              path="/natural_area/:location_id/details"
              exact
              component={EditNaturalAreaForm}
            />
            <Route path="/natural_area/:location_id/edit" exact component={EditNaturalAreaForm} />
            <Route path="/create_location/surface_water" exact component={PostSurfaceWaterForm} />
            <Route
              path="/surface_water/:location_id/details"
              exact
              component={EditSurfaceWaterForm}
            />
            <Route path="/surface_water/:location_id/edit" exact component={EditSurfaceWaterForm} />
            <Route path="/create_location/residence" exact component={PostResidenceForm} />
            <Route path="/residence/:location_id/details" exact component={EditResidenceForm} />
            <Route path="/residence/:location_id/edit" exact component={EditResidenceForm} />
            <Route path="/create_location/ceremonial_area" exact component={PostCeremonialForm} />
            <Route
              path="/ceremonial_area/:location_id/details"
              exact
              component={EditCeremonialForm}
            />
            <Route path="/ceremonial_area/:location_id/edit" exact component={EditCeremonialForm} />
            <Route path="/create_location/greenhouse" exact component={PostGreenhouseForm} />
            <Route path="/create_location/garden" exact component={PostGardenForm} />
            <Route path="/garden/:location_id" component={GardenDetails} />
            <Route path="/greenhouse/:location_id" component={GreenhouseDetails} />
            <Route path="/create_location/field" exact component={PostFieldForm} />
            <Route path="/field/:location_id" component={FieldDetails} />
            <Route path="/create_location/gate" exact component={PostGateForm} />
            <Route path="/gate/:location_id/details" exact component={EditGateForm} />
            <Route path="/gate/:location_id/edit" exact component={EditGateForm} />
            <Route path="/create_location/water_valve" exact component={PostWaterValveForm} />
            <Route path="/water_valve/:location_id/details" exact component={EditWaterValveForm} />
            <Route path="/water_valve/:location_id/edit" exact component={EditWaterValveForm} />
            <Route path="/create_location/fence" exact component={PostFenceForm} />
            <Route path="/fence/:location_id/details" exact component={EditFenceForm} />
            <Route path="/fence/:location_id/edit" exact component={EditFenceForm} />
            <Route path="/create_location/buffer_zone" exact component={PostBufferZoneForm} />
            <Route path="/buffer_zone/:location_id" component={BufferZoneDetails} />
            <Route path="/create_location/watercourse" exact component={PostWatercourseForm} />
            <Route path="/watercourse/:location_id/details" exact component={EditWatercourseForm} />
            <Route path="/watercourse/:location_id/edit" exact component={EditWatercourseForm} />

            <Route path="/finances" exact component={Finances} />
            <Route path="/sales_summary" exact component={SalesSummary} />
            <Route path="/add_sale" exact component={AddSale} />
            <Route path="/edit_sale" exact component={EditSale} />
            <Route path="/estimated_revenue" exact component={EstimatedRevenue} />
            <Route path="/labour" exact component={Labour} />
            <Route path="/other_expense" exact component={OtherExpense} />
            <Route path="/expense_detail" exact component={ExpenseDetail} />
            <Route path="/expense_categories" exact component={ExpenseCategories} />
            <Route path="/add_expense" exact component={AddExpense} />
            <Route path="/crop/new" exact component={AddNewCrop} />
            <Route path="/crop/:crop_id/add_crop_variety" exact component={AddCrop} />
            <Route
              path="/crop/:crop_id/add_crop_variety/compliance"
              exact
              component={ComplianceInfo}
            />
            <Route
              path="/crop/:variety_id/add_management_plan/choose_planting_location"
              exact
              component={PlantingLocation}
            />
            <Route
              path="/crop/:variety_id/add_management_plan/inground_transplant_method"
              exact
              component={InGroundTransplant}
            />
            <Route path="/crop/:variety_id/add_management_plan" exact component={Transplant} />
            {/* TODO: use edit_expense_categories and edit_add_expense when restructuring edit expense */}
            {/* and remove edit_expense  */}
            {/* <Route path="/edit_expense_categories" exact component={EditExpenseCategories} /> */}
            {/* <Route path="/edit_add_expense" exact component={EditAddExpense} /> */}
            <Route path="/edit_expense" exact component={TempEditExpense} />
            <Route path="/sale_detail" exact component={SaleDetail} />
            <Route path="/farm_selection" exact component={ChooseFarm} />
            <Route path="/insights" exact component={Insights} />
            <Route path="/insights/peoplefed" exact component={PeopleFed} />
            <Route path="/insights/soilom" exact component={SoilOM} />
            <Route path="/insights/labourhappiness" exact component={LabourHappiness} />
            <Route path="/insights/biodiversity" exact component={Biodiversity} />
            <Route path="/insights/prices" exact component={Prices} />
            <Route path="/insights/waterbalance" exact component={WaterBalance} />
            <Route path="/insights/erosion" exact component={Erosion} />
            <Route path="/insights/nitrogenbalance" exact component={NitrogenBalance} />
            <Route path="/farm_selection" exact component={ChooseFarm} />
            <Route path="/log_detail" exact component={LogDetail} />
            <Route path="/callback" component={Callback} />
            <Route path="/accept_invitation/sign_up" component={InviteSignUp} />
            <Route path="/accept_invitation/create_account" component={InvitedUserCreateAccount} />
            <Route path="/password_reset" component={PasswordResetAccount} />
            <Route path={'/expired'} component={ExpiredTokenScreen} />
            <Route path="/invite_user" exact component={InviteUser} />
            <Route path="/certification" exact component={ViewCertification} />
            <Route
              path="/certification/report_period"
              exact
              component={CertificationReportingPeriod}
            />
            <Route path="/certification/survey" exact component={CertificationSurvey} />
            <Route
              path="/certification/interested_in_organic"
              exact
              component={InterestedOrganic}
            />
            <Route path="/certification/selection" exact component={CertificationSelection} />
            <Route
              path="/certification/certifier/selection"
              exact
              component={CertifierSelectionMenu}
            />
            <Route path="/certification/certifier/request" exact component={RequestCertifier} />
            <Route path="/certification/summary" exact component={SetCertificationSummary} />
            <Route path={'/export/:id'} exact component={ExportDownload} />
            <Route path="/add_task/task_assignment" exact component={TaskAssignment} />
            <Route path="/add_task/task_notes" exact component={TaskNotes} />
            <Route path="/add_task/task_type_selection" exact component={TaskTypeSelection} />

            <Redirect to={'/'} />
          </Switch>
        </Suspense>
      );
    } else {
      return (
        <Suspense fallback={<Spinner />}>
          <Switch>
            <Route path="/" exact component={Home} />
            <Route path="/home" exact component={Home} />
            <Route path="/profile" exact component={Profile} />
            <Route path="/consent" exact component={ConsentForm} />
            <Route path="/crop_catalogue" exact component={CropCatalogue} />
            <Route path="/crop_varieties/crop/:crop_id" exact component={CropVarieties} />
<<<<<<< HEAD
            <Route path="/crop/:variety_id/:management_plan_id/management_detail" exact component={ManagementDetail} />
            <Route path="/tasks/:management_plan_id/add_task/task_date" exact component={TaskDate} />
=======

            <Route
              path="/crop/:variety_id/:management_plan_id/management_detail"
              exact
              component={ManagementDetail}
            />

            <Route
              path="/crop/:variety_id/:management_plan_id/management_detail"
              exact
              component={ManagementDetail}
            />
            <Route
              path="/tasks/:management_plan_id/add_task/task_date"
              exact
              component={TaskDate}
            />

>>>>>>> 7307ad30
            <Route path="/barn/:location_id/details" exact component={EditBarnForm} />
            <Route path="/ceremonial/:location_id/details" exact component={EditCeremonialForm} />
            <Route
              path="/farm_site_boundary/:location_id/details"
              exact
              component={EditFarmSiteBoundaryForm}
            />
            <Route path="/field/:location_id" component={FieldDetails} />
            <Route path="/garden/:location_id" component={GardenDetails} />
            <Route path="/greenhouse/:location_id" component={GreenhouseDetails} />
            <Route
              path="/surface_water/:location_id/details"
              exact
              component={EditSurfaceWaterForm}
            />

            <Route
              path="/natural_area/:location_id/details"
              exact
              component={EditNaturalAreaForm}
            />
            <Route path="/residence/:location_id/details" exact component={EditResidenceForm} />
            <Route path="/buffer_zone/:location_id" component={BufferZoneDetails} />
            <Route path="/watercourse/:location_id/details" exact component={EditWatercourseForm} />
            <Route path="/fence/:location_id/details" exact component={EditFenceForm} />
            <Route path="/gate/:location_id/details" exact component={EditGateForm} />
            <Route path="/water_valve/:location_id/details" exact component={EditWaterValveForm} />
            <Route path="/map" exact component={Map} />
            <Route path="/log" exact component={Log} />
            <Route path="/new_log" exact component={NewLog} />
            <Route path="/fertilizing_log" exact component={FertilizingLog} />
            <Route path="/pest_control_log" exact component={PestControlLog} />
            <Route path="/field_work_log" exact component={FieldWorkLog} />
            <Route path="/harvest_log" exact component={HarvestLog} />
            <Route path="/harvest_use_type" exact component={HarvestUseType} />
            <Route path="/harvest_allocation" exact component={HarvestAllocation} />
            <Route path="/irrigation_log" exact component={IrrigationLog} />
            <Route path="/scouting_log" exact component={ScoutingLog} />
            <Route path="/seeding_log" exact component={SeedingLog} />
            <Route path="/soil_data_log" exact component={soilDataLog} />
            <Route path="/other_log" exact component={OtherLog} />
            <Route path="/seeding_log/edit" exact component={EditSeedingLog} />
            <Route path="/fertilizing_log/edit" exact component={EditFertilizingLog} />
            <Route path="/pest_control_log/edit" exact component={EditPestControlLog} />
            <Route path="/field_work_log/edit" exact component={EditFieldWorkLog} />
            <Route path="/irrigation_log/edit" exact component={EditIrrigationLog} />
            <Route path="/scouting_log/edit" exact component={EditScoutingLog} />
            <Route path="/soil_data_log/edit" exact component={EditSoilDataLog} />
            <Route path="/other_log/edit" exact component={EditOtherLog} />
            <Route path="/shift" exact component={Shift} />
            <Route path="/shift_step_one" exact component={ShiftStepOne} />
            <Route path="/shift_step_two" exact component={ShiftStepTwo} />
            <Route path="/my_shift" exact component={MyShift} />
            <Route path="/log_detail" exact component={LogDetail} />
            <Route path="/farm_selection" exact component={ChooseFarm} />
            <Route path="/insights" exact component={Insights} />
            <Route path="/insights/peoplefed" exact component={PeopleFed} />
            <Route path="/insights/soilom" exact component={SoilOM} />
            <Route path="/insights/labourhappiness" exact component={LabourHappiness} />
            <Route path="/insights/biodiversity" exact component={Biodiversity} />
            <Route path="/insights/prices" exact component={Prices} />
            <Route path="/insights/waterbalance" exact component={WaterBalance} />
            <Route path="/insights/erosion" exact component={Erosion} />
            <Route path="/insights/nitrogenbalance" exact component={NitrogenBalance} />
            <Route path="/callback" component={Callback} />
            <Route path="/accept_invitation/sign_up" component={InviteSignUp} />
            <Route path="/accept_invitation/create_account" component={InvitedUserCreateAccount} />
            <Route path="/password_reset" component={PasswordResetAccount} />
            <Route path={'/expired'} component={ExpiredTokenScreen} />
            <Route path="/help" exact component={HelpRequest} />
            <Route path="/add_task/task_assignment" exact component={TaskAssignment} />
            <Route path="/add_task/task_notes" exact component={TaskNotes} />
            <Route path="/add_task/task_type_selection" exact component={TaskTypeSelection} />

            <Redirect to={'/'} />
          </Switch>
        </Suspense>
      );
    }
  } else if (!isAuthenticated()) {
    return (
      <Suspense fallback={<Spinner />}>
        <Switch>
          <Route path={'/render_survey'} exact component={RenderSurvey} />
          <Route path="/callback" component={Callback} />
          <Route path="/accept_invitation/sign_up" component={InviteSignUp} />
          <Route path="/accept_invitation/create_account" component={InvitedUserCreateAccount} />
          <Route path="/password_reset" component={PasswordResetAccount} />
          <Route path={'/expired'} component={ExpiredTokenScreen} />
          <Route path="/" exact component={CustomSignUp} />
          <Redirect
            to={'/'}
            //TODO change to 404
          />
        </Switch>
      </Suspense>
    );
  }
};

export default Routes;<|MERGE_RESOLUTION|>--- conflicted
+++ resolved
@@ -284,12 +284,9 @@
 
 const ManagementDetail = React.lazy(() => import('./containers/Crop/ManagementDetail'));
 
-<<<<<<< HEAD
-=======
 const TaskAssignment = React.lazy(() => import('./containers/AddTask/TaskAssignment'));
 const TaskNotes = React.lazy(() => import('./containers/AddTask/TaskNotes'));
 const TaskTypeSelection = React.lazy(() => import('./containers/AddTask/TaskTypeSelection'));
->>>>>>> 7307ad30
 const TaskDate = React.lazy(() => import('./containers/Task/TaskDate'));
 
 const Routes = () => {
@@ -489,15 +486,11 @@
             <Route path="/documents/add_document" exact component={AddDocument} />
             <Route path="/documents/:document_id/edit_document" exact component={EditDocument} />
             <Route path="/documents/:document_id" exact component={MainDocument} />
-<<<<<<< HEAD
-            <Route path="/tasks/:management_plan_id/add_task/task_date" exact component={TaskDate} />
-=======
             <Route
               path="/tasks/:management_plan_id/add_task/task_date"
               exact
               component={TaskDate}
             />
->>>>>>> 7307ad30
             <Route path="/map" exact component={Map} />
             <Route path="/map/videos" exact component={MapVideo} />
             <Route
@@ -736,15 +729,11 @@
             <Route path="/documents/:document_id/edit_document" exact component={EditDocument} />
             <Route path="/documents/:document_id" exact component={MainDocument} />
             <Route path="/documents/add_document" exact component={AddDocument} />
-<<<<<<< HEAD
-            <Route path="/tasks/:management_plan_id/add_task/task_date" exact component={TaskDate} />
-=======
             <Route
               path="/tasks/:management_plan_id/add_task/task_date"
               exact
               component={TaskDate}
             />
->>>>>>> 7307ad30
             <Route path="/map" exact component={Map} />
             <Route path="/map/videos" exact component={MapVideo} />
             <Route
@@ -901,10 +890,6 @@
             <Route path="/consent" exact component={ConsentForm} />
             <Route path="/crop_catalogue" exact component={CropCatalogue} />
             <Route path="/crop_varieties/crop/:crop_id" exact component={CropVarieties} />
-<<<<<<< HEAD
-            <Route path="/crop/:variety_id/:management_plan_id/management_detail" exact component={ManagementDetail} />
-            <Route path="/tasks/:management_plan_id/add_task/task_date" exact component={TaskDate} />
-=======
 
             <Route
               path="/crop/:variety_id/:management_plan_id/management_detail"
@@ -923,7 +908,6 @@
               component={TaskDate}
             />
 
->>>>>>> 7307ad30
             <Route path="/barn/:location_id/details" exact component={EditBarnForm} />
             <Route path="/ceremonial/:location_id/details" exact component={EditCeremonialForm} />
             <Route
