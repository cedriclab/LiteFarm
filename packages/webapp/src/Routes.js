/*
 *  Copyright (C) 2007 Free Software Foundation, Inc. <https://fsf.org/>
 *  This file (Routes.js) is part of LiteFarm.
 *
 *  LiteFarm is free software: you can redistribute it and/or modify
 *  it under the terms of the GNU General Public License as published by
 *  the Free Software Foundation, either version 3 of the License, or
 *  (at your option) any later version.
 *
 *  LiteFarm is distributed in the hope that it will be useful,
 *  but WITHOUT ANY WARRANTY; without even the implied warranty of
 *  MERCHANTABILITY or FITNESS FOR A PARTICULAR PURPOSE. See the
 *  GNU General Public License for more details, see <https://www.gnu.org/licenses/>.
 */

import React from 'react';
import { Redirect, Route, Switch } from 'react-router-dom';
import Callback from './components/Callback';
import Home from './containers/Home';
import Profile from './containers/Profile';
import IntroSlide from './containers/IntroSlide';
import ConsentForm from './containers/Consent';
import Log from './containers/Log';
import Login from './containers/Login'
import SignUp from './containers/SignUp';
import NewLog from './containers/Log/NewLog';
import FertilizingLog from './containers/Log/FertilizingLog';
import PestControlLog from './containers/Log/PestControlLog';
import FieldWorkLog from './containers/Log/FieldWorkLog';
import HarvestLog from './containers/Log/HarvestLog';
import IrrigationLog from './containers/Log/IrrigationLog';
import ScoutingLog from './containers/Log/ScoutingLog';
import SeedingLog from './containers/Log/SeedingLog';
import soilDataLog from './containers/Log/soilDataLog';
import OtherLog from './containers/Log/OtherLog';
import EditFertilizingLog from './containers/Log/EditLog/fertilizing';
import EditPestControlLog from './containers/Log/EditLog/pestControl';
import EditFieldWorkLog from './containers/Log/EditLog/fieldWork';
import EditHarvestLog from './containers/Log/EditLog/harvest';
import EditIrrigationLog from './containers/Log/EditLog/irrigation';
import EditScoutingLog from './containers/Log/EditLog/scouting';
import EditSeedingLog from './containers/Log/EditLog/seeding';
import EditSoilDataLog from './containers/Log/EditLog/soilData';
import EditOtherLog from './containers/Log/EditLog/other';
import Shift from './containers/Shift';
import Field from './containers/Field';
import NewField from './containers/Field/NewField';
import EditField from './containers/Field/EditField';
import ShiftStepOne from './containers/Shift/StepOne';
import ShiftStepTwo from './containers/Shift/StepTwo';
import Finances from './containers/Finances';
import MyShift from './containers/Shift/MyShift';
import EditShiftOne from './containers/Shift/EditShiftOne';
import EditShiftTwo from './containers/Shift/EditShiftTwo';
import ChooseFarm from './containers/ChooseFarm';
// Insights imports
import Insights from './containers/Insights';
import PeopleFed from './containers/Insights/PeopleFed';
import SoilOM from './containers/Insights/SoilOM';
import LabourHappiness from './containers/Insights/LabourHappiness';
import Biodiversity from './containers/Insights/Biodiversity';
import Prices from './containers/Insights/Prices';
import WaterBalance from './containers/Insights/WaterBalance';
import Erosion from './containers/Insights/Erosion';
import NitrogenBalance from './containers/Insights/NitrogenBalance';
import ContactForm from './containers/Contact';

import SalesSummary from './containers/Finances/SalesSummary';
import AddSale from './containers/Finances/AddSale';
import EditSale from './containers/Finances/EditSale';
import EstimatedRevenue from './containers/Finances/EstimatedRevenue';
import Labour from './containers/Finances/Labour';
import OtherExpense from './containers/Finances/OtherExpense';
import ExpenseDetail from './containers/Finances/ExpenseDetail';
import ExpenseCategories from './containers/Finances/NewExpense/ExpenseCategories';
import AddExpense from './containers/Finances/NewExpense/AddExpense'
import EditAddExpense from './containers/Finances/EditExpense/EditAddExpense';
import EditExpenseCategories from './containers/Finances/EditExpense/EditExpenseCategories';

import NewFinances from './containers/NewFinances';
import Expenses from './containers/NewFinances/Expenses';
import NewExpenseCategories from './containers/NewFinances/Expenses/NewExpense/ExpenseCategories';
import NewExpenseAddExpense from './containers/NewFinances/Expenses/NewExpense/AddExpense';
import NewExpenseDetail from './containers/NewFinances/Expenses/ExpenseDetail';
import NewExpenseEditExpense from './containers/NewFinances/Expenses/EditExpense/EditAddExpense';
import NewExpenseEditCategories from './containers/NewFinances/Expenses/EditExpense/EditExpenseCategories';

import NewSaleEditSale from './containers/NewFinances/Sales/EditSale';
import NewSaleAddSale from './containers/NewFinances/Sales/AddSale';

import Sales from './containers/NewFinances/Sales';
import Balances from './containers/NewFinances/Balances';

import LogDetail from './containers/Log/LogDetail';
import SaleDetail from './containers/Finances/SaleDetail';
import RoleSelection from './containers/RoleSelection';
import { useDispatch, useSelector } from 'react-redux';
import OnboardingFlow from './routes/Onboarding';
import {isAuthenticated} from './util/jwt';

// action
import { loginSuccess } from './containers/loginSlice';
import { userFarmSelector } from './containers/userFarmSlice';
<<<<<<< HEAD
import GoogleLoginButton from './containers/GoogleLoginButton';
=======
import Outro from './containers/Outro';

const auth = new Auth();

const handleAuthentication = (nextState, loginSuccess = () => {
}) => {
  if (/access_token|id_token|error/.test(nextState.location.hash)) {
    auth.handleAuthentication(loginSuccess);
  }
};
>>>>>>> 49bcf0d4


const Routes = () => {
  const userFarm = useSelector(userFarmSelector, (pre, next) => pre.step_five === next.step_five
<<<<<<< HEAD
    && pre.has_consent === next.has_consent && pre.role_id === next.role_id);
  let { step_five, has_consent, role_id } = userFarm;
  if (isAuthenticated()) {
=======
    && pre.has_consent === next.has_consent && pre.role_id === next.role_id && pre.status===next.status);
  let { step_five, has_consent, role_id, status } = userFarm;
  if (isAuthenticated) {
>>>>>>> 49bcf0d4
    role_id = Number(role_id);
    // TODO check every step
    if (!step_five) {
      return <OnboardingFlow {...userFarm}/>
    } else if (status === 'Invited') {
      return <Switch>
        <Route path="/farm_selection" exact component={ChooseFarm}/>
        <Route path="/consent" exact component={() => <ConsentForm goForwardTo={'outro'} goBackTo={null}/>}/>
        //TODO add new consent form and allow users to withdraw consent
        {!has_consent && <Redirect to={'/consent'}/>}
      </Switch>
    } else if (role_id === 1) {
      return (
        <Switch>
          <Route path="/" exact component={Home}/>
          <Route path="/home" exact component={Home}/>
          <Route path="/profile" exact component={Profile}/>
          <Route path="/intro" exact component={IntroSlide}/>
          <Route path="/consent" exact component={ConsentForm}/>
          <Route path="/log" exact component={Log}/>
          <Route path="/new_log" exact component={NewLog}/>
          <Route path="/fertilizing_log" exact component={FertilizingLog}/>
          <Route path="/pest_control_log" exact component={PestControlLog}/>
          <Route path="/field_work_log" exact component={FieldWorkLog}/>
          <Route path="/harvest_log" exact component={HarvestLog}/>
          <Route path="/irrigation_log" exact component={IrrigationLog}/>
          <Route path="/scouting_log" exact component={ScoutingLog}/>
          <Route path="/seeding_log" exact component={SeedingLog}/>
          <Route path="/soil_data_log" exact component={soilDataLog}/>
          <Route path="/other_log" exact component={OtherLog}/>
          <Route path="/seeding_log/edit" exact component={EditSeedingLog}/>
          <Route path="/fertilizing_log/edit" exact component={EditFertilizingLog}/>
          <Route path="/pest_control_log/edit" exact component={EditPestControlLog}/>
          <Route path="/field_work_log/edit" exact component={EditFieldWorkLog}/>
          <Route path="/harvest_log/edit" exact component={EditHarvestLog}/>
          <Route path="/irrigation_log/edit" exact component={EditIrrigationLog}/>
          <Route path="/scouting_log/edit" exact component={EditScoutingLog}/>
          <Route path="/soil_data_log/edit" exact component={EditSoilDataLog}/>
          <Route path="/other_log/edit" exact component={EditOtherLog}/>
          <Route path="/shift" exact component={Shift}/>
          <Route path="/shift_step_one" exact component={ShiftStepOne}/>
          <Route path="/shift_step_two" exact component={ShiftStepTwo}/>
          <Route path="/my_shift" exact component={MyShift}/>
          <Route path="/edit_shift_one" exact component={EditShiftOne}/>
          <Route path="/edit_shift_two" exact component={EditShiftTwo}/>
          <Route path="/field" exact component={Field}/>
          <Route path="/new_field" exact component={NewField}/>
          <Route path="/finances" exact component={Finances}/>

          <Route path="/edit_field" exact component={EditField}/>
          <Route path="/insights" exact component={Insights}/>
          <Route path="/insights/peoplefed" exact component={PeopleFed}/>
          <Route path="/insights/soilom" exact component={SoilOM}/>
          <Route path="/insights/labourhappiness" exact component={LabourHappiness}/>
          <Route path="/insights/biodiversity" exact component={Biodiversity}/>
          <Route path="/insights/prices" exact component={Prices}/>
          <Route path="/insights/waterbalance" exact component={WaterBalance}/>
          <Route path="/insights/erosion" exact component={Erosion}/>
          <Route path="/insights/nitrogenbalance" exact component={NitrogenBalance}/>

          <Route path="/newfinances" exact component={NewFinances}/>
          <Route path="/newfinances/expenses" exact component={Expenses}/>
          <Route path="/newfinances/expenses/expense_categories" exact component={NewExpenseCategories}/>
          <Route path="/newfinances/expenses/add_expense" exact component={NewExpenseAddExpense}/>
          <Route path="/newfinances/expenses/expense_detail" exact component={NewExpenseDetail}/>
          <Route path="/newfinances/expenses/edit_add_expense" exact component={NewExpenseEditExpense}/>
          <Route path="/newfinances/expenses/edit_expense_categories" exact component={NewExpenseEditCategories}/>
          <Route path="/newfinances/sales" exact component={Sales}/>
          <Route path="/newfinances/sales/edit_sale" exact component={NewSaleEditSale}/>
          <Route path="/newfinances/sales/add_sale" exact component={NewSaleAddSale}/>
          <Route path="/newfinances/balances" exact component={Balances}/>

          <Route path="/sales_summary" exact component={SalesSummary}/>
          <Route path="/add_sale" exact component={AddSale}/>
          <Route path="/edit_sale" exact component={EditSale}/>
          <Route path="/estimated_revenue" exact component={EstimatedRevenue}/>
          <Route path="/labour" exact component={Labour}/>
          <Route path="/other_expense" exact component={OtherExpense}/>
          <Route path="/expense_detail" exact component={ExpenseDetail}/>
          <Route path="/expense_categories" exact component={ExpenseCategories}/>
          <Route path="/add_expense" exact component={AddExpense}/>
          <Route path="/edit_expense_categories" exact component={EditExpenseCategories}/>
          <Route path="/edit_add_expense" exact component={EditAddExpense}/>
          {/*<Route path="/contact" exact component={ContactForm}/>*/}
          <Route path="/sale_detail" exact component={SaleDetail}/>
          <Route path="/farm_selection" exact component={ChooseFarm}/>
          {/*<Route path="/callback" render={(props) => {*/}
          {/*  handleAuthentication(props, dispatchLoginSuccess);*/}
          {/*  return <Callback {...props} />*/}
          {/*}}/>*/}
          <Route path="/log_detail" exact component={LogDetail}/>
          //TODO change to 404
          <Redirect to={'/'}/>
        </Switch>
      );
    } else if (role_id === 2 || role_id === 5) {
      return (
        <Switch>
          <Route path="/" exact component={Home}/>
          <Route path="/home" exact component={Home}/>
          <Route path="/profile" exact component={Profile}/>
          <Route path="/intro" exact component={IntroSlide}/>
          <Route path="/consent" exact component={ConsentForm}/>
          <Route path="/log" exact component={Log}/>
          <Route path="/new_log" exact component={NewLog}/>
          <Route path="/fertilizing_log" exact component={FertilizingLog}/>
          <Route path="/pest_control_log" exact component={PestControlLog}/>
          <Route path="/field_work_log" exact component={FieldWorkLog}/>
          <Route path="/harvest_log" exact component={HarvestLog}/>
          <Route path="/irrigation_log" exact component={IrrigationLog}/>
          <Route path="/scouting_log" exact component={ScoutingLog}/>
          <Route path="/seeding_log" exact component={SeedingLog}/>
          <Route path="/soil_data_log" exact component={soilDataLog}/>
          <Route path="/other_log" exact component={OtherLog}/>
          <Route path="/seeding_log/edit" exact component={EditSeedingLog}/>
          <Route path="/fertilizing_log/edit" exact component={EditFertilizingLog}/>
          <Route path="/pest_control_log/edit" exact component={EditPestControlLog}/>
          <Route path="/field_work_log/edit" exact component={EditFieldWorkLog}/>
          <Route path="/harvest_log/edit" exact component={EditHarvestLog}/>
          <Route path="/irrigation_log/edit" exact component={EditIrrigationLog}/>
          <Route path="/scouting_log/edit" exact component={EditScoutingLog}/>
          <Route path="/soil_data_log/edit" exact component={EditSoilDataLog}/>
          <Route path="/other_log/edit" exact component={EditOtherLog}/>
          <Route path="/shift" exact component={Shift}/>
          <Route path="/shift_step_one" exact component={ShiftStepOne}/>
          <Route path="/shift_step_two" exact component={ShiftStepTwo}/>
          <Route path="/my_shift" exact component={MyShift}/>
          <Route path="/edit_shift_one" exact component={EditShiftOne}/>
          <Route path="/edit_shift_two" exact component={EditShiftTwo}/>
          <Route path="/field" exact component={Field}/>
          <Route path="/new_field" exact component={NewField}/>

          <Route path="/finances" exact component={Finances}/>
          <Route path="/newfinances" exact component={NewFinances}/>
          <Route path="/newfinances/expenses" exact component={Expenses}/>
          <Route path="/newfinances/expenses/expense_categories" exact component={NewExpenseCategories}/>
          <Route path="/newfinances/expenses/add_expense" exact component={NewExpenseAddExpense}/>
          <Route path="/newfinances/expenses/expense_detail" exact component={NewExpenseDetail}/>
          <Route path="/newfinances/expenses/edit_add_expense" exact component={NewExpenseEditExpense}/>
          <Route path="/newfinances/expenses/edit_expense_categories" exact component={NewExpenseEditCategories}/>
          <Route path="/newfinances/sales" exact component={Sales}/>
          <Route path="/newfinances/sales/edit_sale" exact component={NewSaleEditSale}/>
          <Route path="/newfinances/sales/add_sale" exact component={NewSaleAddSale}/>
          <Route path="/newfinances/balances" exact component={Balances}/>

          <Route path="/sales_summary" exact component={SalesSummary}/>
          <Route path="/add_sale" exact component={AddSale}/>
          <Route path="/edit_sale" exact component={EditSale}/>
          <Route path="/estimated_revenue" exact component={EstimatedRevenue}/>
          <Route path="/labour" exact component={Labour}/>
          <Route path="/other_expense" exact component={OtherExpense}/>
          <Route path="/expense_detail" exact component={ExpenseDetail}/>
          <Route path="/expense_categories" exact component={ExpenseCategories}/>
          <Route path="/add_expense" exact component={AddExpense}/>
          <Route path="/edit_expense_categories" exact component={EditExpenseCategories}/>
          <Route path="/edit_add_expense" exact component={EditAddExpense}/>
          <Route path="/contact" exact component={ContactForm}/>
          <Route path="/sale_detail" exact component={SaleDetail}/>
          <Route path="/farm_selection" exact component={ChooseFarm}/>

          <Route path="/edit_field" exact component={EditField}/>
          <Route path="/insights" exact component={Insights}/>
          <Route path="/insights/peoplefed" exact component={PeopleFed}/>
          <Route path="/insights/soilom" exact component={SoilOM}/>
          <Route path="/insights/labourhappiness" exact component={LabourHappiness}/>
          <Route path="/insights/biodiversity" exact component={Biodiversity}/>
          <Route path="/insights/prices" exact component={Prices}/>
          <Route path="/insights/waterbalance" exact component={WaterBalance}/>
          <Route path="/insights/erosion" exact component={Erosion}/>
          <Route path="/insights/nitrogenbalance" exact component={NitrogenBalance}/>

          {/*<Route path="/contact" exact component={ContactForm}/>*/}
          <Route path="/farm_selection" exact component={ChooseFarm}/>
          {/*<Route path="/callback" render={(props) => {*/}
          {/*  handleAuthentication(props, dispatchLoginSuccess);*/}
          {/*  return <Callback {...props} />*/}
          {/*}}/>*/}
          <Route path="/log_detail" exact component={LogDetail}/>
          //TODO change to 404
          <Redirect to={'/'}/>
        </Switch>
      );
    } else {
      return (
        <Switch>
          <Route path="/" exact component={Home}/>
          <Route path="/home" exact component={Home}/>
          <Route path="/profile" exact component={Profile}/>
          <Route path="/intro" exact component={IntroSlide}/>
          <Route path="/consent" exact component={ConsentForm}/>
          <Route path="/log" exact component={Log}/>
          <Route path="/new_log" exact component={NewLog}/>
          <Route path="/fertilizing_log" exact component={FertilizingLog}/>
          <Route path="/pest_control_log" exact component={PestControlLog}/>
          <Route path="/field_work_log" exact component={FieldWorkLog}/>
          <Route path="/harvest_log" exact component={HarvestLog}/>
          <Route path="/irrigation_log" exact component={IrrigationLog}/>
          <Route path="/scouting_log" exact component={ScoutingLog}/>
          <Route path="/seeding_log" exact component={SeedingLog}/>
          <Route path="/soil_data_log" exact component={soilDataLog}/>
          <Route path="/other_log" exact component={OtherLog}/>
          <Route path="/seeding_log/edit" exact component={EditSeedingLog}/>
          <Route path="/fertilizing_log/edit" exact component={EditFertilizingLog}/>
          <Route path="/pest_control_log/edit" exact component={EditPestControlLog}/>
          <Route path="/field_work_log/edit" exact component={EditFieldWorkLog}/>
          <Route path="/harvest_log/edit" exact component={EditHarvestLog}/>
          <Route path="/irrigation_log/edit" exact component={EditIrrigationLog}/>
          <Route path="/scouting_log/edit" exact component={EditScoutingLog}/>
          <Route path="/soil_data_log/edit" exact component={EditSoilDataLog}/>
          <Route path="/other_log/edit" exact component={EditOtherLog}/>
          <Route path="/shift" exact component={Shift}/>
          <Route path="/shift_step_one" exact component={ShiftStepOne}/>
          <Route path="/shift_step_two" exact component={ShiftStepTwo}/>
          <Route path="/my_shift" exact component={MyShift}/>
          <Route path="/edit_shift_one" exact component={EditShiftOne}/>
          <Route path="/edit_shift_two" exact component={EditShiftTwo}/>
          {/*<Route path="/contact" exact component={ContactForm}/>*/}
          <Route path="/log_detail" exact component={LogDetail}/>
          <Route path="/farm_selection" exact component={ChooseFarm}/>
          {/*<Route path="/callback" render={(props) => {*/}
          {/*  handleAuthentication(props, dispatchLoginSuccess);*/}
          {/*  return <Callback {...props} />*/}
          {/*}}/>*/}
          <Route path="/insights" exact component={Insights}/>
          <Route path="/insights/peoplefed" exact component={PeopleFed}/>
          <Route path="/insights/soilom" exact component={SoilOM}/>
          <Route path="/insights/labourhappiness" exact component={LabourHappiness}/>
          <Route path="/insights/biodiversity" exact component={Biodiversity}/>
          <Route path="/insights/prices" exact component={Prices}/>
          <Route path="/insights/waterbalance" exact component={WaterBalance}/>
          <Route path="/insights/erosion" exact component={Erosion}/>
          <Route path="/insights/nitrogenbalance" exact component={NitrogenBalance}/>
          //TODO change to 404
          <Redirect to={'/'}/>
        </Switch>
      );
    }
  } else if (!isAuthenticated()) {
    return (
      <Switch>
        {/*<Route path="/callback" render={(props) => {*/}
        {/*  handleAuthentication(props, dispatchLoginSuccess);*/}
        {/*  return <Callback {...props} />*/}
        {/*}}/>*/}
        <Route path="/sign_up/:token/:user_id/:farm_id/:email/:first_name/:last_name" exact component={SignUp}/>
        <Route  path="/login-google" exact component={GoogleLoginButton}/>
        <Route path="/*" exact component={GoogleLoginButton}/>
      </Switch>
    );
  }
}

export default Routes;<|MERGE_RESOLUTION|>--- conflicted
+++ resolved
@@ -93,41 +93,24 @@
 
 import LogDetail from './containers/Log/LogDetail';
 import SaleDetail from './containers/Finances/SaleDetail';
-import RoleSelection from './containers/RoleSelection';
-import { useDispatch, useSelector } from 'react-redux';
+
+import GoogleLoginButton from './containers/GoogleLoginButton';
+
+import { useSelector } from 'react-redux';
 import OnboardingFlow from './routes/Onboarding';
 import {isAuthenticated} from './util/jwt';
 
 // action
-import { loginSuccess } from './containers/loginSlice';
 import { userFarmSelector } from './containers/userFarmSlice';
-<<<<<<< HEAD
-import GoogleLoginButton from './containers/GoogleLoginButton';
-=======
-import Outro from './containers/Outro';
-
-const auth = new Auth();
-
-const handleAuthentication = (nextState, loginSuccess = () => {
-}) => {
-  if (/access_token|id_token|error/.test(nextState.location.hash)) {
-    auth.handleAuthentication(loginSuccess);
-  }
-};
->>>>>>> 49bcf0d4
+
+
 
 
 const Routes = () => {
   const userFarm = useSelector(userFarmSelector, (pre, next) => pre.step_five === next.step_five
-<<<<<<< HEAD
     && pre.has_consent === next.has_consent && pre.role_id === next.role_id);
-  let { step_five, has_consent, role_id } = userFarm;
+  let { step_five, has_consent, role_id, status } = userFarm;
   if (isAuthenticated()) {
-=======
-    && pre.has_consent === next.has_consent && pre.role_id === next.role_id && pre.status===next.status);
-  let { step_five, has_consent, role_id, status } = userFarm;
-  if (isAuthenticated) {
->>>>>>> 49bcf0d4
     role_id = Number(role_id);
     // TODO check every step
     if (!step_five) {
@@ -373,7 +356,6 @@
         {/*  return <Callback {...props} />*/}
         {/*}}/>*/}
         <Route path="/sign_up/:token/:user_id/:farm_id/:email/:first_name/:last_name" exact component={SignUp}/>
-        <Route  path="/login-google" exact component={GoogleLoginButton}/>
         <Route path="/*" exact component={GoogleLoginButton}/>
       </Switch>
     );
