/*
 *  Copyright 2019-2022 LiteFarm.org
 *  This file is part of LiteFarm.
 *
 *  LiteFarm is free software: you can redistribute it and/or modify
 *  it under the terms of the GNU General Public License as published by
 *  the Free Software Foundation, either version 3 of the License, or
 *  (at your option) any later version.
 *
 *  LiteFarm is distributed in the hope that it will be useful,
 *  but WITHOUT ANY WARRANTY; without even the implied warranty of
 *  MERCHANTABILITY or FITNESS FOR A PARTICULAR PURPOSE. See the
 *  GNU General Public License for more details, see <https://www.gnu.org/licenses/>.
 */

let URI;
const VITE_ENV = import.meta.env.VITE_ENV || 'development';
if (import.meta.env.VITE_API_URL?.length) {
  URI = import.meta.env.VITE_API_URL;
} else {
  if (VITE_ENV === 'development') {
    URI = window.location.href.replace(/3000.*/, '5000');
  } else if (VITE_ENV === 'production') {
    URI = 'https://api.app.litefarm.org';
  } else if (VITE_ENV === 'integration') {
    URI = 'https://api.beta.litefarm.org';
  }
}

export const userUrl = `${URI}/user`;
export const pseudoUserUrl = `${URI}/user/pseudo`;
export const farmUrl = `${URI}/farm`;
export const inviteUserUrl = `${URI}/user/invite`;
export const fieldURL = `${URI}/field`;
export const locationURL = `${URI}/location`;
export const cropURL = `${URI}/crop`;
export const cropVarietyURL = `${URI}/crop_variety`;
export const logURL = `${URI}/log`;
export const fertUrl = `${URI}/fertilizer`;
export const managementPlanURL = `${URI}/management_plan`;
export const pesticideUrl = `${URI}/pesticide`;
export const diseaseUrl = `${URI}/disease`;
export const taskTypeUrl = `${URI}/task_type`;
export const shiftUrl = `${URI}/shift`;
export const priceURL = `${URI}/price`;
export const yieldURL = `${URI}/yield`;
export const insightUrl = `${URI}/insight`;
export const documentUrl = `${URI}/document`;
export const salesURL = URI + '/sale';
export const cropSalesURL = URI + '/crop_sale';
export const farmShiftUrl = URI + '/shift/farm/';
export const expenseUrl = URI + '/expense';
export const expenseTypeDefaultUrl = URI + '/expense_type';
export const contactURL = URI + '/contact';
export const farmDataUrl = URI + '/farmdata';
export const userFarmUrl = `${URI}/user_farm`;
export const weatherAPIKey = import.meta.env.VITE_WEATHER_API_KEY;
// export const   userFarm = URI + '/user_farm';
export const rolesUrl = URI + '/roles';
export const signUpUrl = `${URI}/sign_up`;
export const loginUrl = `${URI}/login`;
export const resetPasswordUrl = `${URI}/password_reset`;
export const spotlightUrl = `${URI}/showed_spotlight`;
export const taskUrl = `${URI}/task`;
export const productsUrl = `${URI}/product`;
export const alertsUrl = `${URI}/notification_user/subscribe`;
export const notificationsUrl = `${URI}/notification_user`;
export const clearAlertsUrl = `${URI}/notification_user/clear_alerts`;
<<<<<<< HEAD
export const sensorUrl = `${URI}/sensor`;
=======
>>>>>>> 4e6c103c
export const url = URI;

export default {
  userUrl,
  pseudoUserUrl,
  farmUrl,
  inviteUserUrl,
  fieldURL,
  locationURL,
  cropURL,
  cropVarietyURL,
  logURL,
  fertUrl,
  managementPlanURL,
  pesticideUrl,
  diseaseUrl,
  taskTypeUrl,
  shiftUrl,
  priceURL,
  yieldURL,
  insightUrl,
  documentUrl,
  salesURL,
  cropSalesURL,
  farmShiftUrl,
  expenseUrl,
  expenseTypeDefaultUrl,
  contactURL,
  farmDataUrl,
  userFarmUrl,
  weatherAPIKey,
  // userFarm,
  rolesUrl,
  signUpUrl,
  loginUrl,
  resetPasswordUrl,
  spotlightUrl,
  taskUrl,
  productsUrl,
  alertsUrl,
  notificationsUrl,
  url,
};<|MERGE_RESOLUTION|>--- conflicted
+++ resolved
@@ -66,10 +66,7 @@
 export const alertsUrl = `${URI}/notification_user/subscribe`;
 export const notificationsUrl = `${URI}/notification_user`;
 export const clearAlertsUrl = `${URI}/notification_user/clear_alerts`;
-<<<<<<< HEAD
 export const sensorUrl = `${URI}/sensor`;
-=======
->>>>>>> 4e6c103c
 export const url = URI;
 
 export default {
@@ -111,5 +108,6 @@
   productsUrl,
   alertsUrl,
   notificationsUrl,
+  sensorUrl,
   url,
 };