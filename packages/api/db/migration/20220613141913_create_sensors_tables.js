exports.up = function (knex) {
  return Promise.all([
    knex.schema.createTable('sensor', function (table) {
      table.uuid('sensor_id').primary().notNullable().defaultTo(knex.raw('uuid_generate_v1()'));
      table.uuid('farm_id').notNullable();
      table.string('name').notNullable();
      table
        .integer('partner_id')
        .references('partner_id')
<<<<<<< HEAD
        .inTable('integratingPartners')
        .notNullable();
      table.string('external_id').notNullable();
      table.uuid('location_id').references('location_id').inTable('location').notNullable();
      table.jsonb('grid_points').notNullable();
=======
        .inTable('integrating_partner')
        .notNullable();
      table.string('external_id').notNullable();
      table.uuid('location_id').references('location_id').inTable('location').notNullable();
>>>>>>> a519c0a5
      table.float('depth');
      table.float('elevation');
    }),

    knex.schema.createTable('sensor_reading', function (table) {
      table.uuid('reading_id').primary().notNullable().defaultTo(knex.raw('uuid_generate_v1()'));
      table.string('sensor_id').notNullable();
      table.timestamp('read_time').notNullable();
      table.timestamp('created_at').notNullable().defaultTo(knex.fn.now());
      table.string('reading_type').notNullable();
      table.float('value').notNullable();
      table.string('unit').notNullable();
      table.boolean('valid').notNullable().defaultTo(true);
    }),
  ]);
};

exports.down = function (knex) {
  return Promise.all([knex.schema.dropTable('sensor'), knex.schema.dropTable('sensor_reading')]);
};<|MERGE_RESOLUTION|>--- conflicted
+++ resolved
@@ -7,18 +7,10 @@
       table
         .integer('partner_id')
         .references('partner_id')
-<<<<<<< HEAD
-        .inTable('integratingPartners')
-        .notNullable();
-      table.string('external_id').notNullable();
-      table.uuid('location_id').references('location_id').inTable('location').notNullable();
-      table.jsonb('grid_points').notNullable();
-=======
         .inTable('integrating_partner')
         .notNullable();
       table.string('external_id').notNullable();
       table.uuid('location_id').references('location_id').inTable('location').notNullable();
->>>>>>> a519c0a5
       table.float('depth');
       table.float('elevation');
     }),
