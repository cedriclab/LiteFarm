--- conflicted
+++ resolved
@@ -51,11 +51,7 @@
   return await ensembleAPICall(accessToken, axiosObject, onError, onResponse);
 }
 
-<<<<<<< HEAD
-/*
-=======
-/**
->>>>>>> 4b6e5d81
+/**
  * Sends a request to the Ensemble API to register a webhook to an organization
  * @param {Response} res - The HTTP response object.
  * @param {uuid} organizationId - a uuid for the organization registered with Ensemble
@@ -84,11 +80,7 @@
   }
 }
 
-<<<<<<< HEAD
-/*
-=======
-/**
->>>>>>> 4b6e5d81
+/**
  * Creates a new ESCI organization if one does not already exist.
  * @param farmId
  * @param accessToken
