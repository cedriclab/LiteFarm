--- conflicted
+++ resolved
@@ -83,10 +83,7 @@
     url: `${ensembleAPI}/organizations/${organizationId}/webhooks/`,
     data: {
       url: `${baseUrl}/sensors/add_reading/1`,
-<<<<<<< HEAD
-=======
       authorization_header: process.env.SENSOR_SECRET,
->>>>>>> a519c0a5
       frequency: 15,
     },
   };
