/*
 *  Copyright 2019, 2020, 2021, 2022 LiteFarm.org
 *  This file is part of LiteFarm.
 *
 *  LiteFarm is free software: you can redistribute it and/or modify
 *  it under the terms of the GNU General Public License as published by
 *  the Free Software Foundation, either version 3 of the License, or
 *  (at your option) any later version.
 *
 *  LiteFarm is distributed in the hope that it will be useful,
 *  but WITHOUT ANY WARRANTY; without even the implied warranty of
 *  MERCHANTABILITY or FITNESS FOR A PARTICULAR PURPOSE. See the
 *  GNU General Public License for more details, see <https://www.gnu.org/licenses/>.
 */

const jwt = require('express-jwt');

const checkJwt = jwt({
  secret: process.env.JWT_SECRET,
  algorithms: ['HS256'],
}).unless({
  path: [
    '/user',
    '/login',
    '/password_reset',
    '/user/accept_invitation',
    '/user_farm/accept_invitation',
    '/notification_user/subscribe',
    /\/time_notification\//i,
    /\/farm\/utc_offset_by_range\//i,
<<<<<<< HEAD
    /\/sensors\/readings[/]?/,
=======
    /\/sensors\/add_reading[/]?/,
    /\/api-docs\/*/,
    /\/api-spec\/*/,
>>>>>>> 24f448ed
  ],
});

module.exports = checkJwt;<|MERGE_RESOLUTION|>--- conflicted
+++ resolved
@@ -28,13 +28,9 @@
     '/notification_user/subscribe',
     /\/time_notification\//i,
     /\/farm\/utc_offset_by_range\//i,
-<<<<<<< HEAD
     /\/sensors\/readings[/]?/,
-=======
-    /\/sensors\/add_reading[/]?/,
     /\/api-docs\/*/,
     /\/api-spec\/*/,
->>>>>>> 24f448ed
   ],
 });
 
