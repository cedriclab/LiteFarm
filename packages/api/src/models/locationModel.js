--- conflicted
+++ resolved
@@ -190,7 +190,6 @@
       },
     };
   }
-<<<<<<< HEAD
 
   static async createLocation(asset, context, locationData, trx) {
     const nonModifiable = getNonModifiable(asset);
@@ -235,8 +234,6 @@
       .where({ location_id })
       .patch({ deleted: false });
   }
-=======
->>>>>>> 4e6c103c
 }
 
 module.exports = Location;