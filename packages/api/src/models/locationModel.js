/*
 *  Copyright (C) 2007 Free Software Foundation, Inc. <https://fsf.org/>
 *  This file (fieldModel.js) is part of LiteFarm.
 *
 *  LiteFarm is free software: you can redistribute it and/or modify
 *  it under the terms of the GNU General Public License as published by
 *  the Free Software Foundation, either version 3 of the License, or
 *  (at your option) any later version.
 *
 *  LiteFarm is distributed in the hope that it will be useful,
 *  but WITHOUT ANY WARRANTY; without even the implied warranty of
 *  MERCHANTABILITY or FITNESS FOR A PARTICULAR PURPOSE. See the
 *  GNU General Public License for more details, see <https://www.gnu.org/licenses/>.
 */

const { transaction, Model } = require('objection');
const baseModel = require('./baseModel');
const { getNonModifiable } = require('../middleware/validation/location');

class Location extends baseModel {
  static get tableName() {
    return 'location';
  }

  static get idColumn() {
    return 'location_id';
  }

  static get hidden() {
    return ['created_at', 'created_by_user_id', 'updated_by_user_id', 'updated_at'];
  }

  static get jsonSchema() {
    return {
      type: 'object',
      required: ['farm_id', 'name'],
      properties: {
        location_id: { type: 'string' },
        farm_id: { type: 'string' },
        name: { type: 'string', minLength: 1, maxLength: 255 },
        notes: { type: 'string', maxLength: 10000 },
        ...this.baseProperties,
      },
      additionalProperties: false,
    };
  }

  static get relationMappings() {
    // Import models here to prevent require loops.
    return {
      figure: {
        modelClass: require('./figureModel'),
        relation: Model.HasOneRelation,
        join: {
          from: 'location.location_id',
          to: 'figure.location_id',
        },
      },
      field: {
        modelClass: require('./fieldModel'),
        relation: Model.HasOneRelation,
        join: {
          from: 'location.location_id',
          to: 'field.location_id',
        },
      },
      garden: {
        modelClass: require('./gardenModel'),
        relation: Model.HasOneRelation,
        join: {
          from: 'location.location_id',
          to: 'garden.location_id',
        },
      },
      barn: {
        modelClass: require('./barnModel'),
        relation: Model.HasOneRelation,
        join: {
          from: 'location.location_id',
          to: 'barn.location_id',
        },
      },
      buffer_zone: {
        modelClass: require('./bufferZoneModel'),
        relation: Model.HasOneRelation,
        join: {
          from: 'location.location_id',
          to: 'buffer_zone.location_id',
        },
      },
      ceremonial_area: {
        modelClass: require('./ceremonialAreaModel'),
        relation: Model.HasOneRelation,
        join: {
          from: 'location.location_id',
          to: 'ceremonial_area.location_id',
        },
      },
      watercourse: {
        modelClass: require('./watercourseModel'),
        relation: Model.HasOneRelation,
        join: {
          from: 'location.location_id',
          to: 'watercourse.location_id',
        },
      },
      fence: {
        modelClass: require('./fenceModel'),
        relation: Model.HasOneRelation,
        join: {
          from: 'location.location_id',
          to: 'fence.location_id',
        },
      },
      gate: {
        modelClass: require('./gateModel'),
        relation: Model.HasOneRelation,
        join: {
          from: 'location.location_id',
          to: 'gate.location_id',
        },
      },
      greenhouse: {
        modelClass: require('./greenhouseModel'),
        relation: Model.HasOneRelation,
        join: {
          from: 'location.location_id',
          to: 'greenhouse.location_id',
        },
      },
      farm_site_boundary: {
        modelClass: require('./farmSiteBoundary'),
        relation: Model.HasOneRelation,
        join: {
          from: 'location.location_id',
          to: 'farm_site_boundary.location_id',
        },
      },
      surface_water: {
        modelClass: require('./surfaceWaterModel'),
        relation: Model.HasOneRelation,
        join: {
          from: 'location.location_id',
          to: 'surface_water.location_id',
        },
      },
      natural_area: {
        modelClass: require('./naturalAreaModel'),
        relation: Model.HasOneRelation,
        join: {
          from: 'location.location_id',
          to: 'natural_area.location_id',
        },
      },
      residence: {
        modelClass: require('./residenceModel'),
        relation: Model.HasOneRelation,
        join: {
          from: 'location.location_id',
          to: 'residence.location_id',
        },
      },
      pin: {
        modelClass: require('./pinModel'),
        relation: Model.HasOneRelation,
        join: {
          from: 'location.location_id',
          to: 'pin.location_id',
        },
      },
      water_valve: {
        modelClass: require('./waterValveModel'),
        relation: Model.HasOneRelation,
        join: {
          from: 'location.location_id',
          to: 'water_valve.location_id',
        },
        task: {
          modelClass: require('./taskModel'),
          relation: Model.ManyToManyRelation,
          join: {
            from: 'location.location_id',
            through: {
              modelClass: require('./locationTasksModel'),
              from: 'location_tasks.task_id',
              to: 'location_tasks.location_id',
            },
            to: 'task.task_id',
          },
        },
      },
      sensor: {
        modelClass: require('./sensorModel'),
        relation: Model.HasOneRelation,
        join: {
          from: 'location.location_id',
          to: 'sensor.location_id',
        },
      },
    };
  }

  static async createLocation(asset, context, locationData, trx) {
    const nonModifiable = getNonModifiable(asset);
    return await Location.query(trx)
      .context(context)
      .insertGraph(locationData, { noUpdate: true, noDelete: true, noInsert: nonModifiable });
  }

  static async createOrUpdateLocation(asset, context, locationData, trx) {
    const nonModifiable = getNonModifiable(asset);
    return await Location.query(trx)
      .context(context)
      .upsertGraph(locationData, { noUpdate: false, noDelete: true, noInsert: nonModifiable });
  }

<<<<<<< HEAD
  static async deleteLocation(location_id, context) {
    try {
      const trx = await transaction.start(Model.knex());
      const deleteResponse = await Location.query(trx)
        .context(context)
        .patch({ deleted: true })
        .where('location_id', location_id);
      await trx.commit();
      return deleteResponse;
    } catch (error) {
      return error;
    }
=======
  static async getSensorLocation(farm_id, partner_id, external_id, trx) {
    return Location.query(trx)
      .withGraphJoined('sensor')
      .where('sensor.farm_id', farm_id)
      .andWhere('sensor.partner_id', partner_id)
      .andWhere('sensor.external_id', external_id)
      .first();
>>>>>>> ece7185e
  }
}

module.exports = Location;<|MERGE_RESOLUTION|>--- conflicted
+++ resolved
@@ -214,7 +214,6 @@
       .upsertGraph(locationData, { noUpdate: false, noDelete: true, noInsert: nonModifiable });
   }
 
-<<<<<<< HEAD
   static async deleteLocation(location_id, context) {
     try {
       const trx = await transaction.start(Model.knex());
@@ -227,7 +226,8 @@
     } catch (error) {
       return error;
     }
-=======
+  }
+
   static async getSensorLocation(farm_id, partner_id, external_id, trx) {
     return Location.query(trx)
       .withGraphJoined('sensor')
@@ -235,7 +235,6 @@
       .andWhere('sensor.partner_id', partner_id)
       .andWhere('sensor.external_id', external_id)
       .first();
->>>>>>> ece7185e
   }
 }
 
