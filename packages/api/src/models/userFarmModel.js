--- conflicted
+++ resolved
@@ -141,7 +141,6 @@
   }
 
   /**
-<<<<<<< HEAD
    * Checks if the user exists on a particular farm.
    * @param user_id
    * @param farm_id
@@ -174,7 +173,7 @@
       await transaction.commit();
     }
     return result;
-=======
+  /**
    * Gets the userIds of FM/FO/EO from the farm with the given farmId
    * @param {uuid} farmId - The specified user.
    * @static
@@ -187,7 +186,6 @@
       .select('user_id')
       .whereIn('role_id', [1, 2, 5])
       .where('userFarm.farm_id', farmId);
->>>>>>> 08a013d1
   }
 }
 
