--- conflicted
+++ resolved
@@ -65,12 +65,8 @@
     const pastDate = new Date();
     pastDate.setDate(pastDate.getDate() - days);
     return await SensorReading.query()
-<<<<<<< HEAD
       .select('*')
-      .joinRaw('JOIN sensor ON sensor_reading.sensor_id::uuid = sensor.sensor_id')
-=======
       .joinRaw('JOIN sensor ON sensor_reading.location_id::uuid = sensor.location_id')
->>>>>>> d7724eb2
       .where('farm_id', farmId)
       .andWhere('read_time', '>=', pastDate)
       .orderBy('read_time', 'desc');
