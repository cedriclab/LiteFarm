/*
 *  Copyright 2019-2022 LiteFarm.org
 *  This file is part of LiteFarm.
 *
 *  LiteFarm is free software: you can redistribute it and/or modify
 *  it under the terms of the GNU General Public License as published by
 *  the Free Software Foundation, either version 3 of the License, or
 *  (at your option) any later version.
 *
 *  LiteFarm is distributed in the hope that it will be useful,
 *  but WITHOUT ANY WARRANTY; without even the implied warranty of
 *  MERCHANTABILITY or FITNESS FOR A PARTICULAR PURPOSE. See the
 *  GNU General Public License for more details, see <https://www.gnu.org/licenses/>.
 */

const baseModel = require('./baseModel');
const Notification = require('./notificationModel');
const NotificationUserController = require('../controllers/notificationUserController');

class NotificationUser extends baseModel {
  static get tableName() {
    return 'notification_user';
  }

  static get idColumn() {
    return ['notification_id', 'user_id'];
  }

  // Optional JSON schema. This is not the database schema! Nothing is generated
  // based on this. This is only used for validation. Whenever a model instance
  // is created it is checked against this schema. http://json-schema.org/.
  static get jsonSchema() {
    return {
      type: 'object',
      required: ['user_id'],
      properties: {
        notification_id: { type: 'string' },
        user_id: { type: 'string' },
        alert: { type: 'boolean' },
        status: {
          type: 'string',
          enum: ['Unread', 'Read', 'Archived'],
        },
        ...this.baseProperties,
      },
      additionalProperties: false,
    };
  }

  static async getNotificationsForFarmUser(farm_id, user_id) {
    return await NotificationUser.query()
      .withGraphJoined('notification')
<<<<<<< HEAD
      .whereRaw(
        `notification.deleted = false AND notification_user.deleted = false 
        AND user_id = ? AND (farm_id IS NULL OR farm_id = ?)`,
=======
      .context({ showHidden: true })
      .whereRaw(
        'notification.deleted = false AND notification_user.deleted = false AND user_id = ? AND (farm_id IS NULL OR farm_id = ?)',
>>>>>>> 23e3dc14
        [user_id, farm_id],
      )
      .orderBy('created_at', 'desc')
      .limit(100);
  }

  static async notify(notification, userIds) {
    if (!userIds.length) return;
    const { notification_id } = await Notification.query()
      .insert(notification)
      .context({ user_id: '1' });
    userIds.forEach(async (user_id) => {
      await NotificationUser.query().insert({ user_id, notification_id }).context({ user_id: '1' });
    });
    NotificationUserController.alert(notification.farm_id, userIds);
  }
}

module.exports = NotificationUser;<|MERGE_RESOLUTION|>--- conflicted
+++ resolved
@@ -50,15 +50,10 @@
   static async getNotificationsForFarmUser(farm_id, user_id) {
     return await NotificationUser.query()
       .withGraphJoined('notification')
-<<<<<<< HEAD
+      .context({ showHidden: true })
       .whereRaw(
         `notification.deleted = false AND notification_user.deleted = false 
         AND user_id = ? AND (farm_id IS NULL OR farm_id = ?)`,
-=======
-      .context({ showHidden: true })
-      .whereRaw(
-        'notification.deleted = false AND notification_user.deleted = false AND user_id = ? AND (farm_id IS NULL OR farm_id = ?)',
->>>>>>> 23e3dc14
         [user_id, farm_id],
       )
       .orderBy('created_at', 'desc')
