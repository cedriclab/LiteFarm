/*
 *  Copyright (C) 2007 Free Software Foundation, Inc. <https://fsf.org/>
 *  This file (farmModel.js) is part of LiteFarm.
 *
 *  LiteFarm is free software: you can redistribute it and/or modify
 *  it under the terms of the GNU General Public License as published by
 *  the Free Software Foundation, either version 3 of the License, or
 *  (at your option) any later version.
 *
 *  LiteFarm is distributed in the hope that it will be useful,
 *  but WITHOUT ANY WARRANTY; without even the implied warranty of
 *  MERCHANTABILITY or FITNESS FOR A PARTICULAR PURPOSE. See the
 *  GNU General Public License for more details, see <https://www.gnu.org/licenses/>.
 */

const { transaction, Model } = require('objection');
const LocationModel = require('./locationModel');
const PartnerReadingTypeModel = require('../models/PartnerReadingTypeModel');

class Sensor extends Model {
  static get tableName() {
    return 'sensor';
  }

  static get idColumn() {
    return 'sensor_id';
  }

  // Optional JSON schema. This is not the database schema! Nothing is generated
  // based on this. This is only used for validation. Whenever a model instance
  // is created it is checked against this schema. http://json-schema.org/.
  static get jsonSchema() {
    return {
      type: 'object',
<<<<<<< HEAD
      required: [
        'sensor_id',
        'farm_id',
        'name',
        'grid_points',
        'partner_id',
        'external_id',
        'location_id',
      ],
=======
      required: ['farm_id', 'name', 'partner_id', 'external_id', 'location_id'],
>>>>>>> a519c0a5

      properties: {
        sensor_id: { type: 'string' },
        farm_id: { type: 'string', minLength: 1, maxLength: 255 },
        name: { type: 'string', minLength: 1, maxLength: 255 },
        partner_id: { type: 'integer' },
        external_id: { type: 'string', minLength: 1, maxLength: 255 },
        location_id: { type: 'string' },
<<<<<<< HEAD
        grid_points: {
          type: 'object',
          properties: {
            lat: { type: 'number' },
            lng: { type: 'number' },
          },
        },
=======
>>>>>>> a519c0a5
        depth: { type: 'float' },
        elevation: { type: 'float' },
      },
      additionalProperties: false,
    };
  }

<<<<<<< HEAD
=======
  static get relationMappings() {
    return {
      sensor_reading_type: {
        modelClass: require('./SensorReadingTypeModel'),
        relation: Model.HasManyRelation,
        join: {
          from: 'sensor.sensor_id',
          to: 'sensor_reading_type.sensor_id',
        },
      },
    };
  }

  static async createSensor(sensor, farm_id, user_id) {
    const trx = await transaction.start(Model.knex());

    const readingTypes = await Promise.all(
      sensor.reading_types.map(async (r) => {
        return await PartnerReadingTypeModel.getReadingTypeByReadableValue(r);
      }),
    );

    const data = {
      farm_id,
      figure: {
        point: { point: { lat: sensor.latitude, lng: sensor.longitude } },
        type: 'sensor',
      },
      name: sensor.name,
      notes: '',
      sensor: {
        farm_id,
        name: sensor.name,
        partner_id: 1,
        depth: sensor.depth,
        external_id: sensor.external_id,
        sensor_reading_type: readingTypes.map((readingType) => {
          return { partner_reading_type_id: readingType.partner_reading_type_id };
        }),
      },
    };

    const sensorLocationWithGraph = await LocationModel.createLocation(
      'sensor',
      { user_id },
      data,
      trx,
    );
    await trx.commit();
    return sensorLocationWithGraph;
  }
}

>>>>>>> a519c0a5
module.exports = Sensor;<|MERGE_RESOLUTION|>--- conflicted
+++ resolved
@@ -32,19 +32,7 @@
   static get jsonSchema() {
     return {
       type: 'object',
-<<<<<<< HEAD
-      required: [
-        'sensor_id',
-        'farm_id',
-        'name',
-        'grid_points',
-        'partner_id',
-        'external_id',
-        'location_id',
-      ],
-=======
       required: ['farm_id', 'name', 'partner_id', 'external_id', 'location_id'],
->>>>>>> a519c0a5
 
       properties: {
         sensor_id: { type: 'string' },
@@ -53,16 +41,6 @@
         partner_id: { type: 'integer' },
         external_id: { type: 'string', minLength: 1, maxLength: 255 },
         location_id: { type: 'string' },
-<<<<<<< HEAD
-        grid_points: {
-          type: 'object',
-          properties: {
-            lat: { type: 'number' },
-            lng: { type: 'number' },
-          },
-        },
-=======
->>>>>>> a519c0a5
         depth: { type: 'float' },
         elevation: { type: 'float' },
       },
@@ -70,8 +48,6 @@
     };
   }
 
-<<<<<<< HEAD
-=======
   static get relationMappings() {
     return {
       sensor_reading_type: {
@@ -125,5 +101,4 @@
   }
 }
 
->>>>>>> a519c0a5
 module.exports = Sensor;