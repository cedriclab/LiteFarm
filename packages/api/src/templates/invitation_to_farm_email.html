<!--
  Copyright (C) 2007 Free Software Foundation, Inc. <https://fsf.org/>
  This file (invitation_to_farm_email.html) is part of LiteFarm.

  LiteFarm is free software: you can redistribute it and/or modify
  it under the terms of the GNU General Public License as published by
  the Free Software Foundation, either version 3 of the License, or
  (at your option) any later version.

  LiteFarm is distributed in the hope that it will be useful,
  but WITHOUT ANY WARRANTY; without even the implied warranty of
  MERCHANTABILITY or FITNESS FOR A PARTICULAR PURPOSE. See the
  GNU General Public License for more details, see <https://www.gnu.org/licenses/>.
 -->

<!DOCTYPE html>
<html>
  <head>
    <title>LiteFarm Consent Withheld Email</title>
    <style>
      .button {
        background-color: #028577;
        border: none;
        text-decoration: none !important;
        color: white;
        text-align: center;
        text-decoration: none;
        display: inline-block;
        font-size: 12px;
	    	padding: 1%;
        margin: 4px 2px;
        cursor: pointer;
      }
    </style>
  </head>
  <body>
	<p>Dear {{first_name}},</p>

<<<<<<< HEAD
=======
    <p>The great folks at {{farm}} have invited you to join their team on LiteFarm! LiteFarm is an open-source software tool for helping farmers manage their farms. You can read more about LiteFarm at <a href="app.litefarm.org">litefarm.org</a>.</p>
>>>>>>> 045be351

    <p>The great folks at {{farm}} have invited you to join their team on LiteFarm! LiteFarm is an open-source software tool for helping farmers manage their farms. You can read more about LiteFarm at
      <a href="{{link}}">{{link}}</a>.</p>
    <p>You can accept this invitation (on any device) using the button below:
    </p>
    <a style="color:white" href=""  target="_blank" class="button" id="email-button">Join</a>
	<br>
<p>Cheers,</p>
<p>The LiteFarm team</p>
  </body>
</html><|MERGE_RESOLUTION|>--- conflicted
+++ resolved
@@ -36,11 +36,6 @@
   <body>
 	<p>Dear {{first_name}},</p>
 
-<<<<<<< HEAD
-=======
-    <p>The great folks at {{farm}} have invited you to join their team on LiteFarm! LiteFarm is an open-source software tool for helping farmers manage their farms. You can read more about LiteFarm at <a href="app.litefarm.org">litefarm.org</a>.</p>
->>>>>>> 045be351
-
     <p>The great folks at {{farm}} have invited you to join their team on LiteFarm! LiteFarm is an open-source software tool for helping farmers manage their farms. You can read more about LiteFarm at
       <a href="{{link}}">{{link}}</a>.</p>
     <p>You can accept this invitation (on any device) using the button below:
