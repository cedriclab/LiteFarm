/*
 *  Copyright 2019, 2020, 2021, 2022 LiteFarm.org
 *  This file is part of LiteFarm.
 *
 *  LiteFarm is free software: you can redistribute it and/or modify
 *  it under the terms of the GNU General Public License as published by
 *  the Free Software Foundation, either version 3 of the License, or
 *  (at your option) any later version.
 *
 *  LiteFarm is distributed in the hope that it will be useful,
 *  but WITHOUT ANY WARRANTY; without even the implied warranty of
 *  MERCHANTABILITY or FITNESS FOR A PARTICULAR PURPOSE. See the
 *  GNU General Public License for more details, see <https://www.gnu.org/licenses/>.
 */

import baseController from '../controllers/baseController.js';

import SensorModel from '../models/sensorModel.js';
import SensorReadingModel from '../models/sensorReadingModel.js';
import IntegratingPartnersModel from '../models/integratingPartnersModel.js';
import NotificationUser from '../models/notificationUserModel.js';
import FarmExternalIntegrationsModel from '../models/farmExternalIntegrationsModel.js';
import LocationModel from '../models/locationModel.js';
import PointModel from '../models/pointModel.js';
import FigureModel from '../models/figureModel.js';
import UserModel from '../models/userModel.js';

import { transaction, Model } from 'objection';

import {
  createOrganization,
  registerOrganizationWebhook,
  bulkSensorClaim,
  unclaimSensor,
} from '../util/ensemble.js';

import { sensorErrors, parseSensorCsv } from '../../../shared/validation/sensorCSV.js';
import syncAsyncResponse from '../util/syncAsyncResponse.js';

const sensorController = {
  async getSensorReadingTypes(req, res) {
    const { location_id } = req.params;
    try {
      const sensorReadingTypesResponse = await SensorModel.getSensorReadingTypes(location_id);
      const readingTypes = sensorReadingTypesResponse.rows.map(
        (datapoint) => datapoint.readable_value,
      );
      res.status(200).send(readingTypes);
    } catch (error) {
      res.status(404).send('Sensor not found');
    }
  },
  async getAllSensorReadingTypes(req, res) {
    const { farm_id } = req.params;
    try {
      const allSensorReadingTypesResponse = await SensorModel.getAllSensorReadingTypes(farm_id);
      const allReadingTypesObject = allSensorReadingTypesResponse.rows.reduce((obj, item) => {
        if (item.location_id in obj) {
          obj[item.location_id].push(item.readable_value);
        } else {
          obj[item.location_id] = [item.readable_value];
        }
        return obj;
      }, {});
      const allReadingTypes = Object.keys(allReadingTypesObject).map((key) => {
        return {
          location_id: key,
          reading_types: allReadingTypesObject[key],
        };
      });
      res.status(200).send(allReadingTypes);
    } catch (error) {
      res.status(404).send('No sensors found');
    }
  },
  async getBrandName(req, res) {
    try {
      const { partner_id } = req.params;
      const brand_name_response = await IntegratingPartnersModel.getBrandName(partner_id);
      res.status(200).send(brand_name_response.partner_name);
    } catch (error) {
      res.status(404).send('Partner not found');
    }
  },
  async addSensors(req, res) {
    let timeLimit = 5000;
    const testTimerOverride = Number(req.query?.sensorUploadTimer);
    // For testing, query string can set timer limit, 0 to 30 seconds.
    if (!isNaN(testTimerOverride) && testTimerOverride >= 0 && testTimerOverride <= 30000) {
      timeLimit = testTimerOverride;
      console.log(`Custom time limit for sensor upload: ${timeLimit} ms`);
    }
    const { sendResponse } = syncAsyncResponse(res, timeLimit);
    const { farm_id } = req.headers;
    const { user_id } = req.user;
    try {
      const { access_token } = await IntegratingPartnersModel.getAccessAndRefreshTokens(
        'Ensemble Scientific',
      );

      const [{ language_preference }] = await baseController.getIndividual(UserModel, user_id);

      const { data, errors } = parseSensorCsv(req.file.buffer.toString(), language_preference);

      if (errors.length > 0) {
        return await sendResponse(
          () => {
            return res.status(400).send({ error_type: 'validation_failure', errors });
          },
          async () => {
            return await sendSensorNotification(
              user_id,
              farm_id,
              SensorNotificationTypes.SENSOR_BULK_UPLOAD_FAIL,
              {
                error_download: {
                  errors,
                  file_name: 'sensor-upload-outcomes.txt',
                  error_type: 'validation',
                },
              },
            );
          },
        );
      } else if (!data.length > 0) {
        return await sendResponse(
          () => {
            return res.status(400).send({ error_type: 'empty_file' });
          },
          async () => {
            return await sendSensorNotification(
              user_id,
              farm_id,
              SensorNotificationTypes.SENSOR_BULK_UPLOAD_FAIL,
              {
                error_download: {
                  errors: [],
                  file_name: 'sensor-upload-outcomes.txt',
                  error_type: 'generic',
                },
              },
            );
          },
        );
      } else {
        const esids = data.reduce((previous, current) => {
          if (current.brand === 'Ensemble Scientific' && current.external_id) {
            previous.push(current.external_id);
          }
          return previous;
        }, []);
        let success = [];
        let already_owned = [];
        let does_not_exist = [];
        let occupied = [];
        if (esids.length > 0) {
          const organization = await createOrganization(farm_id, access_token);

          // register webhook for sensor readings
          await registerOrganizationWebhook(farm_id, organization.organization_uuid, access_token);

          // Register sensors with Ensemble
          ({ success, already_owned, does_not_exist, occupied } = await bulkSensorClaim(
            access_token,
            organization.organization_uuid,
            esids,
          ));
        }
        // register organization

        // Filter sensors by those successfully registered and those with errors
        const { registeredSensors, errorSensors } = data.reduce(
          (prev, curr, idx) => {
            if (success?.includes(curr.external_id) || already_owned?.includes(curr.external_id)) {
              prev.registeredSensors.push(curr);
            } else if (curr.brand !== 'Ensemble Scientific') {
              prev.registeredSensors.push(curr);
            } else if (does_not_exist?.includes(curr.external_id)) {
              prev.errorSensors.push({
                row: idx + 2,
                column: 'External_ID',
                translation_key: sensorErrors.SENSOR_DOES_NOT_EXIST,
                variables: { sensorId: curr.external_id },
              });
            } else if (occupied?.includes(curr.external_id)) {
              prev.errorSensors.push({
                row: idx + 2,
                column: 'External_ID',
                translation_key: sensorErrors.SENSOR_ALREADY_OCCUPIED,
                variables: { sensorId: curr.external_id },
              });
            } else {
              // we know that it is an ESID but for some reason it was not returned in the expected format from the API
              prev.errorSensors.push({
                row: idx + 2,
                column: 'External_ID',
                translation_key: sensorErrors.INTERNAL_ERROR,
                variables: { sensorId: curr.external_id },
              });
            }
            return prev;
          },
          { registeredSensors: [], errorSensors: [] },
        );

        // Save sensors in database
        const sensorLocations = await Promise.allSettled(
          registeredSensors.map(async (sensor) => {
            return await SensorModel.createSensor(
              sensor,
              farm_id,
              user_id,
              esids.includes(sensor.external_id) ? 1 : 0,
            );
          }),
        );

        const successSensors = sensorLocations.reduce((prev, curr, idx) => {
          if (curr.status === 'fulfilled') {
            prev.push(curr.value);
          } else {
            errorSensors.push({
              row: data.findIndex((elem) => elem === registeredSensors[idx]) + 2,
              column: 'External_ID',
              translation_key: sensorErrors.INTERNAL_ERROR,
              variables: { sensorId: registeredSensors[idx].external_id },
            });
          }
          return prev;
        }, []);

        if (successSensors.length < data.length) {
          return sendResponse(
            () => {
              return res.status(400).send({
                error_type: 'unable_to_claim_all_sensors',
                success: successSensors, // We need the full sensor objects to update the redux store
                errorSensors,
              });
            },
            async () => {
              return await sendSensorNotification(
                user_id,
                farm_id,
                SensorNotificationTypes.SENSOR_BULK_UPLOAD_FAIL,
                {
                  error_download: {
                    errors: errorSensors,
                    file_name: 'sensor-upload-outcomes.txt',
                    success: successSensors.map((s) => s.sensor?.external_id), // Notification download needs an array of only ESIDs
                    error_type: 'claim',
                  },
                },
              );
            },
          );
        } else {
          return sendResponse(
            () => {
              return res
                .status(200)
                .send({ message: 'Successfully uploaded!', sensors: successSensors });
            },
            async () => {
              return await sendSensorNotification(
                user_id,
                farm_id,
                SensorNotificationTypes.SENSOR_BULK_UPLOAD_SUCCESS,
              );
            },
          );
        }
      }
    } catch (e) {
      console.log(e);
      return sendResponse(
        () => {
          return res.status(500).send({ message: e.message });
        },
        async () => {
          return await sendSensorNotification(
            user_id,
            farm_id,
            SensorNotificationTypes.SENSOR_BULK_UPLOAD_FAIL,
            {
              error_download: {
                errors: [],
                file_name: 'sensor-upload-outcomes.txt',
                error_type: 'generic',
              },
            },
          );
        },
      );
    }
  },

  async updateSensorbyID(req, res) {
    try {
      //const sensor_esid = req.params.sensor_esid;
      const {
        //brand,
        sensor_name,
        latitude,
        longtitude,
        model,
        depth,
        depth_unit,
        reading_types,
        location_id,
        user_id,
      } = req.body;

      if (reading_types.length !== 0) {
        const status = reading_types['STATUS'];

        const isSoilWaterContentActive = {
          name: 'soil_water_content',
          active: status['soil_water_content'].active,
        };
        const isSoilWaterPotentialActive = {
          name: 'soil_water_potential',
          active: status['soil_water_potential'].active,
        };
        const isTemperatureActive = {
          name: 'temperature',
          active: status['temperature'].active,
        };

        const readingTypes = {
          soilWaterContent: isSoilWaterContentActive,
          soilWaterPotential: isSoilWaterPotentialActive,
          temperature: isTemperatureActive,
        };
        await SensorModel.patchSensorReadingTypes(location_id, readingTypes);
      }
      const sensor_properties = {
        depth,
        depth_unit,
        model,
      };

      const figureID = await FigureModel.query()
        .select('figure_id')
        .where('location_id', location_id);

      const sensorLocation = { point: { lat: latitude, lng: longtitude } };

      await PointModel.query().patch(sensorLocation).where('figure_id', figureID[0].figure_id);

      await LocationModel.query()
        .context({ user_id })
        .patch({ name: sensor_name })
        .where('location_id', location_id);

      await SensorModel.query().patch(sensor_properties).where('location_id', location_id);

      return res.status(200).send('Success');
    } catch (error) {
      console.log(error);
      return res.status(400).json({
        error,
      });
    }
  },

  async deleteSensor(req, res) {
    const trx = await transaction.start(Model.knex());
    try {
      const isDeleted = await baseController.delete(SensorModel, req.params.location_id, req, {
        trx,
      });
      await trx.commit();
      if (isDeleted) {
        res.sendStatus(200);
      } else {
        res.sendStatus(404);
      }
    } catch (error) {
      await trx.rollback();
      res.status(400).json({
        error,
      });
    }
  },

  async getSensorsByFarmId(req, res) {
    try {
      const { farm_id } = req.params;
      if (!farm_id) {
        return res.status(400).send('No farm selected');
      }
      const data = await baseController.getByFieldId(SensorModel, 'farm_id', farm_id);
      res.status(200).send(data);
    } catch (error) {
      res.status(400).json({
        error,
      });
    }
  },

  async addReading(req, res) {
    const trx = await transaction.start(Model.knex());
    try {
      const infoBody = [];
<<<<<<< HEAD
      // eslint-disable-next-line no-console
      console.log('Ensemble Data  >>>>>> ', JSON.stringify(req.body));
      for (const sensor of Object.keys(req.body)) {
        const sensorData = req.body[sensor].data;
        let corresponding_sensor = await SensorModel.query()
=======
      for (const sensor of req.body) {
        const corresponding_sensor = await SensorModel.query()
>>>>>>> 46f639d3
          .select('location_id')
          .where('external_id', sensor.sensor_esid)
          .where('partner_id', req.params.partner_id);
        for (let i = 0; i < sensor.value.length; i++) {
          const row = {
            read_time: sensor.time[i],
            location_id: corresponding_sensor[0].location_id,
            reading_type: sensor.parameter_number,
            value: sensor.value[i],
            unit: sensor.unit,
          };
          // Only include this entry if all required values are populated
          if (Object.values(row).every((value) => value)) {
            infoBody.push(row);
          }
        }
      }
      if (infoBody.length === 0) {
        res.status(200).send(infoBody);
      } else {
        const result = await baseController.postWithResponse(SensorReadingModel, infoBody, req, {
          trx,
        });
        await trx.commit();
        res.status(200).send(result);
      }
    } catch (error) {
      await trx.rollback();
      res.status(400).json({
        error,
      });
    }
  },

  async getAllReadingsByLocationId(req, res) {
    try {
      const { location_id } = req.params;
      if (!location_id) {
        res.status(400).send('No sensor selected');
      }
      const data = await baseController.getByFieldId(
        SensorReadingModel,
        'location_id',
        location_id,
      );
      const validReadings = data.filter((datapoint) => datapoint.valid);
      res.status(200).send(validReadings);
    } catch (error) {
      res.status(400).json({
        error,
      });
    }
  },

  async getReadingsByFarmId(req, res) {
    try {
      const { farm_id } = req.params;
      const { days = 7 } = req.query;
      if (!farm_id) {
        return res.status(400).send('Invalid farm id');
      }
      const result = await SensorReadingModel.getSensorReadingsInDaysByFarmId(farm_id, days);
      res.status(200).send(result);
    } catch (error) {
      res.status(400).send(error);
    }
  },

  async invalidateReadings(req, res) {
    try {
      const { start_time, end_time } = req.body;
      const result = await SensorReadingModel.query()
        .patch({ valid: false })
        .where('read_time', '>=', start_time)
        .where('read_time', '<=', end_time);
      res.status(200).send(`${result} entries invalidated`);
    } catch (error) {
      res.status(400).json({
        error,
      });
    }
  },
  async getAllSensorReadingsByLocationIds(req, res) {
    try {
      const { locationIds = [], readingType = '', endDate = '' } = req.body;

      if (!locationIds.length || !Array.isArray(locationIds)) {
        return res.status(400).send('No location ids are present');
      }

      if (!locationIds.every((i) => typeof i === 'string' && i.length === 36)) {
        return res.status(400).send('Invalid location ids are present');
      }

      if (!readingType.length) {
        return res.status(400).send('No read type is present');
      }

      if (!endDate.length) {
        return res.status(400).send('No end date is present');
      }

      const result = await SensorReadingModel.getSensorReadingsByLocationIds(
        new Date(endDate),
        locationIds,
        readingType,
      );

      const sensorsPoints = await SensorModel.getSensorLocationByLocationIds(locationIds);
      res
        .status(200)
        .send({ length: result.length, sensorReading: result, sensorsPoints: sensorsPoints.rows });
    } catch (error) {
      res.status(400).send(error);
    }
  },
  async retireSensor(req, res) {
    const trx = await transaction.start(Model.knex());
    try {
      const { location_id } = req.body;

      const location = await baseController.getByFieldId(LocationModel, 'location_id', location_id);
      const { farm_id } = location[0];

      const sensor = await baseController.getByFieldId(SensorModel, 'location_id', location_id);
      const { external_id, partner_id } = sensor[0];

      const brand = await baseController.getByFieldId(
        IntegratingPartnersModel,
        'partner_id',
        partner_id,
      );
      const { partner_name } = brand[0];

      const user_id = req.user.user_id;
      const { access_token } = await IntegratingPartnersModel.getAccessAndRefreshTokens(
        'Ensemble Scientific',
      );
      let unclaimResponse;
      if (partner_name != 'No Integrating Partner' && external_id != '') {
        const external_integrations_response = await FarmExternalIntegrationsModel.getOrganizationId(
          farm_id,
          partner_id,
        );
        const org_id = external_integrations_response.organization_uuid;
        unclaimResponse = await unclaimSensor(org_id, external_id, access_token);

        if (unclaimResponse?.status != 200) {
          await trx.rollback();
          return res.status(500).send('Unable to unclaim ESCI sensor');
        }
      }
      const deleteResponse = await LocationModel.deleteLocation(trx, location_id, { user_id });
      if (deleteResponse == 1) {
        await trx.commit();
        return res.status(200).send(unclaimResponse?.data);
      } else {
        await trx.rollback();
        return res.status(500).send('Delete Sensor Failed');
      }
    } catch (error) {
      console.log(error);
      await trx.rollback();
      return res.status(400).send({
        error,
      });
    }
  },
};

const SensorNotificationTypes = {
  SENSOR_BULK_UPLOAD_SUCCESS: 'SENSOR_BULK_UPLOAD_SUCCESS',
  SENSOR_BULK_UPLOAD_FAIL: 'SENSOR_BULK_UPLOAD_FAIL',
};

/**
 * Creates a notification for sensor
 * @param {string} receiverId target notification user id
 * @param {string} farmId farm id
 * @param {string} notifyTranslationKey notification translation key
 * @param {Object} ref can be one of three types: { url: string }, { entity: { id: string,
 * type: string } }, or { error_download: { errors: array[string], file_name: string } }
 * @async
 */
// eslint-disable-next-line no-unused-vars
async function sendSensorNotification(
  receiverId,
  farmId,
  notifyTranslationKey,
  ref = { url: '/map' },
) {
  if (!receiverId) return;

  await NotificationUser.notify(
    {
      title: {
        translation_key: `NOTIFICATION.${SensorNotificationTypes[notifyTranslationKey]}.TITLE`,
      },
      body: {
        translation_key: `NOTIFICATION.${SensorNotificationTypes[notifyTranslationKey]}.BODY`,
      },
      variables: [],
      ref,
      context: {
        icon_translation_key: 'SENSOR',
        notification_type: SensorNotificationTypes[notifyTranslationKey],
      },
      farm_id: farmId,
    },
    [receiverId],
  );
}

export default sensorController;<|MERGE_RESOLUTION|>--- conflicted
+++ resolved
@@ -403,30 +403,38 @@
     const trx = await transaction.start(Model.knex());
     try {
       const infoBody = [];
-<<<<<<< HEAD
       // eslint-disable-next-line no-console
       console.log('Ensemble Data  >>>>>> ', JSON.stringify(req.body));
       for (const sensor of Object.keys(req.body)) {
         const sensorData = req.body[sensor].data;
         let corresponding_sensor = await SensorModel.query()
-=======
-      for (const sensor of req.body) {
-        const corresponding_sensor = await SensorModel.query()
->>>>>>> 46f639d3
           .select('location_id')
-          .where('external_id', sensor.sensor_esid)
+          .where('external_id', sensor)
           .where('partner_id', req.params.partner_id);
-        for (let i = 0; i < sensor.value.length; i++) {
-          const row = {
-            read_time: sensor.time[i],
-            location_id: corresponding_sensor[0].location_id,
-            reading_type: sensor.parameter_number,
-            value: sensor.value[i],
-            unit: sensor.unit,
-          };
-          // Only include this entry if all required values are populated
-          if (Object.values(row).every((value) => value)) {
-            infoBody.push(row);
+
+        if (!corresponding_sensor.length) return res.status(400).send('sensor id not found');
+
+        corresponding_sensor = corresponding_sensor[0];
+        for (const sensorInfo of sensorData) {
+          const parameter_number = sensorInfo.parameter_category.toLowerCase().replaceAll(' ', '_');
+          const unit = sensorInfo.unit;
+
+          if (sensorInfo.values.length < sensorInfo.timestamps.length)
+            return res.status(400).send('sensor values and timestamps are not in sync');
+
+          for (let k = 0; k < sensorInfo.values.length; ++k) {
+            const row = {
+              read_time: sensorInfo.timestamps[k] || '',
+              location_id: corresponding_sensor.location_id,
+              value: sensorInfo.values[k],
+              reading_type: parameter_number,
+              valid: sensorInfo.validated[k] || false,
+              unit,
+            };
+            // Only include this entry if all required values are populated
+            if (Object.values(row).length) {
+              infoBody.push(row);
+            }
           }
         }
       }
