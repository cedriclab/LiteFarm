--- conflicted
+++ resolved
@@ -13,21 +13,6 @@
  *  GNU General Public License for more details, see <https://www.gnu.org/licenses/>.
  */
 
-<<<<<<< HEAD
-const baseController = require('../controllers/baseController');
-const SensorModel = require('../models/sensorModel');
-const SensorReadingModel = require('../models/sensorReadingModel');
-const IntegratingPartnersModel = require('../models/integratingPartnersModel');
-const NotificationUser = require('../models/notificationUserModel');
-const FarmExternalIntegrationsModel = require('../models/farmExternalIntegrationsModel');
-const LocationModel = require('../models/locationModel');
-const PointModel = require('../models/pointModel');
-const FigureModel = require('../models/figureModel');
-const UserModel = require('../models/userModel');
-
-const { transaction, Model } = require('objection');
-const {
-=======
 import baseController from '../controllers/baseController.js';
 
 import SensorModel from '../models/sensorModel.js';
@@ -38,23 +23,19 @@
 import LocationModel from '../models/locationModel.js';
 import PointModel from '../models/pointModel.js';
 import FigureModel from '../models/figureModel.js';
+import UserModel from '../models/userModel.js';
+
 import { transaction, Model } from 'objection';
 
 import {
->>>>>>> f575923d
   createOrganization,
   registerOrganizationWebhook,
   bulkSensorClaim,
   unclaimSensor,
 } from '../util/ensemble.js';
 
-<<<<<<< HEAD
-const { sensorErrors, parseSensorCsv } = require('../util/sensorCSV');
-const syncAsyncResponse = require('../util/syncAsyncResponse');
-=======
-import sensorErrors from '../util/sensorErrors.js';
+import { sensorErrors, parseSensorCsv } from '../util/sensorCSV.js';
 import syncAsyncResponse from '../util/syncAsyncResponse.js';
->>>>>>> f575923d
 
 const sensorController = {
   async getSensorReadingTypes(req, res) {
@@ -81,10 +62,11 @@
         }
         return obj;
       }, {});
-      const allReadingTypes = Object.keys(allReadingTypesObject).map(key => {
+      const allReadingTypes = Object.keys(allReadingTypesObject).map((key) => {
         return {
-          location_id: key, reading_types: allReadingTypesObject[key],
-        }
+          location_id: key,
+          reading_types: allReadingTypesObject[key],
+        };
       });
       res.status(200).send(allReadingTypes);
     } catch (error) {
