--- conflicted
+++ resolved
@@ -141,7 +141,6 @@
     }
   },
 
-<<<<<<< HEAD
   updateSensorbyID() {
     return async (req, res) => {
       try {
@@ -204,13 +203,8 @@
     };
   },
 
-  deleteSensor() {
-    return async (req, res) => {
-      console.log(req);
-=======
   async deleteSensor(req, res) {
     try {
->>>>>>> f255ed73
       const trx = await transaction.start(Model.knex());
       const isDeleted = await baseController.delete(SensorModel, req.params.sensor_id, req, {
         trx,
