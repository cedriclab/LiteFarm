/*
 *  Copyright 2019, 2020, 2021, 2022 LiteFarm.org
 *  This file is part of LiteFarm.
 *
 *  LiteFarm is free software: you can redistribute it and/or modify
 *  it under the terms of the GNU General Public License as published by
 *  the Free Software Foundation, either version 3 of the License, or
 *  (at your option) any later version.
 *
 *  LiteFarm is distributed in the hope that it will be useful,
 *  but WITHOUT ANY WARRANTY; without even the implied warranty of
 *  MERCHANTABILITY or FITNESS FOR A PARTICULAR PURPOSE. See the
 *  GNU General Public License for more details, see <https://www.gnu.org/licenses/>.
 */

const baseController = require('../controllers/baseController');
const SensorModel = require('../models/sensorModel');
const SensorReadingModel = require('../models/sensorReadingModel');
const IntegratingPartnersModel = require('../models/integratingPartnersModel');
const NotificationUser = require('../models/notificationUserModel');
const FarmExternalIntegrationsModel = require('../models/farmExternalIntegrationsModel');
const { transaction, Model } = require('objection');
const {
  createOrganization,
  registerOrganizationWebhook,
  bulkSensorClaim,
  unclaimSensor,
} = require('../util/ensemble');
<<<<<<< HEAD
=======

const sensorErrors = require('../util/sensorErrors');

>>>>>>> 888a305c
const sensorController = {
  async getSensorReadingTypes(req, res) {
    const { sensor_id } = req.params;
    try {
      const sensorReadingTypes = SensorModel.getSensorReadingTypes(sensor_id);
      res.status(200).send(sensorReadingTypes);
    } catch (e) {
      res.status(404).send('Sensor not found');
    }
  },
  async addSensors(req, res) {
    try {
      const { farm_id } = req.headers;
      const { user_id } = req.user;
      const { access_token } = await IntegratingPartnersModel.getAccessAndRefreshTokens(
        'Ensemble Scientific',
      );
      const { data, errors } = parseCsvString(req.file.buffer.toString(), {
        Name: {
          key: 'name',
          parseFunction: (val) => val.trim(),
          validator: (val) => 1 <= val.length && val.length <= 100,
          required: true,
          errorTranslationKey: sensorErrors.SENSOR_NAME,
        },
        External_ID: {
          key: 'external_id',
          parseFunction: (val) => val.trim(),
          validator: (val) => 1 <= val.length && val.length <= 20,
          required: false,
          errorTranslationKey: sensorErrors.EXTERNAL_ID,
        },
        Latitude: {
          key: 'latitude',
          parseFunction: (val) => parseFloat(val),
          validator: (val) => -90 <= val && val <= 90,
          required: true,
          errorTranslationKey: sensorErrors.SENSOR_LATITUDE,
        },
        Longitude: {
          key: 'longitude',
          parseFunction: (val) => parseFloat(val),
          validator: (val) => -180 <= val && val <= 180,
          required: true,
          errorTranslationKey: sensorErrors.SENSOR_LONGITUDE,
        },
        Reading_types: {
          key: 'reading_types',
          parseFunction: (val) => val.replaceAll(' ', '').split(','),
          validator: (val) =>
            val.includes('soil_moisture_content') ||
            val.includes('water_potential') ||
            val.includes('temperature'),
          required: true,
          errorTranslationKey: sensorErrors.SENSOR_READING_TYPES,
        },
        Depth: {
          key: 'depth',
          parseFunction: (val) => parseFloat(val),
          validator: (val) => 0 <= val && val <= 1000,
          required: false,
          errorTranslationKey: sensorErrors.SENSOR_DEPTH,
        },
        Brand: {
          key: 'brand',
          parseFunction: (val) => val.trim(),
          validator: (val) => val.length <= 100,
          required: false,
          errorTranslationKey: sensorErrors.SENSOR_BRAND,
        },
        Model: {
          key: 'model',
          parseFunction: (val) => val.trim(),
          validator: (val) => val.length <= 100,
          required: false,
          errorTranslationKey: sensorErrors.SENSOR_MODEL,
        },
        Hardware_version: {
          key: 'hardware_version',
          parseFunction: (val) => val.trim(),
          validator: (val) => val.length <= 100,
          required: false,
          errorTranslationKey: sensorErrors.SENSOR_HARDWARE_VERSION,
        },
      });
      if (errors.length > 0) {
        res.status(400).send({ error_type: 'validation_failure', errors });
      } else {
        // register organization
        const organization = await createOrganization(farm_id, access_token);

        // register webhook for sensor readings
        await registerOrganizationWebhook(farm_id, organization.organization_uuid, access_token);

        // Get esids (Ensemble Scientific IDs)
        const esids = data.reduce((previous, current) => {
          if (current.brand === 'Ensemble Scientific' && current.external_id) {
            previous.push(current.external_id);
          }
          return previous;
        }, []);

        // Register sensors with Ensemble
        const { success, already_owned } = await bulkSensorClaim(
          access_token,
          organization.organization_uuid,
          esids,
        );

        // Filter sensors by those successfully registered
        const registeredSensors = data.filter((sensor) => success.includes(sensor.external_id));

        // Save sensors in database
        const sensorLocations = await Promise.all(
          registeredSensors.map(async (sensor) => {
            return await SensorModel.createSensor(sensor, farm_id, user_id);
          }),
        );

        if (success.length + already_owned.length < esids.length) {
          res.status(400).send({
            error_type: 'unable_to_claim_all_sensors',
            registeredSensors,
          });
        } else {
          res.status(200).send({ message: 'Successfully uploaded!', sensors: sensorLocations });
        }
      }
    } catch (e) {
      console.log(e);
      res.status(500).send(e.message);
    }
  },

  async updateSensorbyID(req, res) {
    try {
      //const sensor_esid = req.params.sensor_esid;
      const {
        //brand,
        sensor_name,
        latitude,
        longtitude,
        sensor_id,
        model,
        part_number,
        hardware_version,
        depth,
        //depth_unit,
        // reading_types
      } = req.body;
      // data is formatted in nested object values, these 5 const's are accessing reading types by using
      //  Object.entries and accessing each values via array indexing
      // const x = Object.entries(reading_types)
      //const y = Object.entries(x[0][1])
      // const isSoilWaterContentActive = Object.entries(y[0])[1][1].active
      // const isSoilWaterPotentialActive = Object.entries(y[1])[1][1].active
      // const isTemperatureActive = Object.entries(y[2])[1][1].active

      const sensor_properties = {
        name: sensor_name,
        depth,
        grid_points: { lat: latitude, lng: longtitude },
        model,
        part_number,
        hardware_version,
      };

      await SensorModel.query()
        .patch(sensor_properties)
        .where('partner_id', 1)
        .where('sensor_id', sensor_id);
      // const result = await sensorModel.transaction(async trx => {
      //   // const sensor = await sensorModel.query(trx)
      //   //   .context({ farm_id: req.body.farm_id })
      //   //   .findById('6b2df550-f646-11ec-b719-acde48001122')
      //   //   .patch(sensor_properties).returning('*');
      //   return await sensorModel.query(trx).context({ farm_id: req.body.farm_id }).findById(sensor_esid).patch(sensor_properties).returning('*');
      // });
      // if (result) {
      //   return res.sendStatus(200);
      // } else {
      //   return res.sendStatus(404);
      // }
      return res.sendStatus(200);
    } catch (error) {
      console.log(error);

      return res.status(400).json({
        error,
      });
    }
  },

  async deleteSensor(req, res) {
    try {
      const trx = await transaction.start(Model.knex());
      const isDeleted = await baseController.delete(SensorModel, req.params.sensor_id, req, {
        trx,
      });
      await trx.commit();
      if (isDeleted) {
        res.sendStatus(200);
      } else {
        res.sendStatus(404);
      }
    } catch (error) {
      res.status(400).json({
        error,
      });
    }
  },

  async getSensorsByFarmId(req, res) {
    try {
      const { farm_id } = req.body;
      if (!farm_id) {
        return res.status(400).send('No farm selected');
      }
      const data = await baseController.getByFieldId(SensorModel, 'farm_id', farm_id);
      res.status(200).send(data);
    } catch (error) {
      res.status(400).json({
        error,
      });
    }
  },

  async addReading(req, res) {
    const trx = await transaction.start(Model.knex());
    try {
      const infoBody = [];
      for (const sensor of req.body) {
        const corresponding_sensor = await SensorModel.query()
          .select('sensor_id')
          .where('external_id', sensor.sensor_esid)
          .where('partner_id', req.params.partner_id);
        for (let i = 0; i < sensor.value.length; i++) {
          const row = {
            read_time: sensor.time[i],
            sensor_id: corresponding_sensor[0].sensor_id,
            reading_type: sensor.parameter_number,
            value: sensor.value[i],
            unit: sensor.unit,
          };
          // Only include this entry if all required values are poulated
          if (Object.values(row).every((value) => value)) {
            infoBody.push(row);
          }
        }
      }
      if (infoBody.length === 0) {
        res.status(200).send(infoBody);
      } else {
        const result = await baseController.postWithResponse(SensorReadingModel, infoBody, req, {
          trx,
        });
        await trx.commit();
        res.status(200).send(result);
      }
    } catch (error) {
      res.status(400).json({
        error,
      });
    }
  },

  async getAllReadingsBySensorId(req, res) {
    try {
      const { sensor_id } = req.body;
      if (!sensor_id) {
        res.status(400).send('No sensor selected');
      }
      const data = await baseController.getByFieldId(SensorReadingModel, 'sensor_id', sensor_id);
      const validReadings = data.filter((datapoint) => datapoint.valid);
      res.status(200).send(validReadings);
    } catch (error) {
      res.status(400).json({
        error,
      });
    }
  },

  async invalidateReadings(req, res) {
    try {
      const { start_time, end_time } = req.body;
      const result = await SensorReadingModel.query()
        .patch({ valid: false })
        .where('read_time', '>=', start_time)
        .where('read_time', '<=', end_time);
      res.status(200).send(`${result} entries invalidated`);
    } catch (error) {
      res.status(400).json({
        error,
      });
    }
  },

  async retireSensor(req, res) {
    try {
      const { external_id, sensor_id, farm_id, partner_id } = req.body.sensorInfo;
      const { access_token } = await IntegratingPartnersModel.getAccessAndRefreshTokens(
        'Ensemble Scientific',
      );
      const external_integrations_response = await FarmExternalIntegrationsModel.getOrganizationId(
        farm_id,
        partner_id,
      );
      const org_id = external_integrations_response[0].organization_uuid;
      const unclaimResponse = await unclaimSensor(org_id, external_id, access_token);
      const deleteResponse = await SensorModel.query()
        .patch({ deleted: true })
        .where('sensor_id', sensor_id);
      res.status(200).send({ unclaimResponse, deleteResponse });
    } catch (error) {
      console.log(error);
      res.status(400).json({
        error,
      });
    }
  },
};

/**
 * Parses the csv string into an array of objects and an array of any lines that experienced errors.
 * @param {String} csvString
 * @param {Object} mapping - a mapping from csv column headers to object keys, as well as the validators for the data in the columns
 * @param {String} delimiter
 * @returns {Object<data: Array<Object>, errors: Array<Object>>}
 */

const parseCsvString = (csvString, mapping, delimiter = ',') => {
  // regex checks for delimiters that are not contained within quotation marks
  const regex = new RegExp(`(?!\\B"[^"]*)${delimiter}(?![^"]*"\\B)`);
  const headers = csvString.substring(0, csvString.indexOf('\n')).split(regex);
  const allowedHeaders = Object.keys(mapping);
  const { data, errors } = csvString
    .substring(csvString.indexOf('\n') + 1)
    .split('\n')
    .reduce(
      (previous, row, rowIndex) => {
        const values = row.split(regex);
        const parsedRow = headers.reduce((previousObj, current, index) => {
          if (allowedHeaders.includes(current)) {
            const val = mapping[current].parseFunction(
              values[index].replace(/^(["'])(.*)\1$/, '$2'),
            ); // removes any surrounding quotation marks
            if (mapping[current].validator(val)) {
              previousObj[mapping[current].key] = val;
            } else {
              previous.errors.push({
                row: rowIndex + 2,
                column: current,
                translation_key: mapping[current].errorTranslationKey,
              });
            }
          }
          return previousObj;
        }, {});
        previous.data.push(parsedRow);
        return previous;
      },
      { data: [], errors: [] },
    );
  return { data, errors };
};

const SensorNotificationTypes = {
  SENSOR_BULK_UPLOAD_SUCCESS: 'SENSOR_BULK_UPLOAD_SUCCESS',
  SENSOR_BULK_UPLOAD_FAIL: 'SENSOR_BULK_UPLOAD_FAIL',
};

/**
 * Creates a notification for sensor
 * @param {string} receiverId target notification user id
 * @param {string} farmId farm id
 * @param {string} notifyTranslationKey notification translation key
 * @param {Object} ref can be one of three types: { url: string }, { entity: { id: string,
 * type: string } }, or { error_download: { errors: array[string], file_name: string } }
 * @async
 */
// eslint-disable-next-line no-unused-vars
async function sendSensorNotification(
  receiverId,
  farmId,
  notifyTranslationKey,
  ref = { url: '/map' },
) {
  if (!receiverId) return;

  await NotificationUser.notify(
    {
      title: {
        translation_key: `NOTIFICATION.${SensorNotificationTypes[notifyTranslationKey]}.TITLE`,
      },
      body: {
        translation_key: `NOTIFICATION.${SensorNotificationTypes[notifyTranslationKey]}.BODY`,
      },
      variables: [],
      ref,
      context: {
        icon_translation_key: 'SENSOR',
        notification_type: SensorNotificationTypes[notifyTranslationKey],
      },
      farm_id: farmId,
    },
    [receiverId],
  );
}

module.exports = sensorController;<|MERGE_RESOLUTION|>--- conflicted
+++ resolved
@@ -26,12 +26,9 @@
   bulkSensorClaim,
   unclaimSensor,
 } = require('../util/ensemble');
-<<<<<<< HEAD
-=======
 
 const sensorErrors = require('../util/sensorErrors');
 
->>>>>>> 888a305c
 const sensorController = {
   async getSensorReadingTypes(req, res) {
     const { sensor_id } = req.params;
