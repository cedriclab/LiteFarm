--- conflicted
+++ resolved
@@ -575,11 +575,7 @@
         .whereNotDeleted()
         .withGraphFetched(
           `[locations.[location_defaults], managementPlans, soil_amendment_task, field_work_task.[field_work_task_type], cleaning_task, pest_control_task, 
-<<<<<<< HEAD
-            harvest_task.[harvest_use], plant_task, transplant_task, irrigation_task]
-=======
-            harvest_task.[harvest_use], plant_task, transplant_task, irrigation_task.[irrigation_type] ]
->>>>>>> 144d42bc
+            harvest_task.[harvest_use], plant_task, transplant_task, irrigation_task.[irrigation_type]]
         `,
         )
         .whereIn('task_id', taskIds);
