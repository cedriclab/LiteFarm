--- conflicted
+++ resolved
@@ -24,12 +24,9 @@
 import NotificationUser from '../models/notificationUserModel.js';
 import User from '../models/userModel.js';
 import { typesOfTask } from './../middleware/validation/task.js';
-<<<<<<< HEAD
 import locationDefaultsModel from '../models/locationDefaultsModel.js';
 import IrrigationTypesModel from '../models/irrigationTypesModel.js';
-=======
 import FieldWorkTypeModel from '../models/fieldWorkTypeModel.js';
->>>>>>> fda35cd5
 const adminRoles = [1, 2, 5];
 // const isDateInPast = (date) => {
 //   const today = new Date();
@@ -251,14 +248,65 @@
     }
   },
 
+  createTask(typeOfTask) {
+    const nonModifiable = getNonModifiable(typeOfTask);
+    return async (req, res, next) => {
+      try {
+        // OC: the "noInsert" rule will not fail if a relationship is present in the graph.
+        // it will just ignore the insert on it. This is just a 2nd layer of protection
+        // after the validation middleware.
+        let data = req.body;
+        data = await this.checkCustomDependencies(typeOfTask, data, req.headers.farm_id);
+        const { user_id } = req.user;
+        data.owner_user_id = user_id;
+        const result = await TaskModel.transaction(async (trx) => {
+          const { task_id } = await TaskModel.query(trx)
+            .context({ user_id: req.user.user_id })
+            .upsertGraph(data, {
+              noUpdate: true,
+              noDelete: true,
+              noInsert: nonModifiable,
+              relate: ['locations', 'managementPlans'],
+            });
+          const [task] = await TaskModel.query(trx)
+            .withGraphFetched(
+              `
+          [locations, managementPlans, taskType, soil_amendment_task, irrigation_task, scouting_task,
+          field_work_task, cleaning_task, pest_control_task, soil_task, harvest_task, plant_task]
+          `,
+            )
+            .where({ task_id });
+          return removeNullTypes(task);
+        });
+        if (result.assignee_user_id) {
+          const { assignee_user_id, task_id, taskType } = result;
+          await sendTaskNotification(
+            [assignee_user_id],
+            user_id,
+            task_id,
+            TaskNotificationTypes.TASK_ASSIGNED,
+            taskType.task_translation_key,
+            req.headers.farm_id,
+          );
+        }
+        return res.status(201).send(result);
+      } catch (error) {
+        console.log(error);
+        return res.status(400).send({ error });
+      }
+    };
+  },
+
   async checkCustomDependencies(typeOfTask, data, farm_id) {
     const irrigationTypeValues = {
       farm_id,
       irrigation_type_name: data.irrigation_type?.irrigation_type_name,
       default_measuring_type: data.irrigation_type?.default_measuring_type,
     };
-
     switch (typeOfTask) {
+      case 'field_work_task': {
+        return await this.checkAndAddCustomFieldWork(data, farm_id);
+      }
       case 'irrigation_task':
         if (data.irrigation_type?.irrigation_task_type_other) {
           await IrrigationTypesModel.insertCustomIrrigationType({ ...irrigationTypeValues });
@@ -283,73 +331,6 @@
         delete data.irrigation_type;
         delete data.location_defaults;
         return data;
-      default:
-        return data;
-    }
-  },
-  createTask(typeOfTask) {
-    const nonModifiable = getNonModifiable(typeOfTask);
-    return async (req, res, next) => {
-      try {
-        // OC: the "noInsert" rule will not fail if a relationship is present in the graph.
-        // it will just ignore the insert on it. This is just a 2nd layer of protection
-        // after the validation middleware.
-        let data = req.body;
-<<<<<<< HEAD
-        data = await this.checkCustomDependencies(typeOfTask, data, req.headers.farm_id);
-=======
->>>>>>> fda35cd5
-        const { user_id } = req.user;
-        data.owner_user_id = user_id;
-        data = await this.checkAndAddCustomType(typeOfTask, data, req.headers.farm_id);
-        const result = await TaskModel.transaction(async (trx) => {
-          const { task_id } = await TaskModel.query(trx)
-            .context({ user_id: req.user.user_id })
-            .upsertGraph(data, {
-              noUpdate: true,
-              noDelete: true,
-              noInsert: nonModifiable,
-              relate: ['locations', 'managementPlans'],
-            });
-          const [task] = await TaskModel.query(trx)
-            .withGraphFetched(
-              `
-<<<<<<< HEAD
-          [locations, managementPlans, taskType, soil_amendment_task, irrigation_task, scouting_task,
-          field_work_task, cleaning_task, pest_control_task, soil_task, harvest_task, plant_task]
-=======
-          [locations, managementPlans, taskType, soil_amendment_task, irrigation_task,scouting_task,
-          field_work_task.[field_work_task_type], cleaning_task, pest_control_task, soil_task, harvest_task, plant_task]
->>>>>>> fda35cd5
-          `,
-            )
-            .where({ task_id });
-          return removeNullTypes(task);
-        });
-        if (result.assignee_user_id) {
-          const { assignee_user_id, task_id, taskType } = result;
-          await sendTaskNotification(
-            [assignee_user_id],
-            user_id,
-            task_id,
-            TaskNotificationTypes.TASK_ASSIGNED,
-            taskType.task_translation_key,
-            req.headers.farm_id,
-          );
-        }
-        return res.status(201).send(result);
-      } catch (error) {
-        console.log(error);
-        return res.status(400).send({ error });
-      }
-    };
-  },
-
-  async checkAndAddCustomType(typeOfTask, data, farm_id) {
-    switch (typeOfTask) {
-      case 'field_work_task': {
-        return await this.checkAndAddCustomFieldWork(data, farm_id);
-      }
       default: {
         return data;
       }
