/*
 *  Copyright 2019, 2020, 2021, 2022 LiteFarm.org
 *  This file is part of LiteFarm.
 *
 *  LiteFarm is free software: you can redistribute it and/or modify
 *  it under the terms of the GNU General Public License as published by
 *  the Free Software Foundation, either version 3 of the License, or
 *  (at your option) any later version.
 *
 *  LiteFarm is distributed in the hope that it will be useful,
 *  but WITHOUT ANY WARRANTY; without even the implied warranty of
 *  MERCHANTABILITY or FITNESS FOR A PARTICULAR PURPOSE. See the
 *  GNU General Public License for more details, see <https://www.gnu.org/licenses/>.
 */

const TaskModel = require('../models/taskModel');
const userFarmModel = require('../models/userFarmModel');
const managementPlanModel = require('../models/managementPlanModel');
const managementTasksModel = require('../models/managementTasksModel');
const transplantTaskModel = require('../models/transplantTaskModel');
const plantTaskModel = require('../models/plantTaskModel');
const HarvestUse = require('../models/harvestUseModel');
const NotificationUser = require('../models/notificationUserModel');
const User = require('../models/userModel');

const { typesOfTask } = require('./../middleware/validation/task');
const adminRoles = [1, 2, 5];
const isDateInPast = (date) => {
  const today = new Date();
  const newDate = new Date(date);
  if (newDate.setUTCHours(0, 0, 0, 0) < today.setUTCHours(0, 0, 0, 0)) {
    return true;
  }
  return false;
};

const taskController = {
  async assignTask(req, res) {
    try {
      const { task_id } = req.params;
      const { farm_id } = req.headers;
      const { user_id } = req.user;
      const { assignee_user_id } = req.body;

      const checkTaskStatus = await getTaskStatus(task_id);
      if (checkTaskStatus.complete_date || checkTaskStatus.abandon_date) {
        return res.status(400).send('Task has already been completed or abandoned');
      }

      if (
        !adminRoles.includes(req.role) &&
        checkTaskStatus.assignee_user_id != req.user.user_id &&
        checkTaskStatus.assignee_user_id !== null
      ) {
        return res
          .status(403)
          .send('Farm workers are not allowed to reassign a task assigned to another worker');
      }

      // Avoid 1) making an empty update, and 2) sending a redundant notification.
      if (checkTaskStatus.assignee_user_id === assignee_user_id) return res.sendStatus(200);

      const result = await TaskModel.query()
        .context(req.user)
        .findById(task_id)
        .patch({ assignee_user_id });
      if (!result) return res.status(404).send('Task not found');

      await sendTaskNotification(
        assignee_user_id,
        null,
        task_id,
        TaskNotificationTypes.TASK_ASSIGNED,
        checkTaskStatus.task_translation_key,
        farm_id,
      );

      await sendTaskNotification(
        checkTaskStatus.assignee_user_id,
        user_id,
        task_id,
        TaskNotificationTypes.TASK_REASSIGNED,
        checkTaskStatus.task_translation_key,
        farm_id,
      );

      return res.sendStatus(200);
    } catch (error) {
      console.log(error);
      return res.status(400).json({ error });
    }
  },

  async assignAllTasksOnDate(req, res) {
    try {
      const { farm_id } = req.headers;
      const { assignee_user_id, date } = req.body;
      const tasks = await getTasksForFarm(farm_id);
      const taskIds = tasks.map(({ task_id }) => task_id);
      const available_tasks = await TaskModel.query()
        .leftOuterJoin('task_type', 'task.task_type_id', 'task_type.task_type_id')
        .context(req.user)
        .select('task_id', 'task_translation_key')
        .where((builder) => {
          builder.where('due_date', date);
          builder.whereIn('task_id', taskIds);
          if (assignee_user_id !== null) {
            builder.where('assignee_user_id', null);
          }
          builder.where('complete_date', null);
          builder.where('abandon_date', null);
        });
      const availableTaskIds = available_tasks.map(({ task_id }) => task_id);
      const result = await TaskModel.query()
        .context(req.user)
        .patch({
          assignee_user_id,
        })
        .whereIn('task_id', availableTaskIds);
      if (result) {
        available_tasks.forEach(async (task) => {
          await sendTaskNotification(
            assignee_user_id,
            null,
            task.task_id,
            TaskNotificationTypes.TASK_ASSIGNED,
            task.task_translation_key,
            farm_id,
          );
        });
        return res.status(200).send(available_tasks);
      }
      return res.status(404).send('Tasks not found');
    } catch (error) {
      return res.status(400).json({ error });
    }
  },

  async patchTaskDate(req, res) {
    try {
      const { task_id } = req.params;
      const { due_date } = req.body;

      //Ensure the task due date is not in the past
      const isPast = await isDateInPast(due_date);
      if (isPast) {
        return res.status(400).send('Task due date must be today or in the future');
      }

      //Ensure only adminRoles can modify task due date
      if (!adminRoles.includes(req.role)) {
        return res.status(403).send('Not authorized to change due date');
      }

      const result = await TaskModel.query()
        .context(req.user)
        .findById(task_id)
        .patch({ due_date });
      return result ? res.sendStatus(200) : res.status(404).send('Task not found');
    } catch (error) {
      console.log(error);
      return res.status(400).json({ error });
    }
  },

  async abandonTask(req, res) {
    try {
      const { task_id } = req.params;
      const { user_id, farm_id } = req.headers;
      const {
        abandonment_reason,
        other_abandonment_reason,
        abandonment_notes,
        happiness,
        duration,
        abandon_date,
      } = req.body;

      const checkTaskStatus = await getTaskStatus(task_id);
      if (checkTaskStatus.complete_date || checkTaskStatus.abandon_date) {
        return res.status(400).send('Task has already been completed or abandoned');
      }

      const {
        owner_user_id,
        assignee_user_id,
        wage_at_moment,
        override_hourly_wage,
      } = await TaskModel.query()
        .select('owner_user_id', 'assignee_user_id', 'wage_at_moment', 'override_hourly_wage')
        .where({ task_id })
        .first();
      const isUserTaskOwner = user_id === owner_user_id;
      const isUserTaskAssignee = user_id === assignee_user_id;
      const hasAssignee = assignee_user_id !== null;
      // TODO: move to middleware
      // cannot abandon task if user is worker and not assignee and not creator
      if (!adminRoles.includes(req.role) && !isUserTaskOwner && !isUserTaskAssignee) {
        return res
          .status(403)
          .send('A worker who is not assignee or owner of task cannot abandon it');
      }
      // cannot abandon an unassigned task with rating or duration
      if (!hasAssignee && (happiness || duration)) {
        return res.status(400).send('An unassigned task should not be rated or have time clocked');
      }

      let wage = { amount: 0 };
      if (assignee_user_id) {
        const assigneeUserFarm = await userFarmModel
          .query()
          .where({ user_id: assignee_user_id, farm_id })
          .first();
        wage = assigneeUserFarm.wage;
      }

      const result = await TaskModel.query()
        .context(req.user)
        .findById(task_id)
        .patch({
          abandon_date,
          abandonment_reason,
          other_abandonment_reason,
          abandonment_notes,
          happiness,
          duration,
          wage_at_moment: override_hourly_wage ? wage_at_moment : wage.amount,
        })
        .returning('*');
      if (!result) return res.status(404).send('Task not found');

      return res.status(200).send(result);
    } catch (error) {
      console.log(error);
      return res.status(400).json({ error });
    }
  },

  createTask(typeOfTask) {
    const nonModifiable = getNonModifiable(typeOfTask);
    return async (req, res, next) => {
      try {
        // OC: the "noInsert" rule will not fail if a relationship is present in the graph.
        // it will just ignore the insert on it. This is just a 2nd layer of protection
        // after the validation middleware.
        const data = req.body;
        const { user_id } = req.user;
        data.owner_user_id = user_id;
        const result = await TaskModel.transaction(async (trx) => {
          const { task_id } = await TaskModel.query(trx)
            .context({ user_id: req.user.user_id })
            .upsertGraph(data, {
              noUpdate: true,
              noDelete: true,
              noInsert: nonModifiable,
              relate: ['locations', 'managementPlans'],
            });
          const [task] = await TaskModel.query(trx)
            .withGraphFetched(
              `
          [locations, managementPlans, taskType, soil_amendment_task, irrigation_task,scouting_task,
          field_work_task, cleaning_task, pest_control_task, soil_task, harvest_task, plant_task]
          `,
            )
            .where({ task_id });
          return removeNullTypes(task);
        });
        if (result.assignee_user_id) {
          const { assignee_user_id, task_id, taskType } = result;
          await sendTaskNotification(
            assignee_user_id,
            null,
            task_id,
            TaskNotificationTypes.TASK_ASSIGNED,
            taskType.task_translation_key,
            req.headers.farm_id,
          );
        }
        return res.status(201).send(result);
      } catch (error) {
        console.log(error);
        return res.status(400).send({ error });
      }
    };
  },

  async createHarvestTasks(req, res) {
    try {
      const nonModifiable = getNonModifiable('harvest_task');
      const harvest_tasks = req.body;
      const { farm_id } = req.headers;
      const { user_id } = req.user;

      const result = await TaskModel.transaction(async (trx) => {
        const result = [];
        for (const harvest_task of harvest_tasks) {
          harvest_task.owner_user_id = user_id;
          if (harvest_task.assignee_user_id && !harvest_task.wage_at_moment) {
            const { wage } = await userFarmModel
              .query()
              .where({
                user_id: harvest_task.assignee_user_id,
                farm_id,
              })
              .first();
            harvest_task.wage_at_moment = wage.amount;
          }

          const task = await TaskModel.query(trx)
            .context({ user_id: req.user.user_id })
            .upsertGraph(harvest_task, {
              noUpdate: true,
              noDelete: true,
              noInsert: nonModifiable,
              relate: ['locations', 'managementPlans'],
            });
          // N.B. Notification not needed; these tasks are never assigned at creation.
          result.push(removeNullTypes(task));
        }
        return result;
      });
      return res.status(201).send(result);
    } catch (error) {
      console.log(error);
      return res.status(400).json({ error });
    }
  },

  async createTransplantTask(req, res) {
    try {
      const nonModifiable = getNonModifiable('transplant_task');
      const transplant_task = req.body;
      const { farm_id } = req.headers;
      const { user_id } = req.user;

      const result = await TaskModel.transaction(async (trx) => {
        transplant_task.owner_user_id = user_id;
        if (transplant_task.assignee_user_id && !transplant_task.wage_at_moment) {
          const { wage } = await userFarmModel
            .query()
            .where({
              user_id: transplant_task.assignee_user_id,
              farm_id,
            })
            .first();
          transplant_task.wage_at_moment = wage.amount;
        }
        //TODO: noInsert on planting_management_plan planting methods LF-1864
        return await TaskModel.query(trx)
          .context({ user_id: req.user.user_id })
          .upsertGraph(transplant_task, {
            noUpdate: true,
            noDelete: true,
            noInsert: nonModifiable,
          });
      });
      // N.B. Notification not needed; these tasks are never assigned at creation.
      return res.status(201).send(result);
    } catch (error) {
      console.log(error);
      return res.status(400).json({ error });
    }
  },

  completeTask(typeOfTask) {
    const nonModifiable = getNonModifiable(typeOfTask);
    return async (req, res, next) => {
      try {
        const data = req.body;
        const { farm_id } = req.headers;
        const { user_id } = req.user;
        const { task_id } = req.params;
        const {
          assignee_user_id,
          assignee_role_id,
          wage_at_moment,
          override_hourly_wage,
        } = await TaskModel.getTaskAssignee(task_id);
        const { role_id } = await userFarmModel.getUserRoleId(user_id);
        if (!canCompleteTask(assignee_user_id, assignee_role_id, user_id, role_id)) {
          return res.status(403).send("Not authorized to complete other people's task");
        }
        const { wage } = await userFarmModel
          .query()
          .where({ user_id: assignee_user_id, farm_id })
          .first();
        const wagePatchData = override_hourly_wage
          ? { wage_at_moment }
          : { wage_at_moment: wage.amount };
        const result = await TaskModel.transaction(async (trx) => {
          const task = await TaskModel.query(trx)
            .context({ user_id: req.user.user_id })
            .upsertGraph(
              { task_id: parseInt(task_id), ...data, ...wagePatchData },
              {
                noUpdate: nonModifiable,
                noDelete: true,
                noInsert: true,
              },
            );

          await patchManagementPlanStartDate(trx, req, typeOfTask);

          return task;
        });
        if (result) {
          const taskType = await TaskModel.getTaskType(task_id);
          console.log(taskType);
          await sendTaskNotification(
            assignee_user_id,
            user_id,
            task_id,
            TaskNotificationTypes.TASK_COMPLETED_BY_OTHER_USER,
            taskType.task_translation_key,
            farm_id,
          );
          return res.status(200).send(result);
        } else {
          return res.status(404).send('Task not found');
        }
      } catch (error) {
        console.log(error);
        return res.status(400).send({ error });
      }
    };
  },

  /**
   * Records the completion of a harvest task, and information about the harvest's usage.
   * @param {Request} req - The HTTP request object.
   * @param {Response} res - The HTTP response object.
   */
  async completeHarvestTask(req, res) {
    try {
      const nonModifiable = getNonModifiable('harvest_task');
      const { user_id } = req.user;
      const { farm_id } = req.headers;
      const task_id = parseInt(req.params.task_id);
      const { assignee_user_id, assignee_role_id } = await TaskModel.getTaskAssignee(task_id);
      const { role_id } = await userFarmModel.getUserRoleId(user_id);
      if (!canCompleteTask(assignee_user_id, assignee_role_id, user_id, role_id)) {
        return res.status(403).send("Not authorized to complete other people's task");
      }
      const result = await TaskModel.transaction(async (trx) => {
        const updated_task = await TaskModel.query(trx)
          .context({ user_id })
          .upsertGraph(
            { task_id, ...req.body.task },
            {
              noUpdate: nonModifiable,
              noDelete: true,
              noInsert: true,
            },
          );
        const result = removeNullTypes(updated_task);
        delete result.harvest_task; // Not needed by front end.

        // Write harvest uses to database.
        const harvest_uses = req.body.harvest_uses.map((harvest_use) => ({
          ...harvest_use,
          task_id,
        }));
        await HarvestUse.query(trx).context({ user_id }).insert(harvest_uses);

        await patchManagementPlanStartDate(trx, req, 'harvest_task', req.body.task);

        return result;
      });

      if (Object.keys(result).length > 0) {
        const { task_translation_key } = await TaskModel.getTaskType(task_id);
        await sendTaskNotification(
          assignee_user_id,
          user_id,
          task_id,
          TaskNotificationTypes.TASK_COMPLETED_BY_OTHER_USER,
          task_translation_key,
          farm_id,
        );
        return res.status(200).send(result);
      } else {
        return res.status(404).send('Task not found');
      }
    } catch (error) {
      console.log(error);
      return res.status(400).send({ error });
    }
  },

  async getTasksByFarmId(req, res) {
    const { farm_id } = req.params;
    try {
      const tasks = await getTasksForFarm(farm_id);
      const taskIds = tasks.map(({ task_id }) => task_id);
      const graphTasks = await TaskModel.query()
        .whereNotDeleted()
        .withGraphFetched(
          `[locations, managementPlans, soil_amendment_task, field_work_task, cleaning_task, pest_control_task, 
            harvest_task.[harvest_use], plant_task, transplant_task]
        `,
        )
        .whereIn('task_id', taskIds);
      const filteredTasks = graphTasks.map(removeNullTypes);
      if (graphTasks) {
        res.status(200).send(filteredTasks);
      }
    } catch (error) {
      console.log(error);
      return res.status(400).send({ error });
    }
  },

  async getHarvestUsesByFarmId(req, res) {
    const { farm_id } = req.params;
    try {
      const harvest_uses = await HarvestUse.query()
        .select()
        .join('task', 'harvest_use.task_id', 'task.task_id')
        .join('location_tasks', 'location_tasks.task_id', 'task.task_id')
        .join('location', 'location.location_id', 'location_tasks.location_id')
        .where('location.farm_id', farm_id);
      if (harvest_uses) {
        return res.status(200).send(harvest_uses);
      }
    } catch (error) {
      console.log(error);
      return res.status(400).send({ error });
    }
  },
};

//TODO: tests where location and management_plan inserts should fail

function getNonModifiable(asset) {
  const nonModifiableAssets = typesOfTask.filter((a) => a !== asset);
  return ['createdByUser', 'updatedByUser', 'location', 'management_plan'].concat(
    nonModifiableAssets,
  );
}

function removeNullTypes(task) {
  const filtered = Object.keys(task)
    .filter((k) => typesOfTask.includes(k))
    .reduce((reducer, k) => ({ ...reducer, [k]: task[k] === null ? undefined : task[k] }), {});
  return { ...task, ...filtered };
}

//TODO: optimize after plant_task and transplant_task refactor
async function getTasksForFarm(farm_id) {
  const [managementTasks, locationTasks, plantTasks, transplantTasks] = await Promise.all([
    TaskModel.query()
      .select('task.task_id')
      .whereNotDeleted()
      .distinct('task.task_id')
      .join('management_tasks', 'management_tasks.task_id', 'task.task_id')
      .join(
        'planting_management_plan',
        'management_tasks.planting_management_plan_id',
        'planting_management_plan.planting_management_plan_id',
      )
      .join(
        'management_plan',
        'planting_management_plan.management_plan_id',
        'management_plan.management_plan_id',
      )
      .join('crop_variety', 'crop_variety.crop_variety_id', 'management_plan.crop_variety_id')
      .where('crop_variety.farm_id', farm_id),
    TaskModel.query()
      .select('task.task_id')
      .whereNotDeleted()
      .distinct('task.task_id')
      .join('location_tasks', 'location_tasks.task_id', 'task.task_id')
      .join('location', 'location.location_id', 'location_tasks.location_id')
      .where('location.farm_id', farm_id),
    plantTaskModel
      .query()
      .select('plant_task.task_id')
      .join(
        'planting_management_plan',
        'planting_management_plan.planting_management_plan_id',
        'plant_task.planting_management_plan_id',
      )
      .join(
        'management_plan',
        'management_plan.management_plan_id',
        'planting_management_plan. management_plan_id',
      )
      .join('crop_variety', 'crop_variety.crop_variety_id', 'management_plan.crop_variety_id')
      .where('crop_variety.farm_id', farm_id),
    transplantTaskModel
      .query()
      .select('transplant_task.task_id')
      .join(
        'planting_management_plan',
        'planting_management_plan.planting_management_plan_id',
        'transplant_task.planting_management_plan_id',
      )
      .join(
        'management_plan',
        'management_plan.management_plan_id',
        'planting_management_plan. management_plan_id',
      )
      .join('crop_variety', 'crop_variety.crop_variety_id', 'management_plan.crop_variety_id')
      .where('crop_variety.farm_id', farm_id),
  ]);
  return [...managementTasks, ...locationTasks, ...plantTasks, ...transplantTasks];
}

async function getManagementPlans(task_id, typeOfTask) {
  switch (typeOfTask) {
    case 'plant_task':
      return plantTaskModel
        .query()
        .join(
          'planting_management_plan',
          'plant_task.planting_management_plan_id',
          'planting_management_plan.planting_management_plan_id',
        )
        .where({ task_id })
        .select('*');

    case 'transplant_task':
      return transplantTaskModel
        .query()
        .join(
          'planting_management_plan',
          'transplant_task.planting_management_plan_id',
          'planting_management_plan.planting_management_plan_id',
        )
        .where({ task_id })
        .select('*');
    default:
      return managementTasksModel
        .query()
        .select('planting_management_plan.management_plan_id')
        .join(
          'planting_management_plan',
          'planting_management_plan.planting_management_plan_id',
          'management_tasks.planting_management_plan_id',
        )
        .where('task_id', task_id);
  }
}

async function patchManagementPlanStartDate(trx, req, typeOfTask, task = req.body) {
  const task_id = parseInt(req.params.task_id);
  const management_plans = await getManagementPlans(task_id, typeOfTask);
  const management_plan_ids = management_plans.map(({ management_plan_id }) => management_plan_id);
  if (management_plan_ids.length > 0) {
    await managementPlanModel
      .query(trx)
      .context(req.user)
      .patch({ start_date: task.complete_date })
      .whereIn('management_plan_id', management_plan_ids)
      .where('start_date', null)
      .returning('*');
  }
}

async function getTaskStatus(taskId) {
  return await TaskModel.query()
    .leftOuterJoin('task_type', 'task.task_type_id', 'task_type.task_type_id')
    .select('complete_date', 'abandon_date', 'assignee_user_id', 'task_translation_key')
    .where({ task_id: taskId })
    .first();
}

const TaskNotificationTypes = {
  TASK_ASSIGNED: 'TASK_ASSIGNED',
  TASK_REASSIGNED: 'TASK_REASSIGNED',
  TASK_COMPLETED_BY_OTHER_USER: 'TASK_COMPLETED_BY_OTHER_USER',
};

const TaskNotificationUserTypes = {
  TASK_ASSIGNED: 'assignee',
  TASK_REASSIGNED: 'assigner',
  TASK_COMPLETED_BY_OTHER_USER: 'assigner',
};

<<<<<<< HEAD
async function sendTaskNotification(
  receiverId,
  senderId,
  taskId,
  notifyTranslationKey,
  taskTranslationKey,
  farmId,
) {
  if (!receiverId) return;

  const userName = await User.getNameFromUserId(senderId ? senderId : receiverId);
  await NotificationUser.notify(
    {
      title: {
        translation_key: `NOTIFICATION.${TaskNotificationTypes[notifyTranslationKey]}.TITLE`,
      },
      body: { translation_key: `NOTIFICATION.${TaskNotificationTypes[notifyTranslationKey]}.BODY` },
=======
  const assigneeName = await User.getNameFromUserId(userId);
  await NotificationUser.notify(
    {
      title: { translation_key: 'NOTIFICATION.TASK_ASSIGNED.TITLE' },
      body: { translation_key: 'NOTIFICATION.TASK_ASSIGNED.BODY' },
>>>>>>> 08a013d1
      variables: [
        { name: 'taskType', value: `task:${taskTranslationKey}`, translate: true },
        {
          name: TaskNotificationUserTypes[notifyTranslationKey],
          value: userName,
          translate: false,
        },
      ],
      ref: { entity: { type: 'task', id: taskId } },
      context: { task_translation_key: taskTranslationKey },
      farm_id: farmId,
    },
    [receiverId],
  );
}

/**
 * Checks if the current user can complete the task.
 * @param assigneeUserId {uuid} - uuid of the task assignee
 * @param assigneeRoleId {number} - role id of assignee
 * @param userId {uuid} - uuid of the user completing the task
 * @param userRoleId {number} - role of the user completing the task
 * @returns {boolean}
 */
function canCompleteTask(assigneeUserId, assigneeRoleId, userId, userRoleId) {
  const isAdmin = adminRoles.includes(userRoleId);
  // 4 is worker without account aka pseudo user
  return assigneeUserId === userId || (assigneeRoleId === 4 && isAdmin);
}

module.exports = taskController;
module.exports.getTasksForFarm = getTasksForFarm;<|MERGE_RESOLUTION|>--- conflicted
+++ resolved
@@ -677,7 +677,6 @@
   TASK_COMPLETED_BY_OTHER_USER: 'assigner',
 };
 
-<<<<<<< HEAD
 async function sendTaskNotification(
   receiverId,
   senderId,
@@ -695,13 +694,6 @@
         translation_key: `NOTIFICATION.${TaskNotificationTypes[notifyTranslationKey]}.TITLE`,
       },
       body: { translation_key: `NOTIFICATION.${TaskNotificationTypes[notifyTranslationKey]}.BODY` },
-=======
-  const assigneeName = await User.getNameFromUserId(userId);
-  await NotificationUser.notify(
-    {
-      title: { translation_key: 'NOTIFICATION.TASK_ASSIGNED.TITLE' },
-      body: { translation_key: 'NOTIFICATION.TASK_ASSIGNED.BODY' },
->>>>>>> 08a013d1
       variables: [
         { name: 'taskType', value: `task:${taskTranslationKey}`, translate: true },
         {
